--- conflicted
+++ resolved
@@ -108,13 +108,8 @@
             angle += M_PI;
 
         // Don't place around sharp corners
-<<<<<<< HEAD
-        float angleDiff = fmod((angle - prevAngle), (2.0f * M_PI));
+        float angleDiff = std::fmod((angle - prevAngle), (2.0f * M_PI));
         if (prevAngle && std::fabs(angleDiff) > maxAngleDelta) {
-=======
-        float angleDiff = std::fmod((angle - prevAngle), (2.0f * M_PI));
-        if (prevAngle && angleDiff > maxAngleDelta) {
->>>>>>> a9d559fe
             anchor.scale = prevscale;
             break;
         }

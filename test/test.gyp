{
  'includes': [
    '../common.gypi',
    '../config.gypi'
  ],
  'targets': [
    {
        'target_name': 'link_gl',
        'type': 'none',
        'direct_dependent_settings': {
            'conditions': [
                ['OS == "mac"', {
                    'link_settings': {
                        'libraries': [
                            '-framework OpenGL',
                        ],
                    },
                    'xcode_settings': {
                        'OTHER_LDFLAGS': [
                            '-framework OpenGL',
                        ],
                    },
                }, {
                    'link_settings': {
                        'libraries': [
                          '<@(glfw3_libraries)', # This is a hack since we're not actually using GLFW
                          '-lboost_regex',
                        ],
                    },
                }],
            ],
        },
    },
    {
        'target_name': 'link_curl',
        'type': 'none',
        'direct_dependent_settings': {
            'conditions': [
                ['OS == "mac"', {
                    'xcode_settings': {
                        'OTHER_CPLUSPLUSFLAGS':[
                            '<@(curl_cflags)',
                        ],
                        'OTHER_LDFLAGS': [
                            '<@(curl_libraries)',
                        ],
                    },
                }, {
                    'cflags': [
                        '<@(curl_cflags)',
                    ],
                    'link_settings': {
                        'libraries': [
                            '<@(curl_libraries)',
                        ],
                    },
                }],
            ],
        },
    },
    {
        "target_name": "rotation_range",
        "product_name": "test_rotation_range",
        "type": "executable",
        "libraries": [
            "-lpthread",
        ],
        "sources": [
            "./main.cpp",
            "./rotation_range.cpp",
        ],
        "dependencies": [
            "../deps/gtest/gtest.gyp:gtest",
            "../llmr.gyp:llmr-x86"
        ]
    },
    {
        "target_name": "clip_ids",
        "product_name": "test_clip_ids",
        "type": "executable",
        "libraries": [
            "-lpthread",
        ],
        "sources": [
            "./main.cpp",
            "./clip_ids.cpp",
        ],
        "dependencies": [
            "../deps/gtest/gtest.gyp:gtest",
            "../llmr.gyp:llmr-x86"
        ]
    },
    {
<<<<<<< HEAD
        "target_name": "style",
        "product_name": "test_style",
=======
        "target_name": "enums",
        "product_name": "test_enums",
>>>>>>> 471dafc1
        "type": "executable",
        "libraries": [
            "-lpthread",
        ],
        "sources": [
            "./main.cpp",
<<<<<<< HEAD
            "./style.cpp",
            "./fixtures/fixture_log.hpp",
            "./fixtures/fixture_log.cpp",
        ],
        "dependencies": [
            "../deps/gtest/gtest.gyp:gtest",
            "../llmr.gyp:llmr-x86",
=======
            "./enums.cpp",
        ],
        "dependencies": [
            "../deps/gtest/gtest.gyp:gtest",
            "../llmr.gyp:llmr-x86"
>>>>>>> 471dafc1
        ]
    },
    {
        "target_name": "variant",
        "product_name": "test_variant",
        "type": "executable",
        "libraries": [
            "-lpthread",
        ],
        "sources": [
            "./main.cpp",
            "./variant.cpp",
        ],
        "dependencies": [
            "../deps/gtest/gtest.gyp:gtest",
            "../llmr.gyp:llmr-x86"
        ]
    },
    {
        "target_name": "tile",
        "product_name": "test_tile",
        "type": "executable",
        "libraries": [
            "-lpthread",
        ],
        "sources": [
            "./main.cpp",
            "./tile.cpp",
        ],
        "dependencies": [
            "../deps/gtest/gtest.gyp:gtest",
            "../llmr.gyp:llmr-x86"
        ]
    },
    {
        "target_name": "functions",
        "product_name": "test_functions",
        "type": "executable",
        "libraries": [
            "-lpthread",
        ],
        "sources": [
            "./main.cpp",
            "./functions.cpp",
        ],
        "dependencies": [
            "../deps/gtest/gtest.gyp:gtest",
            "../llmr.gyp:llmr-x86"
        ]
    },
    {
        "target_name": "headless",
        "product_name": "test_headless",
        "type": "executable",
        "libraries": [
            "-lpthread",
        ],
        "sources": [
            "./main.cpp",
            "./headless.cpp",
            "../common/headless_view.hpp",
            "../common/headless_view.cpp",
            "./fixtures/fixture_request.cpp",
            "./fixtures/fixture_log.hpp",
            "./fixtures/fixture_log.cpp",
        ],
        "dependencies": [
            "../deps/gtest/gtest.gyp:gtest",
            "../llmr.gyp:llmr-x86",
            "link_gl",
            '../llmr.gyp:copy_default_stylesheet',
        ]
    },
    {
        "target_name": "test",
        "type": "none",
        "dependencies": [
          "rotation_range",
          "clip_ids",
          "enums",
          "variant",
          "tile",
          "functions",
          "headless",
          "style",
        ],
    }
  ]
}<|MERGE_RESOLUTION|>--- conflicted
+++ resolved
@@ -91,20 +91,30 @@
         ]
     },
     {
-<<<<<<< HEAD
+        "target_name": "enums",
+        "product_name": "test_enums",
+        "type": "executable",
+        "libraries": [
+            "-lpthread",
+        ],
+        "sources": [
+            "./main.cpp",
+            "./enums.cpp",
+        ],
+        "dependencies": [
+            "../deps/gtest/gtest.gyp:gtest",
+            "../llmr.gyp:llmr-x86"
+        ]
+    },
+    {
         "target_name": "style",
         "product_name": "test_style",
-=======
-        "target_name": "enums",
-        "product_name": "test_enums",
->>>>>>> 471dafc1
-        "type": "executable",
-        "libraries": [
-            "-lpthread",
-        ],
-        "sources": [
-            "./main.cpp",
-<<<<<<< HEAD
+        "type": "executable",
+        "libraries": [
+            "-lpthread",
+        ],
+        "sources": [
+            "./main.cpp",
             "./style.cpp",
             "./fixtures/fixture_log.hpp",
             "./fixtures/fixture_log.cpp",
@@ -112,13 +122,6 @@
         "dependencies": [
             "../deps/gtest/gtest.gyp:gtest",
             "../llmr.gyp:llmr-x86",
-=======
-            "./enums.cpp",
-        ],
-        "dependencies": [
-            "../deps/gtest/gtest.gyp:gtest",
-            "../llmr.gyp:llmr-x86"
->>>>>>> 471dafc1
         ]
     },
     {

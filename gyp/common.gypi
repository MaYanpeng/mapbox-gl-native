--- conflicted
+++ resolved
@@ -32,11 +32,8 @@
         'cflags_cc': [
           '-Wno-unknown-pragmas', # We are using '#pragma mark', but it is only available on Darwin.
           '-Wno-literal-suffix', # https://gcc.gnu.org/bugzilla/show_bug.cgi?id=61653
-<<<<<<< HEAD
-          '-Wno-unknown-warning-option'
-=======
+          '-Wno-unknown-warning-option',
           '-Wno-error=unused-parameter',
->>>>>>> 9038e963
         ],
       }],
     ],

--- conflicted
+++ resolved
@@ -415,7 +415,6 @@
     return length;
 }
 
-<<<<<<< HEAD
 // This function is called to load the CA bundle
 // from http://curl.haxx.se/libcurl/c/cacertinmem.html
 #ifdef __ANDROID__
@@ -512,14 +511,18 @@
     return CURLE_OK;
 }
 #endif
-=======
+
 std::string buildUserAgentString() {
+#ifdef __ANDROID__
+    return util::sprintf<128>("MapboxGL/%d.%d.%d (+https://mapbox.com/mapbox-gl/; %s; %s %s)",
+        version::major, version::minor, version::patch, version::revision, "Android", mbgl::android::androidRelease.c_str());
+#else
     utsname name;
     uname(&name);
     return util::sprintf<128>("MapboxGL/%d.%d.%d (+https://mapbox.com/mapbox-gl/; %s; %s %s)",
         version::major, version::minor, version::patch, version::revision, name.sysname, name.release);
-}
->>>>>>> 318ef5d4
+#endif
+}
 
 // This function must run in the CURL thread.
 void start_request(void *const ptr) {
@@ -566,11 +569,8 @@
     curl_easy_setopt(context->handle, CURLOPT_HEADERFUNCTION, curl_header_cb);
     curl_easy_setopt(context->handle, CURLOPT_HEADERDATA, &context->baton->response);
     curl_easy_setopt(context->handle, CURLOPT_ACCEPT_ENCODING, "gzip, deflate");
-<<<<<<< HEAD
-=======
     curl_easy_setopt(context->handle, CURLOPT_USERAGENT, userAgent.c_str());
     curl_easy_setopt(context->handle, CURLOPT_SHARE, share);
->>>>>>> 318ef5d4
 
     // Start requesting the information.
     curl_multi_add_handle(multi, context->handle);

--- conflicted
+++ resolved
@@ -1,12 +1,8 @@
 #import <Mapbox/Mapbox.h>
 
-<<<<<<< HEAD
-#import <mbgl/map/map.hpp>
-=======
 namespace mbgl {
     class Map;
 }
->>>>>>> 13b97dd0
 
 /// Minimum size of an annotation’s accessibility element.
 extern const CGSize MGLAnnotationAccessibilityElementMinimumSize;

// !$*UTF8*$!
{
	archiveVersion = 1;
	classes = {
	};
	objectVersion = 46;
	objects = {

/* Begin PBXBuildFile section */
		30E578171DAA85520050F07E /* UIImage+MGLAdditions.h in Headers */ = {isa = PBXBuildFile; fileRef = 30E578111DAA7D690050F07E /* UIImage+MGLAdditions.h */; };
		30E578181DAA85520050F07E /* UIImage+MGLAdditions.h in Headers */ = {isa = PBXBuildFile; fileRef = 30E578111DAA7D690050F07E /* UIImage+MGLAdditions.h */; };
		30E578191DAA855E0050F07E /* UIImage+MGLAdditions.mm in Sources */ = {isa = PBXBuildFile; fileRef = 30E578121DAA7D690050F07E /* UIImage+MGLAdditions.mm */; };
		30E5781A1DAA855E0050F07E /* UIImage+MGLAdditions.mm in Sources */ = {isa = PBXBuildFile; fileRef = 30E578121DAA7D690050F07E /* UIImage+MGLAdditions.mm */; };
		350098BB1D480108004B2AF0 /* MGLVectorSource.h in Headers */ = {isa = PBXBuildFile; fileRef = 350098B91D480108004B2AF0 /* MGLVectorSource.h */; settings = {ATTRIBUTES = (Public, ); }; };
		350098BC1D480108004B2AF0 /* MGLVectorSource.h in Headers */ = {isa = PBXBuildFile; fileRef = 350098B91D480108004B2AF0 /* MGLVectorSource.h */; settings = {ATTRIBUTES = (Public, ); }; };
		350098BD1D480108004B2AF0 /* MGLVectorSource.mm in Sources */ = {isa = PBXBuildFile; fileRef = 350098BA1D480108004B2AF0 /* MGLVectorSource.mm */; };
		350098BE1D480108004B2AF0 /* MGLVectorSource.mm in Sources */ = {isa = PBXBuildFile; fileRef = 350098BA1D480108004B2AF0 /* MGLVectorSource.mm */; };
		350098DC1D484E60004B2AF0 /* NSValue+MGLStyleAttributeAdditions.h in Headers */ = {isa = PBXBuildFile; fileRef = 350098DA1D484E60004B2AF0 /* NSValue+MGLStyleAttributeAdditions.h */; };
		350098DD1D484E60004B2AF0 /* NSValue+MGLStyleAttributeAdditions.h in Headers */ = {isa = PBXBuildFile; fileRef = 350098DA1D484E60004B2AF0 /* NSValue+MGLStyleAttributeAdditions.h */; };
		350098DE1D484E60004B2AF0 /* NSValue+MGLStyleAttributeAdditions.mm in Sources */ = {isa = PBXBuildFile; fileRef = 350098DB1D484E60004B2AF0 /* NSValue+MGLStyleAttributeAdditions.mm */; };
		350098DF1D484E60004B2AF0 /* NSValue+MGLStyleAttributeAdditions.mm in Sources */ = {isa = PBXBuildFile; fileRef = 350098DB1D484E60004B2AF0 /* NSValue+MGLStyleAttributeAdditions.mm */; };
		3510FFEA1D6D9C7A00F413B2 /* NSComparisonPredicate+MGLAdditions.h in Headers */ = {isa = PBXBuildFile; fileRef = 3510FFE81D6D9C7A00F413B2 /* NSComparisonPredicate+MGLAdditions.h */; };
		3510FFEB1D6D9C7A00F413B2 /* NSComparisonPredicate+MGLAdditions.h in Headers */ = {isa = PBXBuildFile; fileRef = 3510FFE81D6D9C7A00F413B2 /* NSComparisonPredicate+MGLAdditions.h */; };
		3510FFEC1D6D9C7A00F413B2 /* NSComparisonPredicate+MGLAdditions.mm in Sources */ = {isa = PBXBuildFile; fileRef = 3510FFE91D6D9C7A00F413B2 /* NSComparisonPredicate+MGLAdditions.mm */; };
		3510FFED1D6D9C7A00F413B2 /* NSComparisonPredicate+MGLAdditions.mm in Sources */ = {isa = PBXBuildFile; fileRef = 3510FFE91D6D9C7A00F413B2 /* NSComparisonPredicate+MGLAdditions.mm */; };
		3510FFF01D6D9D8C00F413B2 /* NSExpression+MGLAdditions.h in Headers */ = {isa = PBXBuildFile; fileRef = 3510FFEE1D6D9D8C00F413B2 /* NSExpression+MGLAdditions.h */; };
		3510FFF11D6D9D8C00F413B2 /* NSExpression+MGLAdditions.h in Headers */ = {isa = PBXBuildFile; fileRef = 3510FFEE1D6D9D8C00F413B2 /* NSExpression+MGLAdditions.h */; };
		3510FFF21D6D9D8C00F413B2 /* NSExpression+MGLAdditions.mm in Sources */ = {isa = PBXBuildFile; fileRef = 3510FFEF1D6D9D8C00F413B2 /* NSExpression+MGLAdditions.mm */; };
		3510FFF31D6D9D8C00F413B2 /* NSExpression+MGLAdditions.mm in Sources */ = {isa = PBXBuildFile; fileRef = 3510FFEF1D6D9D8C00F413B2 /* NSExpression+MGLAdditions.mm */; };
		3510FFF91D6DCC4700F413B2 /* NSCompoundPredicate+MGLAdditions.h in Headers */ = {isa = PBXBuildFile; fileRef = 3510FFF71D6DCC4700F413B2 /* NSCompoundPredicate+MGLAdditions.h */; };
		3510FFFA1D6DCC4700F413B2 /* NSCompoundPredicate+MGLAdditions.h in Headers */ = {isa = PBXBuildFile; fileRef = 3510FFF71D6DCC4700F413B2 /* NSCompoundPredicate+MGLAdditions.h */; };
		3510FFFB1D6DCC4700F413B2 /* NSCompoundPredicate+MGLAdditions.mm in Sources */ = {isa = PBXBuildFile; fileRef = 3510FFF81D6DCC4700F413B2 /* NSCompoundPredicate+MGLAdditions.mm */; };
		3510FFFC1D6DCC4700F413B2 /* NSCompoundPredicate+MGLAdditions.mm in Sources */ = {isa = PBXBuildFile; fileRef = 3510FFF81D6DCC4700F413B2 /* NSCompoundPredicate+MGLAdditions.mm */; };
		35136D391D42271A00C20EFD /* MGLBackgroundStyleLayer.mm in Sources */ = {isa = PBXBuildFile; fileRef = 35136D381D42271A00C20EFD /* MGLBackgroundStyleLayer.mm */; };
		35136D3A1D42271A00C20EFD /* MGLBackgroundStyleLayer.mm in Sources */ = {isa = PBXBuildFile; fileRef = 35136D381D42271A00C20EFD /* MGLBackgroundStyleLayer.mm */; };
		35136D3C1D42272500C20EFD /* MGLCircleStyleLayer.mm in Sources */ = {isa = PBXBuildFile; fileRef = 35136D3B1D42272500C20EFD /* MGLCircleStyleLayer.mm */; };
		35136D3D1D42272500C20EFD /* MGLCircleStyleLayer.mm in Sources */ = {isa = PBXBuildFile; fileRef = 35136D3B1D42272500C20EFD /* MGLCircleStyleLayer.mm */; };
		35136D3F1D42273000C20EFD /* MGLLineStyleLayer.mm in Sources */ = {isa = PBXBuildFile; fileRef = 35136D3E1D42273000C20EFD /* MGLLineStyleLayer.mm */; };
		35136D401D42273000C20EFD /* MGLLineStyleLayer.mm in Sources */ = {isa = PBXBuildFile; fileRef = 35136D3E1D42273000C20EFD /* MGLLineStyleLayer.mm */; };
		35136D421D42274500C20EFD /* MGLRasterStyleLayer.mm in Sources */ = {isa = PBXBuildFile; fileRef = 35136D411D42274500C20EFD /* MGLRasterStyleLayer.mm */; };
		35136D431D42274500C20EFD /* MGLRasterStyleLayer.mm in Sources */ = {isa = PBXBuildFile; fileRef = 35136D411D42274500C20EFD /* MGLRasterStyleLayer.mm */; };
		35136D451D42275100C20EFD /* MGLSymbolStyleLayer.mm in Sources */ = {isa = PBXBuildFile; fileRef = 35136D441D42275100C20EFD /* MGLSymbolStyleLayer.mm */; };
		35136D461D42275100C20EFD /* MGLSymbolStyleLayer.mm in Sources */ = {isa = PBXBuildFile; fileRef = 35136D441D42275100C20EFD /* MGLSymbolStyleLayer.mm */; };
		35136D4C1D4277FC00C20EFD /* MGLSource.h in Headers */ = {isa = PBXBuildFile; fileRef = 35136D4A1D4277FC00C20EFD /* MGLSource.h */; settings = {ATTRIBUTES = (Public, ); }; };
		35136D4D1D4277FC00C20EFD /* MGLSource.h in Headers */ = {isa = PBXBuildFile; fileRef = 35136D4A1D4277FC00C20EFD /* MGLSource.h */; settings = {ATTRIBUTES = (Public, ); }; };
		35136D4E1D4277FC00C20EFD /* MGLSource.mm in Sources */ = {isa = PBXBuildFile; fileRef = 35136D4B1D4277FC00C20EFD /* MGLSource.mm */; };
		35136D4F1D4277FC00C20EFD /* MGLSource.mm in Sources */ = {isa = PBXBuildFile; fileRef = 35136D4B1D4277FC00C20EFD /* MGLSource.mm */; };
		35305D481D22AA680007D005 /* NSData+MGLAdditions.mm in Sources */ = {isa = PBXBuildFile; fileRef = 35305D471D22AA450007D005 /* NSData+MGLAdditions.mm */; };
		35305D491D22AA680007D005 /* NSData+MGLAdditions.mm in Sources */ = {isa = PBXBuildFile; fileRef = 35305D471D22AA450007D005 /* NSData+MGLAdditions.mm */; };
		35305D4A1D22AA6A0007D005 /* NSData+MGLAdditions.h in Headers */ = {isa = PBXBuildFile; fileRef = 35305D461D22AA450007D005 /* NSData+MGLAdditions.h */; };
		3538AA1D1D542239008EC33D /* MGLForegroundStyleLayer.h in Headers */ = {isa = PBXBuildFile; fileRef = 3538AA1B1D542239008EC33D /* MGLForegroundStyleLayer.h */; settings = {ATTRIBUTES = (Public, ); }; };
		3538AA1E1D542239008EC33D /* MGLForegroundStyleLayer.h in Headers */ = {isa = PBXBuildFile; fileRef = 3538AA1B1D542239008EC33D /* MGLForegroundStyleLayer.h */; settings = {ATTRIBUTES = (Public, ); }; };
		3538AA1F1D542239008EC33D /* MGLForegroundStyleLayer.m in Sources */ = {isa = PBXBuildFile; fileRef = 3538AA1C1D542239008EC33D /* MGLForegroundStyleLayer.m */; };
		3538AA201D542239008EC33D /* MGLForegroundStyleLayer.m in Sources */ = {isa = PBXBuildFile; fileRef = 3538AA1C1D542239008EC33D /* MGLForegroundStyleLayer.m */; };
		353933F21D3FB753003F57D7 /* MGLCircleStyleLayer.h in Headers */ = {isa = PBXBuildFile; fileRef = 353933F11D3FB753003F57D7 /* MGLCircleStyleLayer.h */; settings = {ATTRIBUTES = (Public, ); }; };
		353933F31D3FB753003F57D7 /* MGLCircleStyleLayer.h in Headers */ = {isa = PBXBuildFile; fileRef = 353933F11D3FB753003F57D7 /* MGLCircleStyleLayer.h */; settings = {ATTRIBUTES = (Public, ); }; };
		353933F51D3FB785003F57D7 /* MGLBackgroundStyleLayer.h in Headers */ = {isa = PBXBuildFile; fileRef = 353933F41D3FB785003F57D7 /* MGLBackgroundStyleLayer.h */; settings = {ATTRIBUTES = (Public, ); }; };
		353933F61D3FB785003F57D7 /* MGLBackgroundStyleLayer.h in Headers */ = {isa = PBXBuildFile; fileRef = 353933F41D3FB785003F57D7 /* MGLBackgroundStyleLayer.h */; settings = {ATTRIBUTES = (Public, ); }; };
		353933F81D3FB79F003F57D7 /* MGLLineStyleLayer.h in Headers */ = {isa = PBXBuildFile; fileRef = 353933F71D3FB79F003F57D7 /* MGLLineStyleLayer.h */; settings = {ATTRIBUTES = (Public, ); }; };
		353933F91D3FB79F003F57D7 /* MGLLineStyleLayer.h in Headers */ = {isa = PBXBuildFile; fileRef = 353933F71D3FB79F003F57D7 /* MGLLineStyleLayer.h */; settings = {ATTRIBUTES = (Public, ); }; };
		353933FB1D3FB7C0003F57D7 /* MGLRasterStyleLayer.h in Headers */ = {isa = PBXBuildFile; fileRef = 353933FA1D3FB7C0003F57D7 /* MGLRasterStyleLayer.h */; settings = {ATTRIBUTES = (Public, ); }; };
		353933FC1D3FB7C0003F57D7 /* MGLRasterStyleLayer.h in Headers */ = {isa = PBXBuildFile; fileRef = 353933FA1D3FB7C0003F57D7 /* MGLRasterStyleLayer.h */; settings = {ATTRIBUTES = (Public, ); }; };
		353933FE1D3FB7DD003F57D7 /* MGLSymbolStyleLayer.h in Headers */ = {isa = PBXBuildFile; fileRef = 353933FD1D3FB7DD003F57D7 /* MGLSymbolStyleLayer.h */; settings = {ATTRIBUTES = (Public, ); }; };
		353933FF1D3FB7DD003F57D7 /* MGLSymbolStyleLayer.h in Headers */ = {isa = PBXBuildFile; fileRef = 353933FD1D3FB7DD003F57D7 /* MGLSymbolStyleLayer.h */; settings = {ATTRIBUTES = (Public, ); }; };
		353AFA141D65AB17005A69F4 /* NSDate+MGLAdditions.h in Headers */ = {isa = PBXBuildFile; fileRef = 353AFA121D65AB17005A69F4 /* NSDate+MGLAdditions.h */; };
		353AFA151D65AB17005A69F4 /* NSDate+MGLAdditions.h in Headers */ = {isa = PBXBuildFile; fileRef = 353AFA121D65AB17005A69F4 /* NSDate+MGLAdditions.h */; };
		353AFA161D65AB17005A69F4 /* NSDate+MGLAdditions.mm in Sources */ = {isa = PBXBuildFile; fileRef = 353AFA131D65AB17005A69F4 /* NSDate+MGLAdditions.mm */; };
		353AFA171D65AB17005A69F4 /* NSDate+MGLAdditions.mm in Sources */ = {isa = PBXBuildFile; fileRef = 353AFA131D65AB17005A69F4 /* NSDate+MGLAdditions.mm */; };
		353BAEF61D646370009A8DA9 /* amsterdam.geojson in Resources */ = {isa = PBXBuildFile; fileRef = 353BAEF51D646370009A8DA9 /* amsterdam.geojson */; };
		353BAEF71D646370009A8DA9 /* amsterdam.geojson in Resources */ = {isa = PBXBuildFile; fileRef = 353BAEF51D646370009A8DA9 /* amsterdam.geojson */; };
		353D23961D0B0DFE002BE09D /* MGLAnnotationViewTests.m in Sources */ = {isa = PBXBuildFile; fileRef = 353D23951D0B0DFE002BE09D /* MGLAnnotationViewTests.m */; };
		354B83961D2E873E005D9406 /* MGLUserLocationAnnotationView.h in Headers */ = {isa = PBXBuildFile; fileRef = 354B83941D2E873E005D9406 /* MGLUserLocationAnnotationView.h */; settings = {ATTRIBUTES = (Public, ); }; };
		354B83971D2E873E005D9406 /* MGLUserLocationAnnotationView.h in Headers */ = {isa = PBXBuildFile; fileRef = 354B83941D2E873E005D9406 /* MGLUserLocationAnnotationView.h */; settings = {ATTRIBUTES = (Public, ); }; };
		354B83981D2E873E005D9406 /* MGLUserLocationAnnotationView.m in Sources */ = {isa = PBXBuildFile; fileRef = 354B83951D2E873E005D9406 /* MGLUserLocationAnnotationView.m */; };
		354B83991D2E873E005D9406 /* MGLUserLocationAnnotationView.m in Sources */ = {isa = PBXBuildFile; fileRef = 354B83951D2E873E005D9406 /* MGLUserLocationAnnotationView.m */; };
		354B839C1D2E9B48005D9406 /* MBXUserLocationAnnotationView.m in Sources */ = {isa = PBXBuildFile; fileRef = 354B839B1D2E9B48005D9406 /* MBXUserLocationAnnotationView.m */; };
		35599DED1D46F14E0048254D /* MGLStyleValue.mm in Sources */ = {isa = PBXBuildFile; fileRef = 35599DEA1D46F14E0048254D /* MGLStyleValue.mm */; };
		35599DEE1D46F14E0048254D /* MGLStyleValue.mm in Sources */ = {isa = PBXBuildFile; fileRef = 35599DEA1D46F14E0048254D /* MGLStyleValue.mm */; };
		3566C7661D4A77BA008152BC /* MGLShapeSource.h in Headers */ = {isa = PBXBuildFile; fileRef = 3566C7641D4A77BA008152BC /* MGLShapeSource.h */; settings = {ATTRIBUTES = (Public, ); }; };
		3566C7671D4A77BA008152BC /* MGLShapeSource.h in Headers */ = {isa = PBXBuildFile; fileRef = 3566C7641D4A77BA008152BC /* MGLShapeSource.h */; settings = {ATTRIBUTES = (Public, ); }; };
		3566C7681D4A77BA008152BC /* MGLShapeSource.mm in Sources */ = {isa = PBXBuildFile; fileRef = 3566C7651D4A77BA008152BC /* MGLShapeSource.mm */; };
		3566C7691D4A77BA008152BC /* MGLShapeSource.mm in Sources */ = {isa = PBXBuildFile; fileRef = 3566C7651D4A77BA008152BC /* MGLShapeSource.mm */; };
		3566C76C1D4A8DFA008152BC /* MGLRasterSource.h in Headers */ = {isa = PBXBuildFile; fileRef = 3566C76A1D4A8DFA008152BC /* MGLRasterSource.h */; settings = {ATTRIBUTES = (Public, ); }; };
		3566C76D1D4A8DFA008152BC /* MGLRasterSource.h in Headers */ = {isa = PBXBuildFile; fileRef = 3566C76A1D4A8DFA008152BC /* MGLRasterSource.h */; settings = {ATTRIBUTES = (Public, ); }; };
		3566C76E1D4A8DFA008152BC /* MGLRasterSource.mm in Sources */ = {isa = PBXBuildFile; fileRef = 3566C76B1D4A8DFA008152BC /* MGLRasterSource.mm */; };
		3566C76F1D4A8DFA008152BC /* MGLRasterSource.mm in Sources */ = {isa = PBXBuildFile; fileRef = 3566C76B1D4A8DFA008152BC /* MGLRasterSource.mm */; };
		3566C7711D4A9198008152BC /* MGLSource_Private.h in Headers */ = {isa = PBXBuildFile; fileRef = 3566C7701D4A9198008152BC /* MGLSource_Private.h */; };
		3566C7721D4A9198008152BC /* MGLSource_Private.h in Headers */ = {isa = PBXBuildFile; fileRef = 3566C7701D4A9198008152BC /* MGLSource_Private.h */; };
		357579801D501E09000B822E /* MGLFillStyleLayerTests.mm in Sources */ = {isa = PBXBuildFile; fileRef = 3575797F1D501E09000B822E /* MGLFillStyleLayerTests.mm */; };
		357579831D502AE6000B822E /* MGLRasterStyleLayerTests.mm in Sources */ = {isa = PBXBuildFile; fileRef = 357579821D502AE6000B822E /* MGLRasterStyleLayerTests.mm */; };
		357579851D502AF5000B822E /* MGLSymbolStyleLayerTests.mm in Sources */ = {isa = PBXBuildFile; fileRef = 357579841D502AF5000B822E /* MGLSymbolStyleLayerTests.mm */; };
		357579871D502AFE000B822E /* MGLLineStyleLayerTests.mm in Sources */ = {isa = PBXBuildFile; fileRef = 357579861D502AFE000B822E /* MGLLineStyleLayerTests.mm */; };
		357579891D502B06000B822E /* MGLCircleStyleLayerTests.mm in Sources */ = {isa = PBXBuildFile; fileRef = 357579881D502B06000B822E /* MGLCircleStyleLayerTests.mm */; };
		3575798B1D502B0C000B822E /* MGLBackgroundStyleLayerTests.mm in Sources */ = {isa = PBXBuildFile; fileRef = 3575798A1D502B0C000B822E /* MGLBackgroundStyleLayerTests.mm */; };
		357FE2DD1E02D2B20068B753 /* NSCoder+MGLAdditions.h in Headers */ = {isa = PBXBuildFile; fileRef = 357FE2DB1E02D2B20068B753 /* NSCoder+MGLAdditions.h */; };
		357FE2DE1E02D2B20068B753 /* NSCoder+MGLAdditions.h in Headers */ = {isa = PBXBuildFile; fileRef = 357FE2DB1E02D2B20068B753 /* NSCoder+MGLAdditions.h */; };
		357FE2DF1E02D2B20068B753 /* NSCoder+MGLAdditions.mm in Sources */ = {isa = PBXBuildFile; fileRef = 357FE2DC1E02D2B20068B753 /* NSCoder+MGLAdditions.mm */; };
		357FE2E01E02D2B20068B753 /* NSCoder+MGLAdditions.mm in Sources */ = {isa = PBXBuildFile; fileRef = 357FE2DC1E02D2B20068B753 /* NSCoder+MGLAdditions.mm */; };
		3599A3E61DF708BC00E77FB2 /* MGLStyleValueTests.m in Sources */ = {isa = PBXBuildFile; fileRef = 3599A3E51DF708BC00E77FB2 /* MGLStyleValueTests.m */; };
		359F57461D2FDDA6005217F1 /* MGLUserLocationAnnotationView_Private.h in Headers */ = {isa = PBXBuildFile; fileRef = 359F57451D2FDBD5005217F1 /* MGLUserLocationAnnotationView_Private.h */; };
		35B82BF81D6C5F8400B1B721 /* NSPredicate+MGLAdditions.h in Headers */ = {isa = PBXBuildFile; fileRef = 35B82BF61D6C5F8400B1B721 /* NSPredicate+MGLAdditions.h */; };
		35B82BF91D6C5F8400B1B721 /* NSPredicate+MGLAdditions.h in Headers */ = {isa = PBXBuildFile; fileRef = 35B82BF61D6C5F8400B1B721 /* NSPredicate+MGLAdditions.h */; };
		35B82BFA1D6C5F8400B1B721 /* NSPredicate+MGLAdditions.mm in Sources */ = {isa = PBXBuildFile; fileRef = 35B82BF71D6C5F8400B1B721 /* NSPredicate+MGLAdditions.mm */; };
		35B82BFB1D6C5F8400B1B721 /* NSPredicate+MGLAdditions.mm in Sources */ = {isa = PBXBuildFile; fileRef = 35B82BF71D6C5F8400B1B721 /* NSPredicate+MGLAdditions.mm */; };
		35B8E08C1D6C8B5100E768D2 /* MGLPredicateTests.mm in Sources */ = {isa = PBXBuildFile; fileRef = 35B8E08B1D6C8B5100E768D2 /* MGLPredicateTests.mm */; };
		35CE61821D4165D9004F2359 /* UIColor+MGLAdditions.h in Headers */ = {isa = PBXBuildFile; fileRef = 35CE61801D4165D9004F2359 /* UIColor+MGLAdditions.h */; };
		35CE61831D4165D9004F2359 /* UIColor+MGLAdditions.h in Headers */ = {isa = PBXBuildFile; fileRef = 35CE61801D4165D9004F2359 /* UIColor+MGLAdditions.h */; };
		35CE61841D4165D9004F2359 /* UIColor+MGLAdditions.mm in Sources */ = {isa = PBXBuildFile; fileRef = 35CE61811D4165D9004F2359 /* UIColor+MGLAdditions.mm */; };
		35CE61851D4165D9004F2359 /* UIColor+MGLAdditions.mm in Sources */ = {isa = PBXBuildFile; fileRef = 35CE61811D4165D9004F2359 /* UIColor+MGLAdditions.mm */; };
		35D13AB71D3D15E300AFB4E0 /* MGLStyleLayer.h in Headers */ = {isa = PBXBuildFile; fileRef = 35D13AB51D3D15E300AFB4E0 /* MGLStyleLayer.h */; settings = {ATTRIBUTES = (Public, ); }; };
		35D13AB81D3D15E300AFB4E0 /* MGLStyleLayer.h in Headers */ = {isa = PBXBuildFile; fileRef = 35D13AB51D3D15E300AFB4E0 /* MGLStyleLayer.h */; settings = {ATTRIBUTES = (Public, ); }; };
		35D13AB91D3D15E300AFB4E0 /* MGLStyleLayer.mm in Sources */ = {isa = PBXBuildFile; fileRef = 35D13AB61D3D15E300AFB4E0 /* MGLStyleLayer.mm */; };
		35D13ABA1D3D15E300AFB4E0 /* MGLStyleLayer.mm in Sources */ = {isa = PBXBuildFile; fileRef = 35D13AB61D3D15E300AFB4E0 /* MGLStyleLayer.mm */; };
		35D13AC31D3D19DD00AFB4E0 /* MGLFillStyleLayer.h in Headers */ = {isa = PBXBuildFile; fileRef = 35D13AC11D3D19DD00AFB4E0 /* MGLFillStyleLayer.h */; settings = {ATTRIBUTES = (Public, ); }; };
		35D13AC41D3D19DD00AFB4E0 /* MGLFillStyleLayer.h in Headers */ = {isa = PBXBuildFile; fileRef = 35D13AC11D3D19DD00AFB4E0 /* MGLFillStyleLayer.h */; settings = {ATTRIBUTES = (Public, ); }; };
		35D13AC51D3D19DD00AFB4E0 /* MGLFillStyleLayer.mm in Sources */ = {isa = PBXBuildFile; fileRef = 35D13AC21D3D19DD00AFB4E0 /* MGLFillStyleLayer.mm */; };
		35D13AC61D3D19DD00AFB4E0 /* MGLFillStyleLayer.mm in Sources */ = {isa = PBXBuildFile; fileRef = 35D13AC21D3D19DD00AFB4E0 /* MGLFillStyleLayer.mm */; };
		35D9DDE21DA25EEC00DAAD69 /* MGLCodingTests.m in Sources */ = {isa = PBXBuildFile; fileRef = 35D9DDE11DA25EEC00DAAD69 /* MGLCodingTests.m */; };
		35E0CFE61D3E501500188327 /* MGLStyle_Private.h in Headers */ = {isa = PBXBuildFile; fileRef = 35E0CFE51D3E501500188327 /* MGLStyle_Private.h */; };
		35E0CFE71D3E501500188327 /* MGLStyle_Private.h in Headers */ = {isa = PBXBuildFile; fileRef = 35E0CFE51D3E501500188327 /* MGLStyle_Private.h */; };
		35E1A4D81D74336F007AA97F /* MGLValueEvaluator.h in Headers */ = {isa = PBXBuildFile; fileRef = 35E1A4D71D74336F007AA97F /* MGLValueEvaluator.h */; };
		35E1A4D91D74336F007AA97F /* MGLValueEvaluator.h in Headers */ = {isa = PBXBuildFile; fileRef = 35E1A4D71D74336F007AA97F /* MGLValueEvaluator.h */; };
		35E208A71D24210F00EC9A46 /* MGLNSDataAdditionsTests.m in Sources */ = {isa = PBXBuildFile; fileRef = 35E208A61D24210F00EC9A46 /* MGLNSDataAdditionsTests.m */; };
		35E79F201D41266300957B9E /* MGLStyleLayer_Private.h in Headers */ = {isa = PBXBuildFile; fileRef = 35E79F1F1D41266300957B9E /* MGLStyleLayer_Private.h */; };
		35E79F211D41266300957B9E /* MGLStyleLayer_Private.h in Headers */ = {isa = PBXBuildFile; fileRef = 35E79F1F1D41266300957B9E /* MGLStyleLayer_Private.h */; };
		36F1153D1D46080700878E1A /* libmbgl-core.a in Frameworks */ = {isa = PBXBuildFile; fileRef = 36F1153B1D46080700878E1A /* libmbgl-core.a */; };
		400533011DB0862B0069F638 /* NSArray+MGLAdditions.h in Headers */ = {isa = PBXBuildFile; fileRef = 400532FF1DB0862B0069F638 /* NSArray+MGLAdditions.h */; };
		400533021DB0862B0069F638 /* NSArray+MGLAdditions.mm in Sources */ = {isa = PBXBuildFile; fileRef = 400533001DB0862B0069F638 /* NSArray+MGLAdditions.mm */; };
		400533031DB086490069F638 /* NSArray+MGLAdditions.mm in Sources */ = {isa = PBXBuildFile; fileRef = 400533001DB0862B0069F638 /* NSArray+MGLAdditions.mm */; };
		4018B1C71CDC287F00F666AF /* MGLAnnotationView.mm in Sources */ = {isa = PBXBuildFile; fileRef = 4018B1C41CDC277F00F666AF /* MGLAnnotationView.mm */; };
		4018B1C81CDC287F00F666AF /* MGLAnnotationView.mm in Sources */ = {isa = PBXBuildFile; fileRef = 4018B1C41CDC277F00F666AF /* MGLAnnotationView.mm */; };
		4018B1C91CDC288A00F666AF /* MGLAnnotationView_Private.h in Headers */ = {isa = PBXBuildFile; fileRef = 4018B1C31CDC277F00F666AF /* MGLAnnotationView_Private.h */; };
		4018B1CA1CDC288E00F666AF /* MGLAnnotationView.h in Headers */ = {isa = PBXBuildFile; fileRef = 4018B1C51CDC277F00F666AF /* MGLAnnotationView.h */; settings = {ATTRIBUTES = (Public, ); }; };
		4018B1CB1CDC288E00F666AF /* MGLAnnotationView.h in Headers */ = {isa = PBXBuildFile; fileRef = 4018B1C51CDC277F00F666AF /* MGLAnnotationView.h */; settings = {ATTRIBUTES = (Public, ); }; };
		404326891D5B9B27007111BD /* MGLAnnotationContainerView_Private.h in Headers */ = {isa = PBXBuildFile; fileRef = 404326881D5B9B1A007111BD /* MGLAnnotationContainerView_Private.h */; };
		4049C29D1DB6CD6C00B3F799 /* MGLPointCollection.h in Headers */ = {isa = PBXBuildFile; fileRef = 4049C29B1DB6CD6C00B3F799 /* MGLPointCollection.h */; settings = {ATTRIBUTES = (Public, ); }; };
		4049C29E1DB6CD6C00B3F799 /* MGLPointCollection.h in Headers */ = {isa = PBXBuildFile; fileRef = 4049C29B1DB6CD6C00B3F799 /* MGLPointCollection.h */; settings = {ATTRIBUTES = (Public, ); }; };
		4049C29F1DB6CD6C00B3F799 /* MGLPointCollection.mm in Sources */ = {isa = PBXBuildFile; fileRef = 4049C29C1DB6CD6C00B3F799 /* MGLPointCollection.mm */; };
		4049C2A01DB6CD6C00B3F799 /* MGLPointCollection.mm in Sources */ = {isa = PBXBuildFile; fileRef = 4049C29C1DB6CD6C00B3F799 /* MGLPointCollection.mm */; };
		4049C2AC1DB6E05500B3F799 /* MGLPointCollection_Private.h in Headers */ = {isa = PBXBuildFile; fileRef = 4049C2AB1DB6E05500B3F799 /* MGLPointCollection_Private.h */; };
		404C26E21D89B877000AA13D /* MGLTileSource.h in Headers */ = {isa = PBXBuildFile; fileRef = 404C26E01D89B877000AA13D /* MGLTileSource.h */; settings = {ATTRIBUTES = (Public, ); }; };
		404C26E31D89B877000AA13D /* MGLTileSource.h in Headers */ = {isa = PBXBuildFile; fileRef = 404C26E01D89B877000AA13D /* MGLTileSource.h */; settings = {ATTRIBUTES = (Public, ); }; };
		404C26E41D89B877000AA13D /* MGLTileSource.mm in Sources */ = {isa = PBXBuildFile; fileRef = 404C26E11D89B877000AA13D /* MGLTileSource.mm */; };
		404C26E51D89B877000AA13D /* MGLTileSource.mm in Sources */ = {isa = PBXBuildFile; fileRef = 404C26E11D89B877000AA13D /* MGLTileSource.mm */; };
		404C26E71D89C55D000AA13D /* MGLTileSource_Private.h in Headers */ = {isa = PBXBuildFile; fileRef = 404C26E61D89C515000AA13D /* MGLTileSource_Private.h */; };
		404C26E81D89C55D000AA13D /* MGLTileSource_Private.h in Headers */ = {isa = PBXBuildFile; fileRef = 404C26E61D89C515000AA13D /* MGLTileSource_Private.h */; };
		40599F0C1DEE1B7600182B5D /* api_mapbox_staging.der in Resources */ = {isa = PBXBuildFile; fileRef = 40599F001DEE1B2400182B5D /* api_mapbox_staging.der */; };
		40599F0D1DEE1B7A00182B5D /* api_mapbox_com-digicert.der in Resources */ = {isa = PBXBuildFile; fileRef = 40599F011DEE1B2400182B5D /* api_mapbox_com-digicert.der */; };
		40599F0E1DEE1B7E00182B5D /* api_mapbox_com-geotrust.der in Resources */ = {isa = PBXBuildFile; fileRef = 40599F021DEE1B2400182B5D /* api_mapbox_com-geotrust.der */; };
		4085AF091D933DEA00F11B22 /* MGLTileSetTests.mm in Sources */ = {isa = PBXBuildFile; fileRef = 4085AF081D933DEA00F11B22 /* MGLTileSetTests.mm */; };
		408982E91DEE208200754016 /* api_mapbox_staging.der in Resources */ = {isa = PBXBuildFile; fileRef = 40599F001DEE1B2400182B5D /* api_mapbox_staging.der */; };
		408982EA1DEE208B00754016 /* api_mapbox_com-digicert.der in Resources */ = {isa = PBXBuildFile; fileRef = 40599F011DEE1B2400182B5D /* api_mapbox_com-digicert.der */; };
		408982EB1DEE209100754016 /* api_mapbox_com-geotrust.der in Resources */ = {isa = PBXBuildFile; fileRef = 40599F021DEE1B2400182B5D /* api_mapbox_com-geotrust.der */; };
		408AA8571DAEDA1700022900 /* NSDictionary+MGLAdditions.h in Headers */ = {isa = PBXBuildFile; fileRef = 408AA8551DAEDA0800022900 /* NSDictionary+MGLAdditions.h */; };
		408AA8581DAEDA1E00022900 /* NSDictionary+MGLAdditions.mm in Sources */ = {isa = PBXBuildFile; fileRef = 408AA8561DAEDA0800022900 /* NSDictionary+MGLAdditions.mm */; };
		408AA8591DAEDA1E00022900 /* NSDictionary+MGLAdditions.mm in Sources */ = {isa = PBXBuildFile; fileRef = 408AA8561DAEDA0800022900 /* NSDictionary+MGLAdditions.mm */; };
		40CF6DBB1DAC3C6600A4D18B /* MGLShape_Private.h in Headers */ = {isa = PBXBuildFile; fileRef = 40CF6DBA1DAC3C1800A4D18B /* MGLShape_Private.h */; };
		40CFA6511D7875BB008103BD /* MGLShapeSourceTests.mm in Sources */ = {isa = PBXBuildFile; fileRef = 40CFA6501D787579008103BD /* MGLShapeSourceTests.mm */; };
		40EDA1C01CFE0E0200D9EA68 /* MGLAnnotationContainerView.h in Headers */ = {isa = PBXBuildFile; fileRef = 40EDA1BD1CFE0D4A00D9EA68 /* MGLAnnotationContainerView.h */; };
		40EDA1C11CFE0E0500D9EA68 /* MGLAnnotationContainerView.m in Sources */ = {isa = PBXBuildFile; fileRef = 40EDA1BE1CFE0D4A00D9EA68 /* MGLAnnotationContainerView.m */; };
		40EDA1C21CFE0E0500D9EA68 /* MGLAnnotationContainerView.m in Sources */ = {isa = PBXBuildFile; fileRef = 40EDA1BE1CFE0D4A00D9EA68 /* MGLAnnotationContainerView.m */; };
		40F887701D7A1E58008ECB67 /* MGLShapeSource_Private.h in Headers */ = {isa = PBXBuildFile; fileRef = 40F8876F1D7A1DB8008ECB67 /* MGLShapeSource_Private.h */; };
		40F887711D7A1E59008ECB67 /* MGLShapeSource_Private.h in Headers */ = {isa = PBXBuildFile; fileRef = 40F8876F1D7A1DB8008ECB67 /* MGLShapeSource_Private.h */; };
		40FDA76B1CCAAA6800442548 /* MBXAnnotationView.m in Sources */ = {isa = PBXBuildFile; fileRef = 40FDA76A1CCAAA6800442548 /* MBXAnnotationView.m */; };
		554180421D2E97DE00012372 /* OpenGLES.framework in Frameworks */ = {isa = PBXBuildFile; fileRef = 554180411D2E97DE00012372 /* OpenGLES.framework */; };
		556660CA1E1BF3A900E2C41B /* MGLFoundation.h in Headers */ = {isa = PBXBuildFile; fileRef = 556660C91E1BF3A900E2C41B /* MGLFoundation.h */; settings = {ATTRIBUTES = (Public, ); }; };
		556660D81E1D085500E2C41B /* MGLVersionNumber.m in Sources */ = {isa = PBXBuildFile; fileRef = 556660D71E1D085500E2C41B /* MGLVersionNumber.m */; };
		556660DB1E1D8E8D00E2C41B /* MGLFoundation.h in Headers */ = {isa = PBXBuildFile; fileRef = 556660C91E1BF3A900E2C41B /* MGLFoundation.h */; settings = {ATTRIBUTES = (Public, ); }; };
		55D8C9961D0F18CE00F42F10 /* libsqlite3.tbd in Frameworks */ = {isa = PBXBuildFile; fileRef = 55D8C9951D0F18CE00F42F10 /* libsqlite3.tbd */; };
		6407D6701E0085FD00F6A9C3 /* MGLDocumentationExampleTests.swift in Sources */ = {isa = PBXBuildFile; fileRef = 6407D66F1E0085FD00F6A9C3 /* MGLDocumentationExampleTests.swift */; };
		7E016D7E1D9E86BE00A29A21 /* MGLPolyline+MGLAdditions.h in Headers */ = {isa = PBXBuildFile; fileRef = 7E016D7C1D9E86BE00A29A21 /* MGLPolyline+MGLAdditions.h */; };
		7E016D7F1D9E86BE00A29A21 /* MGLPolyline+MGLAdditions.h in Headers */ = {isa = PBXBuildFile; fileRef = 7E016D7C1D9E86BE00A29A21 /* MGLPolyline+MGLAdditions.h */; };
		7E016D801D9E86BE00A29A21 /* MGLPolyline+MGLAdditions.m in Sources */ = {isa = PBXBuildFile; fileRef = 7E016D7D1D9E86BE00A29A21 /* MGLPolyline+MGLAdditions.m */; };
		7E016D811D9E86BE00A29A21 /* MGLPolyline+MGLAdditions.m in Sources */ = {isa = PBXBuildFile; fileRef = 7E016D7D1D9E86BE00A29A21 /* MGLPolyline+MGLAdditions.m */; };
		7E016D841D9E890300A29A21 /* MGLPolygon+MGLAdditions.h in Headers */ = {isa = PBXBuildFile; fileRef = 7E016D821D9E890300A29A21 /* MGLPolygon+MGLAdditions.h */; };
		7E016D851D9E890300A29A21 /* MGLPolygon+MGLAdditions.h in Headers */ = {isa = PBXBuildFile; fileRef = 7E016D821D9E890300A29A21 /* MGLPolygon+MGLAdditions.h */; };
		7E016D861D9E890300A29A21 /* MGLPolygon+MGLAdditions.m in Sources */ = {isa = PBXBuildFile; fileRef = 7E016D831D9E890300A29A21 /* MGLPolygon+MGLAdditions.m */; };
		7E016D871D9E890300A29A21 /* MGLPolygon+MGLAdditions.m in Sources */ = {isa = PBXBuildFile; fileRef = 7E016D831D9E890300A29A21 /* MGLPolygon+MGLAdditions.m */; };
		DA00FC8E1D5EEB0D009AABC8 /* MGLAttributionInfo.h in Headers */ = {isa = PBXBuildFile; fileRef = DA00FC8C1D5EEB0D009AABC8 /* MGLAttributionInfo.h */; settings = {ATTRIBUTES = (Public, ); }; };
		DA00FC8F1D5EEB0D009AABC8 /* MGLAttributionInfo.h in Headers */ = {isa = PBXBuildFile; fileRef = DA00FC8C1D5EEB0D009AABC8 /* MGLAttributionInfo.h */; settings = {ATTRIBUTES = (Public, ); }; };
		DA00FC901D5EEB0D009AABC8 /* MGLAttributionInfo.mm in Sources */ = {isa = PBXBuildFile; fileRef = DA00FC8D1D5EEB0D009AABC8 /* MGLAttributionInfo.mm */; };
		DA00FC911D5EEB0D009AABC8 /* MGLAttributionInfo.mm in Sources */ = {isa = PBXBuildFile; fileRef = DA00FC8D1D5EEB0D009AABC8 /* MGLAttributionInfo.mm */; };
		DA0CD5901CF56F6A00A5F5A5 /* MGLFeatureTests.mm in Sources */ = {isa = PBXBuildFile; fileRef = DA0CD58F1CF56F6A00A5F5A5 /* MGLFeatureTests.mm */; };
		DA17BE301CC4BAC300402C41 /* MGLMapView_Private.h in Headers */ = {isa = PBXBuildFile; fileRef = DA17BE2F1CC4BAC300402C41 /* MGLMapView_Private.h */; };
		DA17BE311CC4BDAA00402C41 /* MGLMapView_Private.h in Headers */ = {isa = PBXBuildFile; fileRef = DA17BE2F1CC4BAC300402C41 /* MGLMapView_Private.h */; };
		DA1DC96A1CB6C6B7006E619F /* MBXCustomCalloutView.m in Sources */ = {isa = PBXBuildFile; fileRef = DA1DC9671CB6C6B7006E619F /* MBXCustomCalloutView.m */; };
		DA1DC96B1CB6C6B7006E619F /* MBXOfflinePacksTableViewController.m in Sources */ = {isa = PBXBuildFile; fileRef = DA1DC9691CB6C6B7006E619F /* MBXOfflinePacksTableViewController.m */; };
		DA1DC9701CB6C6CE006E619F /* points.geojson in Resources */ = {isa = PBXBuildFile; fileRef = DA1DC96C1CB6C6CE006E619F /* points.geojson */; };
		DA1DC9711CB6C6CE006E619F /* polyline.geojson in Resources */ = {isa = PBXBuildFile; fileRef = DA1DC96D1CB6C6CE006E619F /* polyline.geojson */; };
		DA1DC9731CB6C6CE006E619F /* threestates.geojson in Resources */ = {isa = PBXBuildFile; fileRef = DA1DC96F1CB6C6CE006E619F /* threestates.geojson */; };
		DA1DC9971CB6E046006E619F /* main.m in Sources */ = {isa = PBXBuildFile; fileRef = DA1DC9961CB6E046006E619F /* main.m */; };
		DA1DC9991CB6E054006E619F /* MBXAppDelegate.m in Sources */ = {isa = PBXBuildFile; fileRef = DA1DC9981CB6E054006E619F /* MBXAppDelegate.m */; };
		DA1DC99B1CB6E064006E619F /* MBXViewController.m in Sources */ = {isa = PBXBuildFile; fileRef = DA1DC99A1CB6E064006E619F /* MBXViewController.m */; };
		DA1DC99D1CB6E076006E619F /* Default-568h@2x.png in Resources */ = {isa = PBXBuildFile; fileRef = DA1DC99C1CB6E076006E619F /* Default-568h@2x.png */; };
		DA1DC99F1CB6E088006E619F /* Assets.xcassets in Resources */ = {isa = PBXBuildFile; fileRef = DA1DC99E1CB6E088006E619F /* Assets.xcassets */; };
		DA2207BF1DC0805F0002F84D /* MGLStyleValueTests.swift in Sources */ = {isa = PBXBuildFile; fileRef = DA2207BE1DC0805F0002F84D /* MGLStyleValueTests.swift */; };
		DA25D5C01CCD9F8400607828 /* Root.plist in Resources */ = {isa = PBXBuildFile; fileRef = DA25D5BF1CCD9F8400607828 /* Root.plist */; };
		DA25D5C61CCDA06800607828 /* Root.strings in Resources */ = {isa = PBXBuildFile; fileRef = DA25D5C41CCDA06800607828 /* Root.strings */; };
		DA25D5CD1CCDA11500607828 /* Settings.bundle in Resources */ = {isa = PBXBuildFile; fileRef = DA25D5B91CCD9EDE00607828 /* Settings.bundle */; };
		DA2784FC1DF02FF4001D5B8D /* Media.xcassets in Resources */ = {isa = PBXBuildFile; fileRef = DA2784FB1DF02FF4001D5B8D /* Media.xcassets */; };
		DA27C24E1CBB3811000B0ECD /* GLKit.framework in Frameworks */ = {isa = PBXBuildFile; fileRef = DA27C24D1CBB3811000B0ECD /* GLKit.framework */; };
		DA27C24F1CBB4C11000B0ECD /* MGLAccountManager_Private.h in Headers */ = {isa = PBXBuildFile; fileRef = DA8847FF1CBAFA6200AB86E3 /* MGLAccountManager_Private.h */; };
		DA2DBBCE1D51E80400D38FF9 /* MGLStyleLayerTests.m in Sources */ = {isa = PBXBuildFile; fileRef = DA2DBBCD1D51E80400D38FF9 /* MGLStyleLayerTests.m */; };
		DA2E88561CC036F400F24E7B /* Mapbox.framework in Frameworks */ = {isa = PBXBuildFile; fileRef = DA8847D21CBAF91600AB86E3 /* Mapbox.framework */; };
		DA2E88611CC0382C00F24E7B /* MGLGeometryTests.mm in Sources */ = {isa = PBXBuildFile; fileRef = DA2E885C1CC0382C00F24E7B /* MGLGeometryTests.mm */; };
		DA2E88621CC0382C00F24E7B /* MGLOfflinePackTests.m in Sources */ = {isa = PBXBuildFile; fileRef = DA2E885D1CC0382C00F24E7B /* MGLOfflinePackTests.m */; };
		DA2E88631CC0382C00F24E7B /* MGLOfflineRegionTests.m in Sources */ = {isa = PBXBuildFile; fileRef = DA2E885E1CC0382C00F24E7B /* MGLOfflineRegionTests.m */; };
		DA2E88641CC0382C00F24E7B /* MGLOfflineStorageTests.m in Sources */ = {isa = PBXBuildFile; fileRef = DA2E885F1CC0382C00F24E7B /* MGLOfflineStorageTests.m */; };
		DA2E88651CC0382C00F24E7B /* MGLStyleTests.mm in Sources */ = {isa = PBXBuildFile; fileRef = DA2E88601CC0382C00F24E7B /* MGLStyleTests.mm */; };
		DA35A29E1CC9E94C00E826B2 /* MGLCoordinateFormatter.h in Headers */ = {isa = PBXBuildFile; fileRef = DA35A29D1CC9E94C00E826B2 /* MGLCoordinateFormatter.h */; settings = {ATTRIBUTES = (Public, ); }; };
		DA35A29F1CC9E94C00E826B2 /* MGLCoordinateFormatter.h in Headers */ = {isa = PBXBuildFile; fileRef = DA35A29D1CC9E94C00E826B2 /* MGLCoordinateFormatter.h */; settings = {ATTRIBUTES = (Public, ); }; };
		DA35A2A11CC9E95F00E826B2 /* MGLCoordinateFormatter.m in Sources */ = {isa = PBXBuildFile; fileRef = DA35A2A01CC9E95F00E826B2 /* MGLCoordinateFormatter.m */; };
		DA35A2A21CC9E95F00E826B2 /* MGLCoordinateFormatter.m in Sources */ = {isa = PBXBuildFile; fileRef = DA35A2A01CC9E95F00E826B2 /* MGLCoordinateFormatter.m */; };
		DA35A2AA1CCA058D00E826B2 /* MGLCoordinateFormatterTests.m in Sources */ = {isa = PBXBuildFile; fileRef = DA35A2A91CCA058D00E826B2 /* MGLCoordinateFormatterTests.m */; };
		DA35A2B11CCA141D00E826B2 /* MGLCompassDirectionFormatter.h in Headers */ = {isa = PBXBuildFile; fileRef = DA35A2AF1CCA141D00E826B2 /* MGLCompassDirectionFormatter.h */; settings = {ATTRIBUTES = (Public, ); }; };
		DA35A2B21CCA141D00E826B2 /* MGLCompassDirectionFormatter.h in Headers */ = {isa = PBXBuildFile; fileRef = DA35A2AF1CCA141D00E826B2 /* MGLCompassDirectionFormatter.h */; settings = {ATTRIBUTES = (Public, ); }; };
		DA35A2B31CCA141D00E826B2 /* MGLCompassDirectionFormatter.m in Sources */ = {isa = PBXBuildFile; fileRef = DA35A2B01CCA141D00E826B2 /* MGLCompassDirectionFormatter.m */; };
		DA35A2B41CCA141D00E826B2 /* MGLCompassDirectionFormatter.m in Sources */ = {isa = PBXBuildFile; fileRef = DA35A2B01CCA141D00E826B2 /* MGLCompassDirectionFormatter.m */; };
		DA35A2B81CCA9A5D00E826B2 /* MGLClockDirectionFormatter.m in Sources */ = {isa = PBXBuildFile; fileRef = DA35A2B71CCA9A5D00E826B2 /* MGLClockDirectionFormatter.m */; };
		DA35A2B91CCA9A5D00E826B2 /* MGLClockDirectionFormatter.m in Sources */ = {isa = PBXBuildFile; fileRef = DA35A2B71CCA9A5D00E826B2 /* MGLClockDirectionFormatter.m */; };
		DA35A2BB1CCA9A6900E826B2 /* MGLClockDirectionFormatter.h in Headers */ = {isa = PBXBuildFile; fileRef = DA35A2BA1CCA9A6900E826B2 /* MGLClockDirectionFormatter.h */; settings = {ATTRIBUTES = (Public, ); }; };
		DA35A2BC1CCA9A6900E826B2 /* MGLClockDirectionFormatter.h in Headers */ = {isa = PBXBuildFile; fileRef = DA35A2BA1CCA9A6900E826B2 /* MGLClockDirectionFormatter.h */; settings = {ATTRIBUTES = (Public, ); }; };
		DA35A2C51CCA9F8300E826B2 /* MGLClockDirectionFormatterTests.m in Sources */ = {isa = PBXBuildFile; fileRef = DA35A2C31CCA9F8300E826B2 /* MGLClockDirectionFormatterTests.m */; };
		DA35A2C61CCA9F8300E826B2 /* MGLCompassDirectionFormatterTests.m in Sources */ = {isa = PBXBuildFile; fileRef = DA35A2C41CCA9F8300E826B2 /* MGLCompassDirectionFormatterTests.m */; };
		DA35A2C91CCAAAD200E826B2 /* NSValue+MGLAdditions.h in Headers */ = {isa = PBXBuildFile; fileRef = DA35A2C71CCAAAD200E826B2 /* NSValue+MGLAdditions.h */; settings = {ATTRIBUTES = (Public, ); }; };
		DA35A2CA1CCAAAD200E826B2 /* NSValue+MGLAdditions.h in Headers */ = {isa = PBXBuildFile; fileRef = DA35A2C71CCAAAD200E826B2 /* NSValue+MGLAdditions.h */; settings = {ATTRIBUTES = (Public, ); }; };
		DA35A2CB1CCAAAD200E826B2 /* NSValue+MGLAdditions.m in Sources */ = {isa = PBXBuildFile; fileRef = DA35A2C81CCAAAD200E826B2 /* NSValue+MGLAdditions.m */; };
		DA35A2CC1CCAAAD200E826B2 /* NSValue+MGLAdditions.m in Sources */ = {isa = PBXBuildFile; fileRef = DA35A2C81CCAAAD200E826B2 /* NSValue+MGLAdditions.m */; };
		DA35D0881E1A6309007DED41 /* one-liner.json in Resources */ = {isa = PBXBuildFile; fileRef = DA35D0871E1A6309007DED41 /* one-liner.json */; };
		DA6408DB1DA4E7D300908C90 /* MGLVectorStyleLayer.h in Headers */ = {isa = PBXBuildFile; fileRef = DA6408D91DA4E7D300908C90 /* MGLVectorStyleLayer.h */; settings = {ATTRIBUTES = (Public, ); }; };
		DA6408DC1DA4E7D300908C90 /* MGLVectorStyleLayer.h in Headers */ = {isa = PBXBuildFile; fileRef = DA6408D91DA4E7D300908C90 /* MGLVectorStyleLayer.h */; settings = {ATTRIBUTES = (Public, ); }; };
		DA6408DD1DA4E7D300908C90 /* MGLVectorStyleLayer.m in Sources */ = {isa = PBXBuildFile; fileRef = DA6408DA1DA4E7D300908C90 /* MGLVectorStyleLayer.m */; };
		DA6408DE1DA4E7D300908C90 /* MGLVectorStyleLayer.m in Sources */ = {isa = PBXBuildFile; fileRef = DA6408DA1DA4E7D300908C90 /* MGLVectorStyleLayer.m */; };
		DA72620B1DEEE3480043BB89 /* MGLOpenGLStyleLayer.h in Headers */ = {isa = PBXBuildFile; fileRef = DA7262091DEEE3480043BB89 /* MGLOpenGLStyleLayer.h */; settings = {ATTRIBUTES = (Public, ); }; };
		DA72620C1DEEE3480043BB89 /* MGLOpenGLStyleLayer.h in Headers */ = {isa = PBXBuildFile; fileRef = DA7262091DEEE3480043BB89 /* MGLOpenGLStyleLayer.h */; };
		DA72620D1DEEE3480043BB89 /* MGLOpenGLStyleLayer.mm in Sources */ = {isa = PBXBuildFile; fileRef = DA72620A1DEEE3480043BB89 /* MGLOpenGLStyleLayer.mm */; };
		DA72620E1DEEE3480043BB89 /* MGLOpenGLStyleLayer.mm in Sources */ = {isa = PBXBuildFile; fileRef = DA72620A1DEEE3480043BB89 /* MGLOpenGLStyleLayer.mm */; };
		DA737EE11D056A4E005BDA16 /* MGLMapViewDelegate.h in Headers */ = {isa = PBXBuildFile; fileRef = DA737EE01D056A4E005BDA16 /* MGLMapViewDelegate.h */; settings = {ATTRIBUTES = (Public, ); }; };
		DA737EE21D056A4E005BDA16 /* MGLMapViewDelegate.h in Headers */ = {isa = PBXBuildFile; fileRef = DA737EE01D056A4E005BDA16 /* MGLMapViewDelegate.h */; settings = {ATTRIBUTES = (Public, ); }; };
		DA821D061CCC6D59007508D4 /* LaunchScreen.storyboard in Resources */ = {isa = PBXBuildFile; fileRef = DA821D041CCC6D59007508D4 /* LaunchScreen.storyboard */; };
		DA821D071CCC6D59007508D4 /* Main.storyboard in Resources */ = {isa = PBXBuildFile; fileRef = DA821D051CCC6D59007508D4 /* Main.storyboard */; };
		DA8847D91CBAF91600AB86E3 /* Mapbox.framework in Frameworks */ = {isa = PBXBuildFile; fileRef = DA8847D21CBAF91600AB86E3 /* Mapbox.framework */; };
		DA8847DA1CBAF91600AB86E3 /* Mapbox.framework in Embed Frameworks */ = {isa = PBXBuildFile; fileRef = DA8847D21CBAF91600AB86E3 /* Mapbox.framework */; settings = {ATTRIBUTES = (CodeSignOnCopy, RemoveHeadersOnCopy, ); }; };
		DA8847EF1CBAFA5100AB86E3 /* MGLAccountManager.h in Headers */ = {isa = PBXBuildFile; fileRef = DA8847DF1CBAFA5100AB86E3 /* MGLAccountManager.h */; settings = {ATTRIBUTES = (Public, ); }; };
		DA8847F01CBAFA5100AB86E3 /* MGLAnnotation.h in Headers */ = {isa = PBXBuildFile; fileRef = DA8847E01CBAFA5100AB86E3 /* MGLAnnotation.h */; settings = {ATTRIBUTES = (Public, ); }; };
		DA8847F11CBAFA5100AB86E3 /* MGLGeometry.h in Headers */ = {isa = PBXBuildFile; fileRef = DA8847E11CBAFA5100AB86E3 /* MGLGeometry.h */; settings = {ATTRIBUTES = (Public, ); }; };
		DA8847F21CBAFA5100AB86E3 /* MGLMapCamera.h in Headers */ = {isa = PBXBuildFile; fileRef = DA8847E21CBAFA5100AB86E3 /* MGLMapCamera.h */; settings = {ATTRIBUTES = (Public, ); }; };
		DA8847F31CBAFA5100AB86E3 /* MGLMultiPoint.h in Headers */ = {isa = PBXBuildFile; fileRef = DA8847E31CBAFA5100AB86E3 /* MGLMultiPoint.h */; settings = {ATTRIBUTES = (Public, ); }; };
		DA8847F41CBAFA5100AB86E3 /* MGLOfflinePack.h in Headers */ = {isa = PBXBuildFile; fileRef = DA8847E41CBAFA5100AB86E3 /* MGLOfflinePack.h */; settings = {ATTRIBUTES = (Public, ); }; };
		DA8847F51CBAFA5100AB86E3 /* MGLOfflineRegion.h in Headers */ = {isa = PBXBuildFile; fileRef = DA8847E51CBAFA5100AB86E3 /* MGLOfflineRegion.h */; settings = {ATTRIBUTES = (Public, ); }; };
		DA8847F61CBAFA5100AB86E3 /* MGLOfflineStorage.h in Headers */ = {isa = PBXBuildFile; fileRef = DA8847E61CBAFA5100AB86E3 /* MGLOfflineStorage.h */; settings = {ATTRIBUTES = (Public, ); }; };
		DA8847F71CBAFA5100AB86E3 /* MGLOverlay.h in Headers */ = {isa = PBXBuildFile; fileRef = DA8847E71CBAFA5100AB86E3 /* MGLOverlay.h */; settings = {ATTRIBUTES = (Public, ); }; };
		DA8847F81CBAFA5100AB86E3 /* MGLPointAnnotation.h in Headers */ = {isa = PBXBuildFile; fileRef = DA8847E81CBAFA5100AB86E3 /* MGLPointAnnotation.h */; settings = {ATTRIBUTES = (Public, ); }; };
		DA8847F91CBAFA5100AB86E3 /* MGLPolygon.h in Headers */ = {isa = PBXBuildFile; fileRef = DA8847E91CBAFA5100AB86E3 /* MGLPolygon.h */; settings = {ATTRIBUTES = (Public, ); }; };
		DA8847FA1CBAFA5100AB86E3 /* MGLPolyline.h in Headers */ = {isa = PBXBuildFile; fileRef = DA8847EA1CBAFA5100AB86E3 /* MGLPolyline.h */; settings = {ATTRIBUTES = (Public, ); }; };
		DA8847FB1CBAFA5100AB86E3 /* MGLShape.h in Headers */ = {isa = PBXBuildFile; fileRef = DA8847EB1CBAFA5100AB86E3 /* MGLShape.h */; settings = {ATTRIBUTES = (Public, ); }; };
		DA8847FC1CBAFA5100AB86E3 /* MGLStyle.h in Headers */ = {isa = PBXBuildFile; fileRef = DA8847EC1CBAFA5100AB86E3 /* MGLStyle.h */; settings = {ATTRIBUTES = (Public, ); }; };
		DA8847FD1CBAFA5100AB86E3 /* MGLTilePyramidOfflineRegion.h in Headers */ = {isa = PBXBuildFile; fileRef = DA8847ED1CBAFA5100AB86E3 /* MGLTilePyramidOfflineRegion.h */; settings = {ATTRIBUTES = (Public, ); }; };
		DA8847FE1CBAFA5100AB86E3 /* MGLTypes.h in Headers */ = {isa = PBXBuildFile; fileRef = DA8847EE1CBAFA5100AB86E3 /* MGLTypes.h */; settings = {ATTRIBUTES = (Public, ); }; };
		DA88481A1CBAFA6200AB86E3 /* MGLAccountManager.m in Sources */ = {isa = PBXBuildFile; fileRef = DA8848001CBAFA6200AB86E3 /* MGLAccountManager.m */; };
		DA88481B1CBAFA6200AB86E3 /* MGLGeometry_Private.h in Headers */ = {isa = PBXBuildFile; fileRef = DA8848011CBAFA6200AB86E3 /* MGLGeometry_Private.h */; };
		DA88481C1CBAFA6200AB86E3 /* MGLGeometry.mm in Sources */ = {isa = PBXBuildFile; fileRef = DA8848021CBAFA6200AB86E3 /* MGLGeometry.mm */; };
		DA88481D1CBAFA6200AB86E3 /* MGLMapCamera.mm in Sources */ = {isa = PBXBuildFile; fileRef = DA8848031CBAFA6200AB86E3 /* MGLMapCamera.mm */; };
		DA88481E1CBAFA6200AB86E3 /* MGLMultiPoint_Private.h in Headers */ = {isa = PBXBuildFile; fileRef = DA8848041CBAFA6200AB86E3 /* MGLMultiPoint_Private.h */; };
		DA88481F1CBAFA6200AB86E3 /* MGLMultiPoint.mm in Sources */ = {isa = PBXBuildFile; fileRef = DA8848051CBAFA6200AB86E3 /* MGLMultiPoint.mm */; };
		DA8848201CBAFA6200AB86E3 /* MGLOfflinePack_Private.h in Headers */ = {isa = PBXBuildFile; fileRef = DA8848061CBAFA6200AB86E3 /* MGLOfflinePack_Private.h */; };
		DA8848211CBAFA6200AB86E3 /* MGLOfflinePack.mm in Sources */ = {isa = PBXBuildFile; fileRef = DA8848071CBAFA6200AB86E3 /* MGLOfflinePack.mm */; };
		DA8848221CBAFA6200AB86E3 /* MGLOfflineRegion_Private.h in Headers */ = {isa = PBXBuildFile; fileRef = DA8848081CBAFA6200AB86E3 /* MGLOfflineRegion_Private.h */; };
		DA8848231CBAFA6200AB86E3 /* MGLOfflineStorage_Private.h in Headers */ = {isa = PBXBuildFile; fileRef = DA8848091CBAFA6200AB86E3 /* MGLOfflineStorage_Private.h */; };
		DA8848241CBAFA6200AB86E3 /* MGLOfflineStorage.mm in Sources */ = {isa = PBXBuildFile; fileRef = DA88480A1CBAFA6200AB86E3 /* MGLOfflineStorage.mm */; };
		DA8848251CBAFA6200AB86E3 /* MGLPointAnnotation.mm in Sources */ = {isa = PBXBuildFile; fileRef = DA88480B1CBAFA6200AB86E3 /* MGLPointAnnotation.mm */; };
		DA8848261CBAFA6200AB86E3 /* MGLPolygon.mm in Sources */ = {isa = PBXBuildFile; fileRef = DA88480C1CBAFA6200AB86E3 /* MGLPolygon.mm */; };
		DA8848271CBAFA6200AB86E3 /* MGLPolyline.mm in Sources */ = {isa = PBXBuildFile; fileRef = DA88480D1CBAFA6200AB86E3 /* MGLPolyline.mm */; };
		DA8848281CBAFA6200AB86E3 /* MGLShape.mm in Sources */ = {isa = PBXBuildFile; fileRef = DA88480E1CBAFA6200AB86E3 /* MGLShape.mm */; };
		DA8848291CBAFA6200AB86E3 /* MGLStyle.mm in Sources */ = {isa = PBXBuildFile; fileRef = DA88480F1CBAFA6200AB86E3 /* MGLStyle.mm */; };
		DA88482A1CBAFA6200AB86E3 /* MGLTilePyramidOfflineRegion.mm in Sources */ = {isa = PBXBuildFile; fileRef = DA8848101CBAFA6200AB86E3 /* MGLTilePyramidOfflineRegion.mm */; };
		DA88482B1CBAFA6200AB86E3 /* MGLTypes.m in Sources */ = {isa = PBXBuildFile; fileRef = DA8848111CBAFA6200AB86E3 /* MGLTypes.m */; };
		DA88482C1CBAFA6200AB86E3 /* NSBundle+MGLAdditions.h in Headers */ = {isa = PBXBuildFile; fileRef = DA8848121CBAFA6200AB86E3 /* NSBundle+MGLAdditions.h */; };
		DA88482D1CBAFA6200AB86E3 /* NSBundle+MGLAdditions.m in Sources */ = {isa = PBXBuildFile; fileRef = DA8848131CBAFA6200AB86E3 /* NSBundle+MGLAdditions.m */; };
		DA88482E1CBAFA6200AB86E3 /* NSException+MGLAdditions.h in Headers */ = {isa = PBXBuildFile; fileRef = DA8848141CBAFA6200AB86E3 /* NSException+MGLAdditions.h */; };
		DA88482F1CBAFA6200AB86E3 /* NSProcessInfo+MGLAdditions.h in Headers */ = {isa = PBXBuildFile; fileRef = DA8848151CBAFA6200AB86E3 /* NSProcessInfo+MGLAdditions.h */; };
		DA8848301CBAFA6200AB86E3 /* NSProcessInfo+MGLAdditions.m in Sources */ = {isa = PBXBuildFile; fileRef = DA8848161CBAFA6200AB86E3 /* NSProcessInfo+MGLAdditions.m */; };
		DA8848311CBAFA6200AB86E3 /* NSString+MGLAdditions.h in Headers */ = {isa = PBXBuildFile; fileRef = DA8848171CBAFA6200AB86E3 /* NSString+MGLAdditions.h */; };
		DA8848321CBAFA6200AB86E3 /* NSString+MGLAdditions.m in Sources */ = {isa = PBXBuildFile; fileRef = DA8848181CBAFA6200AB86E3 /* NSString+MGLAdditions.m */; };
		DA88483A1CBAFB8500AB86E3 /* MGLAnnotationImage.h in Headers */ = {isa = PBXBuildFile; fileRef = DA8848341CBAFB8500AB86E3 /* MGLAnnotationImage.h */; settings = {ATTRIBUTES = (Public, ); }; };
		DA88483B1CBAFB8500AB86E3 /* MGLCalloutView.h in Headers */ = {isa = PBXBuildFile; fileRef = DA8848351CBAFB8500AB86E3 /* MGLCalloutView.h */; settings = {ATTRIBUTES = (Public, ); }; };
		DA88483C1CBAFB8500AB86E3 /* MGLMapView.h in Headers */ = {isa = PBXBuildFile; fileRef = DA8848361CBAFB8500AB86E3 /* MGLMapView.h */; settings = {ATTRIBUTES = (Public, ); }; };
		DA88483D1CBAFB8500AB86E3 /* MGLMapView+IBAdditions.h in Headers */ = {isa = PBXBuildFile; fileRef = DA8848371CBAFB8500AB86E3 /* MGLMapView+IBAdditions.h */; settings = {ATTRIBUTES = (Public, ); }; };
		DA88483F1CBAFB8500AB86E3 /* MGLUserLocation.h in Headers */ = {isa = PBXBuildFile; fileRef = DA8848391CBAFB8500AB86E3 /* MGLUserLocation.h */; settings = {ATTRIBUTES = (Public, ); }; };
		DA88484F1CBAFB9800AB86E3 /* MGLAnnotationImage_Private.h in Headers */ = {isa = PBXBuildFile; fileRef = DA8848401CBAFB9800AB86E3 /* MGLAnnotationImage_Private.h */; };
		DA8848501CBAFB9800AB86E3 /* MGLAnnotationImage.m in Sources */ = {isa = PBXBuildFile; fileRef = DA8848411CBAFB9800AB86E3 /* MGLAnnotationImage.m */; };
		DA8848511CBAFB9800AB86E3 /* MGLAPIClient.h in Headers */ = {isa = PBXBuildFile; fileRef = DA8848421CBAFB9800AB86E3 /* MGLAPIClient.h */; };
		DA8848521CBAFB9800AB86E3 /* MGLAPIClient.m in Sources */ = {isa = PBXBuildFile; fileRef = DA8848431CBAFB9800AB86E3 /* MGLAPIClient.m */; };
		DA8848531CBAFB9800AB86E3 /* MGLCompactCalloutView.h in Headers */ = {isa = PBXBuildFile; fileRef = DA8848441CBAFB9800AB86E3 /* MGLCompactCalloutView.h */; };
		DA8848541CBAFB9800AB86E3 /* MGLCompactCalloutView.m in Sources */ = {isa = PBXBuildFile; fileRef = DA8848451CBAFB9800AB86E3 /* MGLCompactCalloutView.m */; };
		DA8848551CBAFB9800AB86E3 /* MGLLocationManager.h in Headers */ = {isa = PBXBuildFile; fileRef = DA8848461CBAFB9800AB86E3 /* MGLLocationManager.h */; };
		DA8848561CBAFB9800AB86E3 /* MGLLocationManager.m in Sources */ = {isa = PBXBuildFile; fileRef = DA8848471CBAFB9800AB86E3 /* MGLLocationManager.m */; };
		DA8848571CBAFB9800AB86E3 /* MGLMapboxEvents.h in Headers */ = {isa = PBXBuildFile; fileRef = DA8848481CBAFB9800AB86E3 /* MGLMapboxEvents.h */; };
		DA8848581CBAFB9800AB86E3 /* MGLMapboxEvents.m in Sources */ = {isa = PBXBuildFile; fileRef = DA8848491CBAFB9800AB86E3 /* MGLMapboxEvents.m */; };
		DA8848591CBAFB9800AB86E3 /* MGLMapView.mm in Sources */ = {isa = PBXBuildFile; fileRef = DA88484A1CBAFB9800AB86E3 /* MGLMapView.mm */; };
		DA88485A1CBAFB9800AB86E3 /* MGLUserLocation_Private.h in Headers */ = {isa = PBXBuildFile; fileRef = DA88484B1CBAFB9800AB86E3 /* MGLUserLocation_Private.h */; };
		DA88485B1CBAFB9800AB86E3 /* MGLUserLocation.m in Sources */ = {isa = PBXBuildFile; fileRef = DA88484C1CBAFB9800AB86E3 /* MGLUserLocation.m */; };
		DA88485C1CBAFB9800AB86E3 /* MGLFaux3DUserLocationAnnotationView.h in Headers */ = {isa = PBXBuildFile; fileRef = DA88484D1CBAFB9800AB86E3 /* MGLFaux3DUserLocationAnnotationView.h */; };
		DA88485D1CBAFB9800AB86E3 /* MGLFaux3DUserLocationAnnotationView.m in Sources */ = {isa = PBXBuildFile; fileRef = DA88484E1CBAFB9800AB86E3 /* MGLFaux3DUserLocationAnnotationView.m */; };
		DA8848601CBAFC2E00AB86E3 /* Mapbox.h in Headers */ = {isa = PBXBuildFile; fileRef = DA88485E1CBAFC2E00AB86E3 /* Mapbox.h */; settings = {ATTRIBUTES = (Public, ); }; };
		DA88486D1CBAFCC100AB86E3 /* Compass.png in Resources */ = {isa = PBXBuildFile; fileRef = DA8848631CBAFCC100AB86E3 /* Compass.png */; };
		DA88486E1CBAFCC100AB86E3 /* Compass@2x.png in Resources */ = {isa = PBXBuildFile; fileRef = DA8848641CBAFCC100AB86E3 /* Compass@2x.png */; };
		DA88486F1CBAFCC100AB86E3 /* Compass@3x.png in Resources */ = {isa = PBXBuildFile; fileRef = DA8848651CBAFCC100AB86E3 /* Compass@3x.png */; };
		DA8848701CBAFCC100AB86E3 /* default_marker.png in Resources */ = {isa = PBXBuildFile; fileRef = DA8848661CBAFCC100AB86E3 /* default_marker.png */; };
		DA8848711CBAFCC100AB86E3 /* default_marker@2x.png in Resources */ = {isa = PBXBuildFile; fileRef = DA8848671CBAFCC100AB86E3 /* default_marker@2x.png */; };
		DA8848721CBAFCC100AB86E3 /* default_marker@3x.png in Resources */ = {isa = PBXBuildFile; fileRef = DA8848681CBAFCC100AB86E3 /* default_marker@3x.png */; };
		DA8848731CBAFCC100AB86E3 /* mapbox.png in Resources */ = {isa = PBXBuildFile; fileRef = DA8848691CBAFCC100AB86E3 /* mapbox.png */; };
		DA8848741CBAFCC100AB86E3 /* mapbox@2x.png in Resources */ = {isa = PBXBuildFile; fileRef = DA88486A1CBAFCC100AB86E3 /* mapbox@2x.png */; };
		DA8848751CBAFCC100AB86E3 /* mapbox@3x.png in Resources */ = {isa = PBXBuildFile; fileRef = DA88486B1CBAFCC100AB86E3 /* mapbox@3x.png */; };
		DA8848841CBB033F00AB86E3 /* FABAttributes.h in Headers */ = {isa = PBXBuildFile; fileRef = DA8848801CBB033F00AB86E3 /* FABAttributes.h */; };
		DA8848851CBB033F00AB86E3 /* FABKitProtocol.h in Headers */ = {isa = PBXBuildFile; fileRef = DA8848811CBB033F00AB86E3 /* FABKitProtocol.h */; };
		DA8848861CBB033F00AB86E3 /* Fabric+FABKits.h in Headers */ = {isa = PBXBuildFile; fileRef = DA8848821CBB033F00AB86E3 /* Fabric+FABKits.h */; };
		DA8848871CBB033F00AB86E3 /* Fabric.h in Headers */ = {isa = PBXBuildFile; fileRef = DA8848831CBB033F00AB86E3 /* Fabric.h */; };
		DA88488B1CBB037E00AB86E3 /* SMCalloutView.h in Headers */ = {isa = PBXBuildFile; fileRef = DA8848891CBB037E00AB86E3 /* SMCalloutView.h */; };
		DA88488C1CBB037E00AB86E3 /* SMCalloutView.m in Sources */ = {isa = PBXBuildFile; fileRef = DA88488A1CBB037E00AB86E3 /* SMCalloutView.m */; };
		DA88488E1CBB047F00AB86E3 /* reachability.h in Headers */ = {isa = PBXBuildFile; fileRef = DA88488D1CBB047F00AB86E3 /* reachability.h */; };
		DA8933A31CCC95B000E68420 /* Localizable.strings in Resources */ = {isa = PBXBuildFile; fileRef = DA89339F1CCC951200E68420 /* Localizable.strings */; };
		DA8933BC1CCD2CA100E68420 /* Foundation.strings in Resources */ = {isa = PBXBuildFile; fileRef = DA8933BA1CCD2CA100E68420 /* Foundation.strings */; };
		DA8933BF1CCD2CAD00E68420 /* Foundation.stringsdict in Resources */ = {isa = PBXBuildFile; fileRef = DA8933BD1CCD2CAD00E68420 /* Foundation.stringsdict */; };
		DA8933DB1CCD31D400E68420 /* Foundation.strings in Resources */ = {isa = PBXBuildFile; fileRef = DA8933BA1CCD2CA100E68420 /* Foundation.strings */; };
		DA8933DC1CCD31D400E68420 /* Foundation.stringsdict in Resources */ = {isa = PBXBuildFile; fileRef = DA8933BD1CCD2CAD00E68420 /* Foundation.stringsdict */; };
		DA8933E01CCD31DF00E68420 /* Localizable.strings in Resources */ = {isa = PBXBuildFile; fileRef = DA89339F1CCC951200E68420 /* Localizable.strings */; };
		DA8933E11CCD31DF00E68420 /* Compass.png in Resources */ = {isa = PBXBuildFile; fileRef = DA8848631CBAFCC100AB86E3 /* Compass.png */; };
		DA8933E21CCD31DF00E68420 /* Compass@2x.png in Resources */ = {isa = PBXBuildFile; fileRef = DA8848641CBAFCC100AB86E3 /* Compass@2x.png */; };
		DA8933E31CCD31DF00E68420 /* Compass@3x.png in Resources */ = {isa = PBXBuildFile; fileRef = DA8848651CBAFCC100AB86E3 /* Compass@3x.png */; };
		DA8933E41CCD31DF00E68420 /* default_marker.png in Resources */ = {isa = PBXBuildFile; fileRef = DA8848661CBAFCC100AB86E3 /* default_marker.png */; };
		DA8933E51CCD31DF00E68420 /* default_marker@2x.png in Resources */ = {isa = PBXBuildFile; fileRef = DA8848671CBAFCC100AB86E3 /* default_marker@2x.png */; };
		DA8933E61CCD31DF00E68420 /* default_marker@3x.png in Resources */ = {isa = PBXBuildFile; fileRef = DA8848681CBAFCC100AB86E3 /* default_marker@3x.png */; };
		DA8933E71CCD31DF00E68420 /* mapbox.png in Resources */ = {isa = PBXBuildFile; fileRef = DA8848691CBAFCC100AB86E3 /* mapbox.png */; };
		DA8933E81CCD31DF00E68420 /* mapbox@2x.png in Resources */ = {isa = PBXBuildFile; fileRef = DA88486A1CBAFCC100AB86E3 /* mapbox@2x.png */; };
		DA8933E91CCD31DF00E68420 /* mapbox@3x.png in Resources */ = {isa = PBXBuildFile; fileRef = DA88486B1CBAFCC100AB86E3 /* mapbox@3x.png */; };
		DA8933F01CCD387900E68420 /* strip-frameworks.sh in Resources */ = {isa = PBXBuildFile; fileRef = DA8933EF1CCD387900E68420 /* strip-frameworks.sh */; };
		DA8963371CC549A100684375 /* glyphs in Resources */ = {isa = PBXBuildFile; fileRef = DA8963331CC549A100684375 /* glyphs */; };
		DA8963381CC549A100684375 /* sprites in Resources */ = {isa = PBXBuildFile; fileRef = DA8963341CC549A100684375 /* sprites */; };
		DA8963391CC549A100684375 /* styles in Resources */ = {isa = PBXBuildFile; fileRef = DA8963351CC549A100684375 /* styles */; };
		DA89633A1CC549A100684375 /* tiles in Resources */ = {isa = PBXBuildFile; fileRef = DA8963361CC549A100684375 /* tiles */; };
		DAA4E4051CBB5C9E00178DFB /* ImageIO.framework in Frameworks */ = {isa = PBXBuildFile; fileRef = DAA4E4041CBB5C9E00178DFB /* ImageIO.framework */; };
		DAA4E4071CBB5CBF00178DFB /* MobileCoreServices.framework in Frameworks */ = {isa = PBXBuildFile; fileRef = DAA4E4061CBB5CBF00178DFB /* MobileCoreServices.framework */; };
		DAA4E4081CBB6C9500178DFB /* Mapbox.framework in Frameworks */ = {isa = PBXBuildFile; fileRef = DA8847D21CBAF91600AB86E3 /* Mapbox.framework */; };
		DAA4E4091CBB6C9500178DFB /* Mapbox.framework in Embed Frameworks */ = {isa = PBXBuildFile; fileRef = DA8847D21CBAF91600AB86E3 /* Mapbox.framework */; settings = {ATTRIBUTES = (CodeSignOnCopy, RemoveHeadersOnCopy, ); }; };
		DAA4E41C1CBB730400178DFB /* MGLAccountManager.m in Sources */ = {isa = PBXBuildFile; fileRef = DA8848001CBAFA6200AB86E3 /* MGLAccountManager.m */; };
		DAA4E41D1CBB730400178DFB /* MGLGeometry.mm in Sources */ = {isa = PBXBuildFile; fileRef = DA8848021CBAFA6200AB86E3 /* MGLGeometry.mm */; };
		DAA4E41E1CBB730400178DFB /* MGLMapCamera.mm in Sources */ = {isa = PBXBuildFile; fileRef = DA8848031CBAFA6200AB86E3 /* MGLMapCamera.mm */; };
		DAA4E41F1CBB730400178DFB /* MGLMultiPoint.mm in Sources */ = {isa = PBXBuildFile; fileRef = DA8848051CBAFA6200AB86E3 /* MGLMultiPoint.mm */; };
		DAA4E4201CBB730400178DFB /* MGLOfflinePack.mm in Sources */ = {isa = PBXBuildFile; fileRef = DA8848071CBAFA6200AB86E3 /* MGLOfflinePack.mm */; };
		DAA4E4211CBB730400178DFB /* MGLOfflineStorage.mm in Sources */ = {isa = PBXBuildFile; fileRef = DA88480A1CBAFA6200AB86E3 /* MGLOfflineStorage.mm */; };
		DAA4E4221CBB730400178DFB /* MGLPointAnnotation.mm in Sources */ = {isa = PBXBuildFile; fileRef = DA88480B1CBAFA6200AB86E3 /* MGLPointAnnotation.mm */; };
		DAA4E4231CBB730400178DFB /* MGLPolygon.mm in Sources */ = {isa = PBXBuildFile; fileRef = DA88480C1CBAFA6200AB86E3 /* MGLPolygon.mm */; };
		DAA4E4241CBB730400178DFB /* MGLPolyline.mm in Sources */ = {isa = PBXBuildFile; fileRef = DA88480D1CBAFA6200AB86E3 /* MGLPolyline.mm */; };
		DAA4E4251CBB730400178DFB /* MGLShape.mm in Sources */ = {isa = PBXBuildFile; fileRef = DA88480E1CBAFA6200AB86E3 /* MGLShape.mm */; };
		DAA4E4261CBB730400178DFB /* MGLStyle.mm in Sources */ = {isa = PBXBuildFile; fileRef = DA88480F1CBAFA6200AB86E3 /* MGLStyle.mm */; };
		DAA4E4271CBB730400178DFB /* MGLTilePyramidOfflineRegion.mm in Sources */ = {isa = PBXBuildFile; fileRef = DA8848101CBAFA6200AB86E3 /* MGLTilePyramidOfflineRegion.mm */; };
		DAA4E4281CBB730400178DFB /* MGLTypes.m in Sources */ = {isa = PBXBuildFile; fileRef = DA8848111CBAFA6200AB86E3 /* MGLTypes.m */; };
		DAA4E4291CBB730400178DFB /* NSBundle+MGLAdditions.m in Sources */ = {isa = PBXBuildFile; fileRef = DA8848131CBAFA6200AB86E3 /* NSBundle+MGLAdditions.m */; };
		DAA4E42A1CBB730400178DFB /* NSProcessInfo+MGLAdditions.m in Sources */ = {isa = PBXBuildFile; fileRef = DA8848161CBAFA6200AB86E3 /* NSProcessInfo+MGLAdditions.m */; };
		DAA4E42B1CBB730400178DFB /* NSString+MGLAdditions.m in Sources */ = {isa = PBXBuildFile; fileRef = DA8848181CBAFA6200AB86E3 /* NSString+MGLAdditions.m */; };
		DAA4E42D1CBB730400178DFB /* MGLAnnotationImage.m in Sources */ = {isa = PBXBuildFile; fileRef = DA8848411CBAFB9800AB86E3 /* MGLAnnotationImage.m */; };
		DAA4E42E1CBB730400178DFB /* MGLAPIClient.m in Sources */ = {isa = PBXBuildFile; fileRef = DA8848431CBAFB9800AB86E3 /* MGLAPIClient.m */; };
		DAA4E42F1CBB730400178DFB /* MGLCompactCalloutView.m in Sources */ = {isa = PBXBuildFile; fileRef = DA8848451CBAFB9800AB86E3 /* MGLCompactCalloutView.m */; };
		DAA4E4301CBB730400178DFB /* MGLLocationManager.m in Sources */ = {isa = PBXBuildFile; fileRef = DA8848471CBAFB9800AB86E3 /* MGLLocationManager.m */; };
		DAA4E4311CBB730400178DFB /* MGLMapboxEvents.m in Sources */ = {isa = PBXBuildFile; fileRef = DA8848491CBAFB9800AB86E3 /* MGLMapboxEvents.m */; };
		DAA4E4321CBB730400178DFB /* MGLMapView.mm in Sources */ = {isa = PBXBuildFile; fileRef = DA88484A1CBAFB9800AB86E3 /* MGLMapView.mm */; };
		DAA4E4331CBB730400178DFB /* MGLUserLocation.m in Sources */ = {isa = PBXBuildFile; fileRef = DA88484C1CBAFB9800AB86E3 /* MGLUserLocation.m */; };
		DAA4E4341CBB730400178DFB /* MGLFaux3DUserLocationAnnotationView.m in Sources */ = {isa = PBXBuildFile; fileRef = DA88484E1CBAFB9800AB86E3 /* MGLFaux3DUserLocationAnnotationView.m */; };
		DAA4E4351CBB730400178DFB /* SMCalloutView.m in Sources */ = {isa = PBXBuildFile; fileRef = DA88488A1CBB037E00AB86E3 /* SMCalloutView.m */; };
		DAABF73D1CBC59BB005B1825 /* libmbgl-core.a in Frameworks */ = {isa = PBXBuildFile; fileRef = DAABF73B1CBC59BB005B1825 /* libmbgl-core.a */; };
		DAAF722B1DA903C700312FA4 /* MGLStyleValue.h in Headers */ = {isa = PBXBuildFile; fileRef = DAAF72291DA903C700312FA4 /* MGLStyleValue.h */; settings = {ATTRIBUTES = (Public, ); }; };
		DAAF722C1DA903C700312FA4 /* MGLStyleValue.h in Headers */ = {isa = PBXBuildFile; fileRef = DAAF72291DA903C700312FA4 /* MGLStyleValue.h */; settings = {ATTRIBUTES = (Public, ); }; };
		DAAF722D1DA903C700312FA4 /* MGLStyleValue_Private.h in Headers */ = {isa = PBXBuildFile; fileRef = DAAF722A1DA903C700312FA4 /* MGLStyleValue_Private.h */; };
		DAAF722E1DA903C700312FA4 /* MGLStyleValue_Private.h in Headers */ = {isa = PBXBuildFile; fileRef = DAAF722A1DA903C700312FA4 /* MGLStyleValue_Private.h */; };
		DABCABAC1CB80692000A7C39 /* main.m in Sources */ = {isa = PBXBuildFile; fileRef = DABCABAB1CB80692000A7C39 /* main.m */; };
		DABCABAF1CB80692000A7C39 /* MBXBenchAppDelegate.m in Sources */ = {isa = PBXBuildFile; fileRef = DABCABAE1CB80692000A7C39 /* MBXBenchAppDelegate.m */; };
		DABCABB21CB80692000A7C39 /* MBXBenchViewController.mm in Sources */ = {isa = PBXBuildFile; fileRef = DABCABB11CB80692000A7C39 /* MBXBenchViewController.mm */; };
		DABCABB71CB80692000A7C39 /* Assets.xcassets in Resources */ = {isa = PBXBuildFile; fileRef = DABCABB61CB80692000A7C39 /* Assets.xcassets */; };
		DABCABBA1CB80692000A7C39 /* LaunchScreen.storyboard in Resources */ = {isa = PBXBuildFile; fileRef = DABCABB81CB80692000A7C39 /* LaunchScreen.storyboard */; };
		DABCABC21CB8071D000A7C39 /* locations.cpp in Sources */ = {isa = PBXBuildFile; fileRef = DABCABBF1CB80717000A7C39 /* locations.cpp */; };
		DABFB85D1CBE99E500D62B32 /* MGLAccountManager.h in Headers */ = {isa = PBXBuildFile; fileRef = DA8847DF1CBAFA5100AB86E3 /* MGLAccountManager.h */; settings = {ATTRIBUTES = (Public, ); }; };
		DABFB85E1CBE99E500D62B32 /* MGLAnnotation.h in Headers */ = {isa = PBXBuildFile; fileRef = DA8847E01CBAFA5100AB86E3 /* MGLAnnotation.h */; settings = {ATTRIBUTES = (Public, ); }; };
		DABFB85F1CBE99E500D62B32 /* MGLGeometry.h in Headers */ = {isa = PBXBuildFile; fileRef = DA8847E11CBAFA5100AB86E3 /* MGLGeometry.h */; settings = {ATTRIBUTES = (Public, ); }; };
		DABFB8601CBE99E500D62B32 /* MGLMapCamera.h in Headers */ = {isa = PBXBuildFile; fileRef = DA8847E21CBAFA5100AB86E3 /* MGLMapCamera.h */; settings = {ATTRIBUTES = (Public, ); }; };
		DABFB8611CBE99E500D62B32 /* MGLMultiPoint.h in Headers */ = {isa = PBXBuildFile; fileRef = DA8847E31CBAFA5100AB86E3 /* MGLMultiPoint.h */; settings = {ATTRIBUTES = (Public, ); }; };
		DABFB8621CBE99E500D62B32 /* MGLOfflinePack.h in Headers */ = {isa = PBXBuildFile; fileRef = DA8847E41CBAFA5100AB86E3 /* MGLOfflinePack.h */; settings = {ATTRIBUTES = (Public, ); }; };
		DABFB8631CBE99E500D62B32 /* MGLOfflineRegion.h in Headers */ = {isa = PBXBuildFile; fileRef = DA8847E51CBAFA5100AB86E3 /* MGLOfflineRegion.h */; settings = {ATTRIBUTES = (Public, ); }; };
		DABFB8641CBE99E500D62B32 /* MGLOfflineStorage.h in Headers */ = {isa = PBXBuildFile; fileRef = DA8847E61CBAFA5100AB86E3 /* MGLOfflineStorage.h */; settings = {ATTRIBUTES = (Public, ); }; };
		DABFB8651CBE99E500D62B32 /* MGLOverlay.h in Headers */ = {isa = PBXBuildFile; fileRef = DA8847E71CBAFA5100AB86E3 /* MGLOverlay.h */; settings = {ATTRIBUTES = (Public, ); }; };
		DABFB8661CBE99E500D62B32 /* MGLPointAnnotation.h in Headers */ = {isa = PBXBuildFile; fileRef = DA8847E81CBAFA5100AB86E3 /* MGLPointAnnotation.h */; settings = {ATTRIBUTES = (Public, ); }; };
		DABFB8671CBE99E500D62B32 /* MGLPolygon.h in Headers */ = {isa = PBXBuildFile; fileRef = DA8847E91CBAFA5100AB86E3 /* MGLPolygon.h */; settings = {ATTRIBUTES = (Public, ); }; };
		DABFB8681CBE99E500D62B32 /* MGLPolyline.h in Headers */ = {isa = PBXBuildFile; fileRef = DA8847EA1CBAFA5100AB86E3 /* MGLPolyline.h */; settings = {ATTRIBUTES = (Public, ); }; };
		DABFB8691CBE99E500D62B32 /* MGLShape.h in Headers */ = {isa = PBXBuildFile; fileRef = DA8847EB1CBAFA5100AB86E3 /* MGLShape.h */; settings = {ATTRIBUTES = (Public, ); }; };
		DABFB86A1CBE99E500D62B32 /* MGLStyle.h in Headers */ = {isa = PBXBuildFile; fileRef = DA8847EC1CBAFA5100AB86E3 /* MGLStyle.h */; settings = {ATTRIBUTES = (Public, ); }; };
		DABFB86B1CBE99E500D62B32 /* MGLTilePyramidOfflineRegion.h in Headers */ = {isa = PBXBuildFile; fileRef = DA8847ED1CBAFA5100AB86E3 /* MGLTilePyramidOfflineRegion.h */; settings = {ATTRIBUTES = (Public, ); }; };
		DABFB86C1CBE99E500D62B32 /* MGLTypes.h in Headers */ = {isa = PBXBuildFile; fileRef = DA8847EE1CBAFA5100AB86E3 /* MGLTypes.h */; settings = {ATTRIBUTES = (Public, ); }; };
		DABFB86D1CBE9A0F00D62B32 /* MGLAnnotationImage.h in Headers */ = {isa = PBXBuildFile; fileRef = DA8848341CBAFB8500AB86E3 /* MGLAnnotationImage.h */; settings = {ATTRIBUTES = (Public, ); }; };
		DABFB86E1CBE9A0F00D62B32 /* MGLCalloutView.h in Headers */ = {isa = PBXBuildFile; fileRef = DA8848351CBAFB8500AB86E3 /* MGLCalloutView.h */; settings = {ATTRIBUTES = (Public, ); }; };
		DABFB86F1CBE9A0F00D62B32 /* MGLMapView.h in Headers */ = {isa = PBXBuildFile; fileRef = DA8848361CBAFB8500AB86E3 /* MGLMapView.h */; settings = {ATTRIBUTES = (Public, ); }; };
		DABFB8701CBE9A0F00D62B32 /* MGLMapView+IBAdditions.h in Headers */ = {isa = PBXBuildFile; fileRef = DA8848371CBAFB8500AB86E3 /* MGLMapView+IBAdditions.h */; settings = {ATTRIBUTES = (Public, ); }; };
		DABFB8721CBE9A0F00D62B32 /* MGLUserLocation.h in Headers */ = {isa = PBXBuildFile; fileRef = DA8848391CBAFB8500AB86E3 /* MGLUserLocation.h */; settings = {ATTRIBUTES = (Public, ); }; };
		DABFB8731CBE9A9900D62B32 /* Mapbox.h in Headers */ = {isa = PBXBuildFile; fileRef = DA88485E1CBAFC2E00AB86E3 /* Mapbox.h */; settings = {ATTRIBUTES = (Public, ); }; };
		DAC49C5C1CD02BC9009E1AA3 /* Localizable.stringsdict in Resources */ = {isa = PBXBuildFile; fileRef = DAC49C5F1CD02BC9009E1AA3 /* Localizable.stringsdict */; };
		DAC49C5D1CD02BC9009E1AA3 /* Localizable.stringsdict in Resources */ = {isa = PBXBuildFile; fileRef = DAC49C5F1CD02BC9009E1AA3 /* Localizable.stringsdict */; };
		DAD1656C1CF41981001FF4B9 /* MGLFeature.h in Headers */ = {isa = PBXBuildFile; fileRef = DAD165691CF41981001FF4B9 /* MGLFeature.h */; settings = {ATTRIBUTES = (Public, ); }; };
		DAD1656D1CF41981001FF4B9 /* MGLFeature.h in Headers */ = {isa = PBXBuildFile; fileRef = DAD165691CF41981001FF4B9 /* MGLFeature.h */; settings = {ATTRIBUTES = (Public, ); }; };
		DAD1656E1CF41981001FF4B9 /* MGLFeature_Private.h in Headers */ = {isa = PBXBuildFile; fileRef = DAD1656A1CF41981001FF4B9 /* MGLFeature_Private.h */; };
		DAD165701CF41981001FF4B9 /* MGLFeature.mm in Sources */ = {isa = PBXBuildFile; fileRef = DAD1656B1CF41981001FF4B9 /* MGLFeature.mm */; };
		DAD165711CF41981001FF4B9 /* MGLFeature.mm in Sources */ = {isa = PBXBuildFile; fileRef = DAD1656B1CF41981001FF4B9 /* MGLFeature.mm */; };
		DAD165781CF4CDFF001FF4B9 /* MGLShapeCollection.h in Headers */ = {isa = PBXBuildFile; fileRef = DAD165761CF4CDFF001FF4B9 /* MGLShapeCollection.h */; settings = {ATTRIBUTES = (Public, ); }; };
		DAD165791CF4CDFF001FF4B9 /* MGLShapeCollection.h in Headers */ = {isa = PBXBuildFile; fileRef = DAD165761CF4CDFF001FF4B9 /* MGLShapeCollection.h */; settings = {ATTRIBUTES = (Public, ); }; };
		DAD1657A1CF4CDFF001FF4B9 /* MGLShapeCollection.mm in Sources */ = {isa = PBXBuildFile; fileRef = DAD165771CF4CDFF001FF4B9 /* MGLShapeCollection.mm */; };
		DAD1657B1CF4CDFF001FF4B9 /* MGLShapeCollection.mm in Sources */ = {isa = PBXBuildFile; fileRef = DAD165771CF4CDFF001FF4B9 /* MGLShapeCollection.mm */; };
		DAE7DEC21E245455007505A6 /* MGLNSStringAdditionsTests.m in Sources */ = {isa = PBXBuildFile; fileRef = DAE7DEC11E245455007505A6 /* MGLNSStringAdditionsTests.m */; };
		DAED38631D62D0FC00D7640F /* NSURL+MGLAdditions.h in Headers */ = {isa = PBXBuildFile; fileRef = DAED38611D62D0FC00D7640F /* NSURL+MGLAdditions.h */; };
		DAED38641D62D0FC00D7640F /* NSURL+MGLAdditions.h in Headers */ = {isa = PBXBuildFile; fileRef = DAED38611D62D0FC00D7640F /* NSURL+MGLAdditions.h */; };
		DAED38651D62D0FC00D7640F /* NSURL+MGLAdditions.m in Sources */ = {isa = PBXBuildFile; fileRef = DAED38621D62D0FC00D7640F /* NSURL+MGLAdditions.m */; };
		DAED38661D62D0FC00D7640F /* NSURL+MGLAdditions.m in Sources */ = {isa = PBXBuildFile; fileRef = DAED38621D62D0FC00D7640F /* NSURL+MGLAdditions.m */; };
		DAEDC4341D603417000224FF /* MGLAttributionInfoTests.m in Sources */ = {isa = PBXBuildFile; fileRef = DAEDC4331D603417000224FF /* MGLAttributionInfoTests.m */; };
		DAF0D8101DFE0EA000B28378 /* MGLRasterSource_Private.h in Headers */ = {isa = PBXBuildFile; fileRef = DAF0D80F1DFE0EA000B28378 /* MGLRasterSource_Private.h */; };
		DAF0D8111DFE0EA000B28378 /* MGLRasterSource_Private.h in Headers */ = {isa = PBXBuildFile; fileRef = DAF0D80F1DFE0EA000B28378 /* MGLRasterSource_Private.h */; };
		DAF0D8131DFE0EC500B28378 /* MGLVectorSource_Private.h in Headers */ = {isa = PBXBuildFile; fileRef = DAF0D8121DFE0EC500B28378 /* MGLVectorSource_Private.h */; };
		DAF0D8141DFE0EC500B28378 /* MGLVectorSource_Private.h in Headers */ = {isa = PBXBuildFile; fileRef = DAF0D8121DFE0EC500B28378 /* MGLVectorSource_Private.h */; };
		DAF0D8181DFE6B2800B28378 /* MGLAttributionInfo_Private.h in Headers */ = {isa = PBXBuildFile; fileRef = DAF0D8171DFE6B2800B28378 /* MGLAttributionInfo_Private.h */; };
		DAF0D8191DFE6B2800B28378 /* MGLAttributionInfo_Private.h in Headers */ = {isa = PBXBuildFile; fileRef = DAF0D8171DFE6B2800B28378 /* MGLAttributionInfo_Private.h */; };
		DD0902A91DB1929D00C5BDCE /* MGLNetworkConfiguration.m in Sources */ = {isa = PBXBuildFile; fileRef = DD0902A21DB18DE700C5BDCE /* MGLNetworkConfiguration.m */; };
		DD0902AA1DB1929D00C5BDCE /* MGLNetworkConfiguration.m in Sources */ = {isa = PBXBuildFile; fileRef = DD0902A21DB18DE700C5BDCE /* MGLNetworkConfiguration.m */; };
		DD0902AB1DB192A800C5BDCE /* MGLNetworkConfiguration.h in Headers */ = {isa = PBXBuildFile; fileRef = DD0902A41DB18F1B00C5BDCE /* MGLNetworkConfiguration.h */; };
		DD4823751D94AE6C00EB71B7 /* fill_filter_style.json in Resources */ = {isa = PBXBuildFile; fileRef = DD4823721D94AE6C00EB71B7 /* fill_filter_style.json */; };
		DD4823761D94AE6C00EB71B7 /* line_filter_style.json in Resources */ = {isa = PBXBuildFile; fileRef = DD4823731D94AE6C00EB71B7 /* line_filter_style.json */; };
		DD4823771D94AE6C00EB71B7 /* numeric_filter_style.json in Resources */ = {isa = PBXBuildFile; fileRef = DD4823741D94AE6C00EB71B7 /* numeric_filter_style.json */; };
		DD58A4C61D822BD000E1F038 /* MGLExpressionTests.mm in Sources */ = {isa = PBXBuildFile; fileRef = DD58A4C51D822BD000E1F038 /* MGLExpressionTests.mm */; };
/* End PBXBuildFile section */

/* Begin PBXContainerItemProxy section */
		DA25D5C71CCDA0C100607828 /* PBXContainerItemProxy */ = {
			isa = PBXContainerItemProxy;
			containerPortal = DA1DC9421CB6C1C2006E619F /* Project object */;
			proxyType = 1;
			remoteGlobalIDString = DA25D5B81CCD9EDE00607828;
			remoteInfo = settings;
		};
		DA25D5C91CCDA0CC00607828 /* PBXContainerItemProxy */ = {
			isa = PBXContainerItemProxy;
			containerPortal = DA1DC9421CB6C1C2006E619F /* Project object */;
			proxyType = 1;
			remoteGlobalIDString = DA8933D41CCD306400E68420;
			remoteInfo = bundle;
		};
		DA25D5CB1CCDA0CC00607828 /* PBXContainerItemProxy */ = {
			isa = PBXContainerItemProxy;
			containerPortal = DA1DC9421CB6C1C2006E619F /* Project object */;
			proxyType = 1;
			remoteGlobalIDString = DA25D5B81CCD9EDE00607828;
			remoteInfo = settings;
		};
		DA2E88571CC036F400F24E7B /* PBXContainerItemProxy */ = {
			isa = PBXContainerItemProxy;
			containerPortal = DA1DC9421CB6C1C2006E619F /* Project object */;
			proxyType = 1;
			remoteGlobalIDString = DA8847D11CBAF91600AB86E3;
			remoteInfo = dynamic;
		};
		DA8847D71CBAF91600AB86E3 /* PBXContainerItemProxy */ = {
			isa = PBXContainerItemProxy;
			containerPortal = DA1DC9421CB6C1C2006E619F /* Project object */;
			proxyType = 1;
			remoteGlobalIDString = DA8847D11CBAF91600AB86E3;
			remoteInfo = framework;
		};
		DAA4E40A1CBB6C9500178DFB /* PBXContainerItemProxy */ = {
			isa = PBXContainerItemProxy;
			containerPortal = DA1DC9421CB6C1C2006E619F /* Project object */;
			proxyType = 1;
			remoteGlobalIDString = DA8847D11CBAF91600AB86E3;
			remoteInfo = framework;
		};
/* End PBXContainerItemProxy section */

/* Begin PBXCopyFilesBuildPhase section */
		DA4A269A1CB6F5D3000B7809 /* Embed Frameworks */ = {
			isa = PBXCopyFilesBuildPhase;
			buildActionMask = 2147483647;
			dstPath = "";
			dstSubfolderSpec = 10;
			files = (
				DA8847DA1CBAF91600AB86E3 /* Mapbox.framework in Embed Frameworks */,
			);
			name = "Embed Frameworks";
			runOnlyForDeploymentPostprocessing = 0;
		};
		DAA4E40C1CBB6C9600178DFB /* Embed Frameworks */ = {
			isa = PBXCopyFilesBuildPhase;
			buildActionMask = 2147483647;
			dstPath = "";
			dstSubfolderSpec = 10;
			files = (
				DAA4E4091CBB6C9500178DFB /* Mapbox.framework in Embed Frameworks */,
			);
			name = "Embed Frameworks";
			runOnlyForDeploymentPostprocessing = 0;
		};
		DAA4E4111CBB71D400178DFB /* CopyFiles */ = {
			isa = PBXCopyFilesBuildPhase;
			buildActionMask = 2147483647;
			dstPath = "include/$(PRODUCT_NAME)";
			dstSubfolderSpec = 16;
			files = (
			);
			runOnlyForDeploymentPostprocessing = 0;
		};
/* End PBXCopyFilesBuildPhase section */

/* Begin PBXFileReference section */
		20DABE861DF78148007AC5FF /* zh-Hans */ = {isa = PBXFileReference; lastKnownFileType = text.plist.strings; name = "zh-Hans"; path = "zh-Hans.lproj/Foundation.strings"; sourceTree = "<group>"; };
		20DABE881DF78148007AC5FF /* zh-Hans */ = {isa = PBXFileReference; lastKnownFileType = text.plist.strings; name = "zh-Hans"; path = "zh-Hans.lproj/Localizable.strings"; sourceTree = "<group>"; };
		20DABE8A1DF78149007AC5FF /* zh-Hans */ = {isa = PBXFileReference; lastKnownFileType = text.plist.strings; name = "zh-Hans"; path = "zh-Hans.lproj/Root.strings"; sourceTree = "<group>"; };
		30E578111DAA7D690050F07E /* UIImage+MGLAdditions.h */ = {isa = PBXFileReference; fileEncoding = 4; lastKnownFileType = sourcecode.c.h; name = "UIImage+MGLAdditions.h"; path = "src/UIImage+MGLAdditions.h"; sourceTree = SOURCE_ROOT; };
		30E578121DAA7D690050F07E /* UIImage+MGLAdditions.mm */ = {isa = PBXFileReference; fileEncoding = 4; lastKnownFileType = sourcecode.cpp.objcpp; name = "UIImage+MGLAdditions.mm"; path = "src/UIImage+MGLAdditions.mm"; sourceTree = SOURCE_ROOT; };
		350098B91D480108004B2AF0 /* MGLVectorSource.h */ = {isa = PBXFileReference; fileEncoding = 4; lastKnownFileType = sourcecode.c.h; path = MGLVectorSource.h; sourceTree = "<group>"; };
		350098BA1D480108004B2AF0 /* MGLVectorSource.mm */ = {isa = PBXFileReference; fileEncoding = 4; lastKnownFileType = sourcecode.cpp.objcpp; path = MGLVectorSource.mm; sourceTree = "<group>"; };
		350098DA1D484E60004B2AF0 /* NSValue+MGLStyleAttributeAdditions.h */ = {isa = PBXFileReference; fileEncoding = 4; lastKnownFileType = sourcecode.c.h; path = "NSValue+MGLStyleAttributeAdditions.h"; sourceTree = "<group>"; };
		350098DB1D484E60004B2AF0 /* NSValue+MGLStyleAttributeAdditions.mm */ = {isa = PBXFileReference; fileEncoding = 4; lastKnownFileType = sourcecode.cpp.objcpp; path = "NSValue+MGLStyleAttributeAdditions.mm"; sourceTree = "<group>"; };
		3510FFE81D6D9C7A00F413B2 /* NSComparisonPredicate+MGLAdditions.h */ = {isa = PBXFileReference; fileEncoding = 4; lastKnownFileType = sourcecode.c.h; path = "NSComparisonPredicate+MGLAdditions.h"; sourceTree = "<group>"; };
		3510FFE91D6D9C7A00F413B2 /* NSComparisonPredicate+MGLAdditions.mm */ = {isa = PBXFileReference; fileEncoding = 4; lastKnownFileType = sourcecode.cpp.objcpp; path = "NSComparisonPredicate+MGLAdditions.mm"; sourceTree = "<group>"; };
		3510FFEE1D6D9D8C00F413B2 /* NSExpression+MGLAdditions.h */ = {isa = PBXFileReference; fileEncoding = 4; lastKnownFileType = sourcecode.c.h; path = "NSExpression+MGLAdditions.h"; sourceTree = "<group>"; };
		3510FFEF1D6D9D8C00F413B2 /* NSExpression+MGLAdditions.mm */ = {isa = PBXFileReference; fileEncoding = 4; lastKnownFileType = sourcecode.cpp.objcpp; path = "NSExpression+MGLAdditions.mm"; sourceTree = "<group>"; };
		3510FFF71D6DCC4700F413B2 /* NSCompoundPredicate+MGLAdditions.h */ = {isa = PBXFileReference; fileEncoding = 4; lastKnownFileType = sourcecode.c.h; path = "NSCompoundPredicate+MGLAdditions.h"; sourceTree = "<group>"; };
		3510FFF81D6DCC4700F413B2 /* NSCompoundPredicate+MGLAdditions.mm */ = {isa = PBXFileReference; fileEncoding = 4; lastKnownFileType = sourcecode.cpp.objcpp; path = "NSCompoundPredicate+MGLAdditions.mm"; sourceTree = "<group>"; };
		35136D381D42271A00C20EFD /* MGLBackgroundStyleLayer.mm */ = {isa = PBXFileReference; fileEncoding = 4; lastKnownFileType = sourcecode.cpp.objcpp; path = MGLBackgroundStyleLayer.mm; sourceTree = "<group>"; };
		35136D3B1D42272500C20EFD /* MGLCircleStyleLayer.mm */ = {isa = PBXFileReference; fileEncoding = 4; lastKnownFileType = sourcecode.cpp.objcpp; path = MGLCircleStyleLayer.mm; sourceTree = "<group>"; };
		35136D3E1D42273000C20EFD /* MGLLineStyleLayer.mm */ = {isa = PBXFileReference; fileEncoding = 4; lastKnownFileType = sourcecode.cpp.objcpp; path = MGLLineStyleLayer.mm; sourceTree = "<group>"; };
		35136D411D42274500C20EFD /* MGLRasterStyleLayer.mm */ = {isa = PBXFileReference; fileEncoding = 4; lastKnownFileType = sourcecode.cpp.objcpp; path = MGLRasterStyleLayer.mm; sourceTree = "<group>"; };
		35136D441D42275100C20EFD /* MGLSymbolStyleLayer.mm */ = {isa = PBXFileReference; fileEncoding = 4; lastKnownFileType = sourcecode.cpp.objcpp; path = MGLSymbolStyleLayer.mm; sourceTree = "<group>"; };
		35136D4A1D4277FC00C20EFD /* MGLSource.h */ = {isa = PBXFileReference; fileEncoding = 4; lastKnownFileType = sourcecode.c.h; path = MGLSource.h; sourceTree = "<group>"; };
		35136D4B1D4277FC00C20EFD /* MGLSource.mm */ = {isa = PBXFileReference; fileEncoding = 4; lastKnownFileType = sourcecode.cpp.objcpp; path = MGLSource.mm; sourceTree = "<group>"; };
		35305D461D22AA450007D005 /* NSData+MGLAdditions.h */ = {isa = PBXFileReference; lastKnownFileType = sourcecode.c.h; path = "NSData+MGLAdditions.h"; sourceTree = "<group>"; };
		35305D471D22AA450007D005 /* NSData+MGLAdditions.mm */ = {isa = PBXFileReference; lastKnownFileType = sourcecode.cpp.objcpp; path = "NSData+MGLAdditions.mm"; sourceTree = "<group>"; };
		3538AA1B1D542239008EC33D /* MGLForegroundStyleLayer.h */ = {isa = PBXFileReference; fileEncoding = 4; lastKnownFileType = sourcecode.c.h; path = MGLForegroundStyleLayer.h; sourceTree = "<group>"; };
		3538AA1C1D542239008EC33D /* MGLForegroundStyleLayer.m */ = {isa = PBXFileReference; fileEncoding = 4; lastKnownFileType = sourcecode.c.objc; path = MGLForegroundStyleLayer.m; sourceTree = "<group>"; };
		353933F11D3FB753003F57D7 /* MGLCircleStyleLayer.h */ = {isa = PBXFileReference; fileEncoding = 4; lastKnownFileType = sourcecode.c.h; path = MGLCircleStyleLayer.h; sourceTree = "<group>"; };
		353933F41D3FB785003F57D7 /* MGLBackgroundStyleLayer.h */ = {isa = PBXFileReference; fileEncoding = 4; lastKnownFileType = sourcecode.c.h; path = MGLBackgroundStyleLayer.h; sourceTree = "<group>"; };
		353933F71D3FB79F003F57D7 /* MGLLineStyleLayer.h */ = {isa = PBXFileReference; fileEncoding = 4; lastKnownFileType = sourcecode.c.h; path = MGLLineStyleLayer.h; sourceTree = "<group>"; };
		353933FA1D3FB7C0003F57D7 /* MGLRasterStyleLayer.h */ = {isa = PBXFileReference; fileEncoding = 4; lastKnownFileType = sourcecode.c.h; path = MGLRasterStyleLayer.h; sourceTree = "<group>"; };
		353933FD1D3FB7DD003F57D7 /* MGLSymbolStyleLayer.h */ = {isa = PBXFileReference; fileEncoding = 4; lastKnownFileType = sourcecode.c.h; path = MGLSymbolStyleLayer.h; sourceTree = "<group>"; };
		353AFA121D65AB17005A69F4 /* NSDate+MGLAdditions.h */ = {isa = PBXFileReference; fileEncoding = 4; lastKnownFileType = sourcecode.c.h; path = "NSDate+MGLAdditions.h"; sourceTree = "<group>"; };
		353AFA131D65AB17005A69F4 /* NSDate+MGLAdditions.mm */ = {isa = PBXFileReference; fileEncoding = 4; lastKnownFileType = sourcecode.cpp.objcpp; path = "NSDate+MGLAdditions.mm"; sourceTree = "<group>"; };
		353BAEF51D646370009A8DA9 /* amsterdam.geojson */ = {isa = PBXFileReference; fileEncoding = 4; lastKnownFileType = text; name = amsterdam.geojson; path = ../../darwin/test/amsterdam.geojson; sourceTree = "<group>"; };
		353D23951D0B0DFE002BE09D /* MGLAnnotationViewTests.m */ = {isa = PBXFileReference; fileEncoding = 4; lastKnownFileType = sourcecode.c.objc; path = MGLAnnotationViewTests.m; sourceTree = "<group>"; };
		354B83941D2E873E005D9406 /* MGLUserLocationAnnotationView.h */ = {isa = PBXFileReference; fileEncoding = 4; lastKnownFileType = sourcecode.c.h; path = MGLUserLocationAnnotationView.h; sourceTree = "<group>"; };
		354B83951D2E873E005D9406 /* MGLUserLocationAnnotationView.m */ = {isa = PBXFileReference; fileEncoding = 4; lastKnownFileType = sourcecode.c.objc; path = MGLUserLocationAnnotationView.m; sourceTree = "<group>"; };
		354B839A1D2E9B48005D9406 /* MBXUserLocationAnnotationView.h */ = {isa = PBXFileReference; fileEncoding = 4; lastKnownFileType = sourcecode.c.h; path = MBXUserLocationAnnotationView.h; sourceTree = "<group>"; };
		354B839B1D2E9B48005D9406 /* MBXUserLocationAnnotationView.m */ = {isa = PBXFileReference; fileEncoding = 4; lastKnownFileType = sourcecode.c.objc; path = MBXUserLocationAnnotationView.m; sourceTree = "<group>"; };
		35599DEA1D46F14E0048254D /* MGLStyleValue.mm */ = {isa = PBXFileReference; fileEncoding = 4; lastKnownFileType = sourcecode.cpp.objcpp; path = MGLStyleValue.mm; sourceTree = "<group>"; };
		3566C7641D4A77BA008152BC /* MGLShapeSource.h */ = {isa = PBXFileReference; fileEncoding = 4; lastKnownFileType = sourcecode.c.h; path = MGLShapeSource.h; sourceTree = "<group>"; };
		3566C7651D4A77BA008152BC /* MGLShapeSource.mm */ = {isa = PBXFileReference; fileEncoding = 4; lastKnownFileType = sourcecode.cpp.objcpp; path = MGLShapeSource.mm; sourceTree = "<group>"; };
		3566C76A1D4A8DFA008152BC /* MGLRasterSource.h */ = {isa = PBXFileReference; fileEncoding = 4; lastKnownFileType = sourcecode.c.h; path = MGLRasterSource.h; sourceTree = "<group>"; };
		3566C76B1D4A8DFA008152BC /* MGLRasterSource.mm */ = {isa = PBXFileReference; fileEncoding = 4; lastKnownFileType = sourcecode.cpp.objcpp; path = MGLRasterSource.mm; sourceTree = "<group>"; };
		3566C7701D4A9198008152BC /* MGLSource_Private.h */ = {isa = PBXFileReference; fileEncoding = 4; lastKnownFileType = sourcecode.c.h; path = MGLSource_Private.h; sourceTree = "<group>"; };
		3575797F1D501E09000B822E /* MGLFillStyleLayerTests.mm */ = {isa = PBXFileReference; fileEncoding = 4; lastKnownFileType = sourcecode.cpp.objcpp; name = MGLFillStyleLayerTests.mm; path = ../../darwin/test/MGLFillStyleLayerTests.mm; sourceTree = "<group>"; };
		357579821D502AE6000B822E /* MGLRasterStyleLayerTests.mm */ = {isa = PBXFileReference; fileEncoding = 4; lastKnownFileType = sourcecode.cpp.objcpp; name = MGLRasterStyleLayerTests.mm; path = ../../darwin/test/MGLRasterStyleLayerTests.mm; sourceTree = "<group>"; };
		357579841D502AF5000B822E /* MGLSymbolStyleLayerTests.mm */ = {isa = PBXFileReference; fileEncoding = 4; lastKnownFileType = sourcecode.cpp.objcpp; name = MGLSymbolStyleLayerTests.mm; path = ../../darwin/test/MGLSymbolStyleLayerTests.mm; sourceTree = "<group>"; };
		357579861D502AFE000B822E /* MGLLineStyleLayerTests.mm */ = {isa = PBXFileReference; fileEncoding = 4; lastKnownFileType = sourcecode.cpp.objcpp; name = MGLLineStyleLayerTests.mm; path = ../../darwin/test/MGLLineStyleLayerTests.mm; sourceTree = "<group>"; };
		357579881D502B06000B822E /* MGLCircleStyleLayerTests.mm */ = {isa = PBXFileReference; fileEncoding = 4; lastKnownFileType = sourcecode.cpp.objcpp; name = MGLCircleStyleLayerTests.mm; path = ../../darwin/test/MGLCircleStyleLayerTests.mm; sourceTree = "<group>"; };
		3575798A1D502B0C000B822E /* MGLBackgroundStyleLayerTests.mm */ = {isa = PBXFileReference; fileEncoding = 4; lastKnownFileType = sourcecode.cpp.objcpp; name = MGLBackgroundStyleLayerTests.mm; path = ../../darwin/test/MGLBackgroundStyleLayerTests.mm; sourceTree = "<group>"; };
		357F09091DF84F3800941873 /* MGLStyleValueTests.h */ = {isa = PBXFileReference; fileEncoding = 4; lastKnownFileType = sourcecode.c.h; name = MGLStyleValueTests.h; path = ../../darwin/test/MGLStyleValueTests.h; sourceTree = "<group>"; };
		357FE2DB1E02D2B20068B753 /* NSCoder+MGLAdditions.h */ = {isa = PBXFileReference; fileEncoding = 4; lastKnownFileType = sourcecode.c.h; name = "NSCoder+MGLAdditions.h"; path = "../../darwin/src/NSCoder+MGLAdditions.h"; sourceTree = "<group>"; };
		357FE2DC1E02D2B20068B753 /* NSCoder+MGLAdditions.mm */ = {isa = PBXFileReference; fileEncoding = 4; lastKnownFileType = sourcecode.cpp.objcpp; name = "NSCoder+MGLAdditions.mm"; path = "../../darwin/src/NSCoder+MGLAdditions.mm"; sourceTree = "<group>"; };
		3599A3E51DF708BC00E77FB2 /* MGLStyleValueTests.m */ = {isa = PBXFileReference; fileEncoding = 4; lastKnownFileType = sourcecode.c.objc; name = MGLStyleValueTests.m; path = ../../darwin/test/MGLStyleValueTests.m; sourceTree = "<group>"; };
		359F57451D2FDBD5005217F1 /* MGLUserLocationAnnotationView_Private.h */ = {isa = PBXFileReference; lastKnownFileType = sourcecode.c.h; path = MGLUserLocationAnnotationView_Private.h; sourceTree = "<group>"; };
		35B82BF61D6C5F8400B1B721 /* NSPredicate+MGLAdditions.h */ = {isa = PBXFileReference; fileEncoding = 4; lastKnownFileType = sourcecode.c.h; path = "NSPredicate+MGLAdditions.h"; sourceTree = "<group>"; };
		35B82BF71D6C5F8400B1B721 /* NSPredicate+MGLAdditions.mm */ = {isa = PBXFileReference; fileEncoding = 4; lastKnownFileType = sourcecode.cpp.objcpp; path = "NSPredicate+MGLAdditions.mm"; sourceTree = "<group>"; };
		35B8E08B1D6C8B5100E768D2 /* MGLPredicateTests.mm */ = {isa = PBXFileReference; fileEncoding = 4; lastKnownFileType = sourcecode.cpp.objcpp; name = MGLPredicateTests.mm; path = ../../darwin/test/MGLPredicateTests.mm; sourceTree = "<group>"; };
		35CE61801D4165D9004F2359 /* UIColor+MGLAdditions.h */ = {isa = PBXFileReference; fileEncoding = 4; lastKnownFileType = sourcecode.c.h; path = "UIColor+MGLAdditions.h"; sourceTree = "<group>"; };
		35CE61811D4165D9004F2359 /* UIColor+MGLAdditions.mm */ = {isa = PBXFileReference; fileEncoding = 4; lastKnownFileType = sourcecode.cpp.objcpp; path = "UIColor+MGLAdditions.mm"; sourceTree = "<group>"; };
		35D13AB51D3D15E300AFB4E0 /* MGLStyleLayer.h */ = {isa = PBXFileReference; fileEncoding = 4; lastKnownFileType = sourcecode.c.h; path = MGLStyleLayer.h; sourceTree = "<group>"; };
		35D13AB61D3D15E300AFB4E0 /* MGLStyleLayer.mm */ = {isa = PBXFileReference; fileEncoding = 4; lastKnownFileType = sourcecode.cpp.objcpp; path = MGLStyleLayer.mm; sourceTree = "<group>"; };
		35D13AC11D3D19DD00AFB4E0 /* MGLFillStyleLayer.h */ = {isa = PBXFileReference; fileEncoding = 4; lastKnownFileType = sourcecode.c.h; path = MGLFillStyleLayer.h; sourceTree = "<group>"; };
		35D13AC21D3D19DD00AFB4E0 /* MGLFillStyleLayer.mm */ = {isa = PBXFileReference; fileEncoding = 4; lastKnownFileType = sourcecode.cpp.objcpp; path = MGLFillStyleLayer.mm; sourceTree = "<group>"; };
		35D9DDE11DA25EEC00DAAD69 /* MGLCodingTests.m */ = {isa = PBXFileReference; fileEncoding = 4; lastKnownFileType = sourcecode.c.objc; name = MGLCodingTests.m; path = ../../darwin/test/MGLCodingTests.m; sourceTree = "<group>"; };
		35E0CFE51D3E501500188327 /* MGLStyle_Private.h */ = {isa = PBXFileReference; fileEncoding = 4; lastKnownFileType = sourcecode.c.h; path = MGLStyle_Private.h; sourceTree = "<group>"; };
		35E1A4D71D74336F007AA97F /* MGLValueEvaluator.h */ = {isa = PBXFileReference; fileEncoding = 4; lastKnownFileType = sourcecode.c.h; path = MGLValueEvaluator.h; sourceTree = "<group>"; };
		35E208A61D24210F00EC9A46 /* MGLNSDataAdditionsTests.m */ = {isa = PBXFileReference; fileEncoding = 4; lastKnownFileType = sourcecode.c.objc; path = MGLNSDataAdditionsTests.m; sourceTree = "<group>"; };
		35E79F1F1D41266300957B9E /* MGLStyleLayer_Private.h */ = {isa = PBXFileReference; fileEncoding = 4; lastKnownFileType = sourcecode.c.h; path = MGLStyleLayer_Private.h; sourceTree = "<group>"; };
		36F1153B1D46080700878E1A /* libmbgl-core.a */ = {isa = PBXFileReference; lastKnownFileType = archive.ar; name = "libmbgl-core.a"; path = "build/Debug-iphoneos/libmbgl-core.a"; sourceTree = "<group>"; };
		36F1153C1D46080700878E1A /* libmbgl-platform-ios.a */ = {isa = PBXFileReference; lastKnownFileType = archive.ar; name = "libmbgl-platform-ios.a"; path = "build/Debug-iphoneos/libmbgl-platform-ios.a"; sourceTree = "<group>"; };
		400532FF1DB0862B0069F638 /* NSArray+MGLAdditions.h */ = {isa = PBXFileReference; fileEncoding = 4; lastKnownFileType = sourcecode.c.h; path = "NSArray+MGLAdditions.h"; sourceTree = "<group>"; };
		400533001DB0862B0069F638 /* NSArray+MGLAdditions.mm */ = {isa = PBXFileReference; fileEncoding = 4; lastKnownFileType = sourcecode.cpp.objcpp; path = "NSArray+MGLAdditions.mm"; sourceTree = "<group>"; };
		4018B1C31CDC277F00F666AF /* MGLAnnotationView_Private.h */ = {isa = PBXFileReference; fileEncoding = 4; lastKnownFileType = sourcecode.c.h; path = MGLAnnotationView_Private.h; sourceTree = "<group>"; };
		4018B1C41CDC277F00F666AF /* MGLAnnotationView.mm */ = {isa = PBXFileReference; fileEncoding = 4; lastKnownFileType = sourcecode.cpp.objcpp; path = MGLAnnotationView.mm; sourceTree = "<group>"; };
		4018B1C51CDC277F00F666AF /* MGLAnnotationView.h */ = {isa = PBXFileReference; fileEncoding = 4; lastKnownFileType = sourcecode.c.h; path = MGLAnnotationView.h; sourceTree = "<group>"; };
		402E9DE01CD2C76200FD4519 /* Mapbox.playground */ = {isa = PBXFileReference; lastKnownFileType = file.playground; path = Mapbox.playground; sourceTree = "<group>"; };
		404326881D5B9B1A007111BD /* MGLAnnotationContainerView_Private.h */ = {isa = PBXFileReference; lastKnownFileType = sourcecode.c.h; path = MGLAnnotationContainerView_Private.h; sourceTree = "<group>"; };
		4049C29B1DB6CD6C00B3F799 /* MGLPointCollection.h */ = {isa = PBXFileReference; fileEncoding = 4; lastKnownFileType = sourcecode.c.h; path = MGLPointCollection.h; sourceTree = "<group>"; };
		4049C29C1DB6CD6C00B3F799 /* MGLPointCollection.mm */ = {isa = PBXFileReference; fileEncoding = 4; lastKnownFileType = sourcecode.cpp.objcpp; path = MGLPointCollection.mm; sourceTree = "<group>"; };
		4049C2AB1DB6E05500B3F799 /* MGLPointCollection_Private.h */ = {isa = PBXFileReference; fileEncoding = 4; lastKnownFileType = sourcecode.c.h; path = MGLPointCollection_Private.h; sourceTree = "<group>"; };
		404C26E01D89B877000AA13D /* MGLTileSource.h */ = {isa = PBXFileReference; fileEncoding = 4; lastKnownFileType = sourcecode.c.h; path = MGLTileSource.h; sourceTree = "<group>"; };
		404C26E11D89B877000AA13D /* MGLTileSource.mm */ = {isa = PBXFileReference; fileEncoding = 4; lastKnownFileType = sourcecode.cpp.objcpp; path = MGLTileSource.mm; sourceTree = "<group>"; };
		404C26E61D89C515000AA13D /* MGLTileSource_Private.h */ = {isa = PBXFileReference; lastKnownFileType = sourcecode.c.h; path = MGLTileSource_Private.h; sourceTree = "<group>"; };
		40599F001DEE1B2400182B5D /* api_mapbox_staging.der */ = {isa = PBXFileReference; lastKnownFileType = file; path = api_mapbox_staging.der; sourceTree = "<group>"; };
		40599F011DEE1B2400182B5D /* api_mapbox_com-digicert.der */ = {isa = PBXFileReference; lastKnownFileType = file; path = "api_mapbox_com-digicert.der"; sourceTree = "<group>"; };
		40599F021DEE1B2400182B5D /* api_mapbox_com-geotrust.der */ = {isa = PBXFileReference; lastKnownFileType = file; path = "api_mapbox_com-geotrust.der"; sourceTree = "<group>"; };
		4085AF081D933DEA00F11B22 /* MGLTileSetTests.mm */ = {isa = PBXFileReference; fileEncoding = 4; lastKnownFileType = sourcecode.cpp.objcpp; name = MGLTileSetTests.mm; path = ../../darwin/test/MGLTileSetTests.mm; sourceTree = "<group>"; };
		408AA8551DAEDA0800022900 /* NSDictionary+MGLAdditions.h */ = {isa = PBXFileReference; lastKnownFileType = sourcecode.c.h; path = "NSDictionary+MGLAdditions.h"; sourceTree = "<group>"; };
		408AA8561DAEDA0800022900 /* NSDictionary+MGLAdditions.mm */ = {isa = PBXFileReference; lastKnownFileType = sourcecode.cpp.objcpp; path = "NSDictionary+MGLAdditions.mm"; sourceTree = "<group>"; };
		40CF6DBA1DAC3C1800A4D18B /* MGLShape_Private.h */ = {isa = PBXFileReference; lastKnownFileType = sourcecode.c.h; path = MGLShape_Private.h; sourceTree = "<group>"; };
		40CFA6501D787579008103BD /* MGLShapeSourceTests.mm */ = {isa = PBXFileReference; lastKnownFileType = sourcecode.cpp.objcpp; name = MGLShapeSourceTests.mm; path = ../../darwin/test/MGLShapeSourceTests.mm; sourceTree = "<group>"; };
		40EDA1BD1CFE0D4A00D9EA68 /* MGLAnnotationContainerView.h */ = {isa = PBXFileReference; fileEncoding = 4; lastKnownFileType = sourcecode.c.h; path = MGLAnnotationContainerView.h; sourceTree = "<group>"; };
		40EDA1BE1CFE0D4A00D9EA68 /* MGLAnnotationContainerView.m */ = {isa = PBXFileReference; fileEncoding = 4; lastKnownFileType = sourcecode.c.objc; path = MGLAnnotationContainerView.m; sourceTree = "<group>"; };
		40F8876F1D7A1DB8008ECB67 /* MGLShapeSource_Private.h */ = {isa = PBXFileReference; lastKnownFileType = sourcecode.c.h; path = MGLShapeSource_Private.h; sourceTree = "<group>"; };
		40FDA7691CCAAA6800442548 /* MBXAnnotationView.h */ = {isa = PBXFileReference; fileEncoding = 4; lastKnownFileType = sourcecode.c.h; path = MBXAnnotationView.h; sourceTree = "<group>"; };
		40FDA76A1CCAAA6800442548 /* MBXAnnotationView.m */ = {isa = PBXFileReference; fileEncoding = 4; lastKnownFileType = sourcecode.c.objc; path = MBXAnnotationView.m; sourceTree = "<group>"; };
		554180411D2E97DE00012372 /* OpenGLES.framework */ = {isa = PBXFileReference; lastKnownFileType = wrapper.framework; name = OpenGLES.framework; path = System/Library/Frameworks/OpenGLES.framework; sourceTree = SDKROOT; };
		556660C91E1BF3A900E2C41B /* MGLFoundation.h */ = {isa = PBXFileReference; lastKnownFileType = sourcecode.c.h; path = MGLFoundation.h; sourceTree = "<group>"; };
		556660D71E1D085500E2C41B /* MGLVersionNumber.m */ = {isa = PBXFileReference; lastKnownFileType = sourcecode.c.objc; name = MGLVersionNumber.m; path = ../../darwin/test/MGLVersionNumber.m; sourceTree = "<group>"; };
		55D8C9941D0F133500F42F10 /* config.xcconfig */ = {isa = PBXFileReference; lastKnownFileType = text.xcconfig; name = config.xcconfig; path = ../../build/ios/config.xcconfig; sourceTree = "<group>"; };
		55D8C9951D0F18CE00F42F10 /* libsqlite3.tbd */ = {isa = PBXFileReference; lastKnownFileType = "sourcecode.text-based-dylib-definition"; name = libsqlite3.tbd; path = usr/lib/libsqlite3.tbd; sourceTree = SDKROOT; };
		6407D66F1E0085FD00F6A9C3 /* MGLDocumentationExampleTests.swift */ = {isa = PBXFileReference; fileEncoding = 4; lastKnownFileType = sourcecode.swift; name = MGLDocumentationExampleTests.swift; path = ../../darwin/test/MGLDocumentationExampleTests.swift; sourceTree = "<group>"; };
		7E016D7C1D9E86BE00A29A21 /* MGLPolyline+MGLAdditions.h */ = {isa = PBXFileReference; fileEncoding = 4; lastKnownFileType = sourcecode.c.h; path = "MGLPolyline+MGLAdditions.h"; sourceTree = "<group>"; };
		7E016D7D1D9E86BE00A29A21 /* MGLPolyline+MGLAdditions.m */ = {isa = PBXFileReference; fileEncoding = 4; lastKnownFileType = sourcecode.c.objc; path = "MGLPolyline+MGLAdditions.m"; sourceTree = "<group>"; };
		7E016D821D9E890300A29A21 /* MGLPolygon+MGLAdditions.h */ = {isa = PBXFileReference; fileEncoding = 4; lastKnownFileType = sourcecode.c.h; path = "MGLPolygon+MGLAdditions.h"; sourceTree = "<group>"; };
		7E016D831D9E890300A29A21 /* MGLPolygon+MGLAdditions.m */ = {isa = PBXFileReference; fileEncoding = 4; lastKnownFileType = sourcecode.c.objc; path = "MGLPolygon+MGLAdditions.m"; sourceTree = "<group>"; };
		DA00FC8C1D5EEB0D009AABC8 /* MGLAttributionInfo.h */ = {isa = PBXFileReference; fileEncoding = 4; lastKnownFileType = sourcecode.c.h; path = MGLAttributionInfo.h; sourceTree = "<group>"; };
		DA00FC8D1D5EEB0D009AABC8 /* MGLAttributionInfo.mm */ = {isa = PBXFileReference; fileEncoding = 4; lastKnownFileType = sourcecode.cpp.objcpp; path = MGLAttributionInfo.mm; sourceTree = "<group>"; };
		DA0CD58F1CF56F6A00A5F5A5 /* MGLFeatureTests.mm */ = {isa = PBXFileReference; fileEncoding = 4; lastKnownFileType = sourcecode.cpp.objcpp; name = MGLFeatureTests.mm; path = ../../darwin/test/MGLFeatureTests.mm; sourceTree = "<group>"; };
		DA17BE2F1CC4BAC300402C41 /* MGLMapView_Private.h */ = {isa = PBXFileReference; fileEncoding = 4; lastKnownFileType = sourcecode.c.h; path = MGLMapView_Private.h; sourceTree = "<group>"; };
		DA1DC94A1CB6C1C2006E619F /* Mapbox GL.app */ = {isa = PBXFileReference; explicitFileType = wrapper.application; includeInIndex = 0; path = "Mapbox GL.app"; sourceTree = BUILT_PRODUCTS_DIR; };
		DA1DC9501CB6C1C2006E619F /* MBXAppDelegate.h */ = {isa = PBXFileReference; lastKnownFileType = sourcecode.c.h; path = MBXAppDelegate.h; sourceTree = "<group>"; };
		DA1DC9531CB6C1C2006E619F /* MBXViewController.h */ = {isa = PBXFileReference; lastKnownFileType = sourcecode.c.h; path = MBXViewController.h; sourceTree = "<group>"; };
		DA1DC95E1CB6C1C2006E619F /* Info.plist */ = {isa = PBXFileReference; lastKnownFileType = text.plist.xml; path = Info.plist; sourceTree = "<group>"; };
		DA1DC9661CB6C6B7006E619F /* MBXCustomCalloutView.h */ = {isa = PBXFileReference; fileEncoding = 4; lastKnownFileType = sourcecode.c.h; path = MBXCustomCalloutView.h; sourceTree = "<group>"; };
		DA1DC9671CB6C6B7006E619F /* MBXCustomCalloutView.m */ = {isa = PBXFileReference; fileEncoding = 4; lastKnownFileType = sourcecode.c.objc; path = MBXCustomCalloutView.m; sourceTree = "<group>"; };
		DA1DC9681CB6C6B7006E619F /* MBXOfflinePacksTableViewController.h */ = {isa = PBXFileReference; fileEncoding = 4; lastKnownFileType = sourcecode.c.h; path = MBXOfflinePacksTableViewController.h; sourceTree = "<group>"; };
		DA1DC9691CB6C6B7006E619F /* MBXOfflinePacksTableViewController.m */ = {isa = PBXFileReference; fileEncoding = 4; lastKnownFileType = sourcecode.c.objc; path = MBXOfflinePacksTableViewController.m; sourceTree = "<group>"; };
		DA1DC96C1CB6C6CE006E619F /* points.geojson */ = {isa = PBXFileReference; fileEncoding = 4; lastKnownFileType = text; path = points.geojson; sourceTree = "<group>"; };
		DA1DC96D1CB6C6CE006E619F /* polyline.geojson */ = {isa = PBXFileReference; fileEncoding = 4; lastKnownFileType = text; path = polyline.geojson; sourceTree = "<group>"; };
		DA1DC96F1CB6C6CE006E619F /* threestates.geojson */ = {isa = PBXFileReference; fileEncoding = 4; lastKnownFileType = text; path = threestates.geojson; sourceTree = "<group>"; };
		DA1DC9961CB6E046006E619F /* main.m */ = {isa = PBXFileReference; fileEncoding = 4; lastKnownFileType = sourcecode.c.objc; path = main.m; sourceTree = "<group>"; };
		DA1DC9981CB6E054006E619F /* MBXAppDelegate.m */ = {isa = PBXFileReference; fileEncoding = 4; lastKnownFileType = sourcecode.c.objc; path = MBXAppDelegate.m; sourceTree = "<group>"; };
		DA1DC99A1CB6E064006E619F /* MBXViewController.m */ = {isa = PBXFileReference; fileEncoding = 4; lastKnownFileType = sourcecode.c.objc; path = MBXViewController.m; sourceTree = "<group>"; };
		DA1DC99C1CB6E076006E619F /* Default-568h@2x.png */ = {isa = PBXFileReference; lastKnownFileType = image.png; path = "Default-568h@2x.png"; sourceTree = "<group>"; };
		DA1DC99E1CB6E088006E619F /* Assets.xcassets */ = {isa = PBXFileReference; lastKnownFileType = folder.assetcatalog; path = Assets.xcassets; sourceTree = "<group>"; };
		DA2207BE1DC0805F0002F84D /* MGLStyleValueTests.swift */ = {isa = PBXFileReference; fileEncoding = 4; lastKnownFileType = sourcecode.swift; name = MGLStyleValueTests.swift; path = ../../darwin/test/MGLStyleValueTests.swift; sourceTree = "<group>"; };
		DA25D5B91CCD9EDE00607828 /* Settings.bundle */ = {isa = PBXFileReference; explicitFileType = wrapper.cfbundle; includeInIndex = 0; path = Settings.bundle; sourceTree = BUILT_PRODUCTS_DIR; };
		DA25D5BF1CCD9F8400607828 /* Root.plist */ = {isa = PBXFileReference; fileEncoding = 4; lastKnownFileType = text.plist.xml; path = Root.plist; sourceTree = "<group>"; };
		DA25D5C51CCDA06800607828 /* Base */ = {isa = PBXFileReference; lastKnownFileType = text.plist.strings; name = Base; path = Base.lproj/Root.strings; sourceTree = "<group>"; };
		DA2784FB1DF02FF4001D5B8D /* Media.xcassets */ = {isa = PBXFileReference; lastKnownFileType = folder.assetcatalog; name = Media.xcassets; path = ../../darwin/test/Media.xcassets; sourceTree = "<group>"; };
		DA27C24D1CBB3811000B0ECD /* GLKit.framework */ = {isa = PBXFileReference; lastKnownFileType = wrapper.framework; name = GLKit.framework; path = System/Library/Frameworks/GLKit.framework; sourceTree = SDKROOT; };
		DA2DBBCC1D51E80400D38FF9 /* MGLStyleLayerTests.h */ = {isa = PBXFileReference; fileEncoding = 4; lastKnownFileType = sourcecode.c.h; name = MGLStyleLayerTests.h; path = ../../darwin/test/MGLStyleLayerTests.h; sourceTree = "<group>"; };
		DA2DBBCD1D51E80400D38FF9 /* MGLStyleLayerTests.m */ = {isa = PBXFileReference; fileEncoding = 4; lastKnownFileType = sourcecode.c.objc; name = MGLStyleLayerTests.m; path = ../../darwin/test/MGLStyleLayerTests.m; sourceTree = "<group>"; };
		DA2E88511CC036F400F24E7B /* test.xctest */ = {isa = PBXFileReference; explicitFileType = wrapper.cfbundle; includeInIndex = 0; path = test.xctest; sourceTree = BUILT_PRODUCTS_DIR; };
		DA2E88551CC036F400F24E7B /* Info.plist */ = {isa = PBXFileReference; lastKnownFileType = text.plist.xml; path = Info.plist; sourceTree = "<group>"; };
		DA2E885C1CC0382C00F24E7B /* MGLGeometryTests.mm */ = {isa = PBXFileReference; fileEncoding = 4; lastKnownFileType = sourcecode.cpp.objcpp; name = MGLGeometryTests.mm; path = ../../darwin/test/MGLGeometryTests.mm; sourceTree = "<group>"; };
		DA2E885D1CC0382C00F24E7B /* MGLOfflinePackTests.m */ = {isa = PBXFileReference; fileEncoding = 4; lastKnownFileType = sourcecode.c.objc; name = MGLOfflinePackTests.m; path = ../../darwin/test/MGLOfflinePackTests.m; sourceTree = "<group>"; };
		DA2E885E1CC0382C00F24E7B /* MGLOfflineRegionTests.m */ = {isa = PBXFileReference; fileEncoding = 4; lastKnownFileType = sourcecode.c.objc; name = MGLOfflineRegionTests.m; path = ../../darwin/test/MGLOfflineRegionTests.m; sourceTree = "<group>"; };
		DA2E885F1CC0382C00F24E7B /* MGLOfflineStorageTests.m */ = {isa = PBXFileReference; fileEncoding = 4; lastKnownFileType = sourcecode.c.objc; name = MGLOfflineStorageTests.m; path = ../../darwin/test/MGLOfflineStorageTests.m; sourceTree = "<group>"; };
		DA2E88601CC0382C00F24E7B /* MGLStyleTests.mm */ = {isa = PBXFileReference; fileEncoding = 4; lastKnownFileType = sourcecode.cpp.objcpp; name = MGLStyleTests.mm; path = ../../darwin/test/MGLStyleTests.mm; sourceTree = "<group>"; };
		DA35A29D1CC9E94C00E826B2 /* MGLCoordinateFormatter.h */ = {isa = PBXFileReference; fileEncoding = 4; lastKnownFileType = sourcecode.c.h; path = MGLCoordinateFormatter.h; sourceTree = "<group>"; };
		DA35A2A01CC9E95F00E826B2 /* MGLCoordinateFormatter.m */ = {isa = PBXFileReference; fileEncoding = 4; lastKnownFileType = sourcecode.c.objc; path = MGLCoordinateFormatter.m; sourceTree = "<group>"; };
		DA35A2A91CCA058D00E826B2 /* MGLCoordinateFormatterTests.m */ = {isa = PBXFileReference; fileEncoding = 4; lastKnownFileType = sourcecode.c.objc; name = MGLCoordinateFormatterTests.m; path = ../../darwin/test/MGLCoordinateFormatterTests.m; sourceTree = "<group>"; };
		DA35A2AF1CCA141D00E826B2 /* MGLCompassDirectionFormatter.h */ = {isa = PBXFileReference; fileEncoding = 4; lastKnownFileType = sourcecode.c.h; path = MGLCompassDirectionFormatter.h; sourceTree = "<group>"; };
		DA35A2B01CCA141D00E826B2 /* MGLCompassDirectionFormatter.m */ = {isa = PBXFileReference; fileEncoding = 4; lastKnownFileType = sourcecode.c.objc; path = MGLCompassDirectionFormatter.m; sourceTree = "<group>"; };
		DA35A2B71CCA9A5D00E826B2 /* MGLClockDirectionFormatter.m */ = {isa = PBXFileReference; fileEncoding = 4; lastKnownFileType = sourcecode.c.objc; path = MGLClockDirectionFormatter.m; sourceTree = "<group>"; };
		DA35A2BA1CCA9A6900E826B2 /* MGLClockDirectionFormatter.h */ = {isa = PBXFileReference; fileEncoding = 4; lastKnownFileType = sourcecode.c.h; path = MGLClockDirectionFormatter.h; sourceTree = "<group>"; };
		DA35A2C31CCA9F8300E826B2 /* MGLClockDirectionFormatterTests.m */ = {isa = PBXFileReference; fileEncoding = 4; lastKnownFileType = sourcecode.c.objc; name = MGLClockDirectionFormatterTests.m; path = ../../darwin/test/MGLClockDirectionFormatterTests.m; sourceTree = "<group>"; };
		DA35A2C41CCA9F8300E826B2 /* MGLCompassDirectionFormatterTests.m */ = {isa = PBXFileReference; fileEncoding = 4; lastKnownFileType = sourcecode.c.objc; name = MGLCompassDirectionFormatterTests.m; path = ../../darwin/test/MGLCompassDirectionFormatterTests.m; sourceTree = "<group>"; };
		DA35A2C71CCAAAD200E826B2 /* NSValue+MGLAdditions.h */ = {isa = PBXFileReference; fileEncoding = 4; lastKnownFileType = sourcecode.c.h; path = "NSValue+MGLAdditions.h"; sourceTree = "<group>"; };
		DA35A2C81CCAAAD200E826B2 /* NSValue+MGLAdditions.m */ = {isa = PBXFileReference; fileEncoding = 4; lastKnownFileType = sourcecode.c.objc; path = "NSValue+MGLAdditions.m"; sourceTree = "<group>"; };
		DA35A2D11CCAB25200E826B2 /* jazzy.yml */ = {isa = PBXFileReference; lastKnownFileType = text; path = jazzy.yml; sourceTree = "<group>"; };
		DA35D0871E1A6309007DED41 /* one-liner.json */ = {isa = PBXFileReference; fileEncoding = 4; lastKnownFileType = text.json; name = "one-liner.json"; path = "../../darwin/test/one-liner.json"; sourceTree = "<group>"; };
		DA3C6FF21E2859E700F962BE /* test-Bridging-Header.h */ = {isa = PBXFileReference; fileEncoding = 4; lastKnownFileType = sourcecode.c.h; name = "test-Bridging-Header.h"; path = "../../darwin/test/test-Bridging-Header.h"; sourceTree = "<group>"; };
		DA4A26961CB6E795000B7809 /* Mapbox.framework */ = {isa = PBXFileReference; lastKnownFileType = wrapper.framework; path = Mapbox.framework; sourceTree = BUILT_PRODUCTS_DIR; };
		DA6408D91DA4E7D300908C90 /* MGLVectorStyleLayer.h */ = {isa = PBXFileReference; fileEncoding = 4; lastKnownFileType = sourcecode.c.h; path = MGLVectorStyleLayer.h; sourceTree = "<group>"; };
		DA6408DA1DA4E7D300908C90 /* MGLVectorStyleLayer.m */ = {isa = PBXFileReference; fileEncoding = 4; lastKnownFileType = sourcecode.c.objc; path = MGLVectorStyleLayer.m; sourceTree = "<group>"; };
		DA7262091DEEE3480043BB89 /* MGLOpenGLStyleLayer.h */ = {isa = PBXFileReference; fileEncoding = 4; lastKnownFileType = sourcecode.c.h; path = MGLOpenGLStyleLayer.h; sourceTree = "<group>"; };
		DA72620A1DEEE3480043BB89 /* MGLOpenGLStyleLayer.mm */ = {isa = PBXFileReference; fileEncoding = 4; lastKnownFileType = sourcecode.cpp.objcpp; path = MGLOpenGLStyleLayer.mm; sourceTree = "<group>"; };
		DA737EE01D056A4E005BDA16 /* MGLMapViewDelegate.h */ = {isa = PBXFileReference; fileEncoding = 4; lastKnownFileType = sourcecode.c.h; path = MGLMapViewDelegate.h; sourceTree = "<group>"; };
		DA821D041CCC6D59007508D4 /* LaunchScreen.storyboard */ = {isa = PBXFileReference; fileEncoding = 4; lastKnownFileType = file.storyboard; path = LaunchScreen.storyboard; sourceTree = "<group>"; };
		DA821D051CCC6D59007508D4 /* Main.storyboard */ = {isa = PBXFileReference; fileEncoding = 4; lastKnownFileType = file.storyboard; path = Main.storyboard; sourceTree = "<group>"; };
		DA8847D21CBAF91600AB86E3 /* Mapbox.framework */ = {isa = PBXFileReference; explicitFileType = wrapper.framework; includeInIndex = 0; path = Mapbox.framework; sourceTree = BUILT_PRODUCTS_DIR; };
		DA8847D61CBAF91600AB86E3 /* Info.plist */ = {isa = PBXFileReference; lastKnownFileType = text.plist.xml; path = Info.plist; sourceTree = "<group>"; };
		DA8847DF1CBAFA5100AB86E3 /* MGLAccountManager.h */ = {isa = PBXFileReference; fileEncoding = 4; lastKnownFileType = sourcecode.c.h; path = MGLAccountManager.h; sourceTree = "<group>"; };
		DA8847E01CBAFA5100AB86E3 /* MGLAnnotation.h */ = {isa = PBXFileReference; fileEncoding = 4; lastKnownFileType = sourcecode.c.h; path = MGLAnnotation.h; sourceTree = "<group>"; };
		DA8847E11CBAFA5100AB86E3 /* MGLGeometry.h */ = {isa = PBXFileReference; fileEncoding = 4; lastKnownFileType = sourcecode.c.h; path = MGLGeometry.h; sourceTree = "<group>"; };
		DA8847E21CBAFA5100AB86E3 /* MGLMapCamera.h */ = {isa = PBXFileReference; fileEncoding = 4; lastKnownFileType = sourcecode.c.h; path = MGLMapCamera.h; sourceTree = "<group>"; };
		DA8847E31CBAFA5100AB86E3 /* MGLMultiPoint.h */ = {isa = PBXFileReference; fileEncoding = 4; lastKnownFileType = sourcecode.c.h; path = MGLMultiPoint.h; sourceTree = "<group>"; };
		DA8847E41CBAFA5100AB86E3 /* MGLOfflinePack.h */ = {isa = PBXFileReference; fileEncoding = 4; lastKnownFileType = sourcecode.c.h; path = MGLOfflinePack.h; sourceTree = "<group>"; };
		DA8847E51CBAFA5100AB86E3 /* MGLOfflineRegion.h */ = {isa = PBXFileReference; fileEncoding = 4; lastKnownFileType = sourcecode.c.h; path = MGLOfflineRegion.h; sourceTree = "<group>"; };
		DA8847E61CBAFA5100AB86E3 /* MGLOfflineStorage.h */ = {isa = PBXFileReference; fileEncoding = 4; lastKnownFileType = sourcecode.c.h; path = MGLOfflineStorage.h; sourceTree = "<group>"; };
		DA8847E71CBAFA5100AB86E3 /* MGLOverlay.h */ = {isa = PBXFileReference; fileEncoding = 4; lastKnownFileType = sourcecode.c.h; path = MGLOverlay.h; sourceTree = "<group>"; };
		DA8847E81CBAFA5100AB86E3 /* MGLPointAnnotation.h */ = {isa = PBXFileReference; fileEncoding = 4; lastKnownFileType = sourcecode.c.h; path = MGLPointAnnotation.h; sourceTree = "<group>"; };
		DA8847E91CBAFA5100AB86E3 /* MGLPolygon.h */ = {isa = PBXFileReference; fileEncoding = 4; lastKnownFileType = sourcecode.c.h; path = MGLPolygon.h; sourceTree = "<group>"; };
		DA8847EA1CBAFA5100AB86E3 /* MGLPolyline.h */ = {isa = PBXFileReference; fileEncoding = 4; lastKnownFileType = sourcecode.c.h; path = MGLPolyline.h; sourceTree = "<group>"; };
		DA8847EB1CBAFA5100AB86E3 /* MGLShape.h */ = {isa = PBXFileReference; fileEncoding = 4; lastKnownFileType = sourcecode.c.h; path = MGLShape.h; sourceTree = "<group>"; };
		DA8847EC1CBAFA5100AB86E3 /* MGLStyle.h */ = {isa = PBXFileReference; fileEncoding = 4; lastKnownFileType = sourcecode.c.h; path = MGLStyle.h; sourceTree = "<group>"; };
		DA8847ED1CBAFA5100AB86E3 /* MGLTilePyramidOfflineRegion.h */ = {isa = PBXFileReference; fileEncoding = 4; lastKnownFileType = sourcecode.c.h; path = MGLTilePyramidOfflineRegion.h; sourceTree = "<group>"; };
		DA8847EE1CBAFA5100AB86E3 /* MGLTypes.h */ = {isa = PBXFileReference; fileEncoding = 4; lastKnownFileType = sourcecode.c.h; path = MGLTypes.h; sourceTree = "<group>"; };
		DA8847FF1CBAFA6200AB86E3 /* MGLAccountManager_Private.h */ = {isa = PBXFileReference; fileEncoding = 4; lastKnownFileType = sourcecode.c.h; path = MGLAccountManager_Private.h; sourceTree = "<group>"; };
		DA8848001CBAFA6200AB86E3 /* MGLAccountManager.m */ = {isa = PBXFileReference; fileEncoding = 4; lastKnownFileType = sourcecode.c.objc; path = MGLAccountManager.m; sourceTree = "<group>"; };
		DA8848011CBAFA6200AB86E3 /* MGLGeometry_Private.h */ = {isa = PBXFileReference; fileEncoding = 4; lastKnownFileType = sourcecode.c.h; path = MGLGeometry_Private.h; sourceTree = "<group>"; };
		DA8848021CBAFA6200AB86E3 /* MGLGeometry.mm */ = {isa = PBXFileReference; fileEncoding = 4; lastKnownFileType = sourcecode.cpp.objcpp; path = MGLGeometry.mm; sourceTree = "<group>"; };
		DA8848031CBAFA6200AB86E3 /* MGLMapCamera.mm */ = {isa = PBXFileReference; fileEncoding = 4; lastKnownFileType = sourcecode.cpp.objcpp; path = MGLMapCamera.mm; sourceTree = "<group>"; };
		DA8848041CBAFA6200AB86E3 /* MGLMultiPoint_Private.h */ = {isa = PBXFileReference; fileEncoding = 4; lastKnownFileType = sourcecode.c.h; path = MGLMultiPoint_Private.h; sourceTree = "<group>"; };
		DA8848051CBAFA6200AB86E3 /* MGLMultiPoint.mm */ = {isa = PBXFileReference; fileEncoding = 4; lastKnownFileType = sourcecode.cpp.objcpp; path = MGLMultiPoint.mm; sourceTree = "<group>"; };
		DA8848061CBAFA6200AB86E3 /* MGLOfflinePack_Private.h */ = {isa = PBXFileReference; fileEncoding = 4; lastKnownFileType = sourcecode.c.h; path = MGLOfflinePack_Private.h; sourceTree = "<group>"; };
		DA8848071CBAFA6200AB86E3 /* MGLOfflinePack.mm */ = {isa = PBXFileReference; fileEncoding = 4; lastKnownFileType = sourcecode.cpp.objcpp; path = MGLOfflinePack.mm; sourceTree = "<group>"; };
		DA8848081CBAFA6200AB86E3 /* MGLOfflineRegion_Private.h */ = {isa = PBXFileReference; fileEncoding = 4; lastKnownFileType = sourcecode.c.h; path = MGLOfflineRegion_Private.h; sourceTree = "<group>"; };
		DA8848091CBAFA6200AB86E3 /* MGLOfflineStorage_Private.h */ = {isa = PBXFileReference; fileEncoding = 4; lastKnownFileType = sourcecode.c.h; path = MGLOfflineStorage_Private.h; sourceTree = "<group>"; };
		DA88480A1CBAFA6200AB86E3 /* MGLOfflineStorage.mm */ = {isa = PBXFileReference; fileEncoding = 4; lastKnownFileType = sourcecode.cpp.objcpp; path = MGLOfflineStorage.mm; sourceTree = "<group>"; };
		DA88480B1CBAFA6200AB86E3 /* MGLPointAnnotation.mm */ = {isa = PBXFileReference; fileEncoding = 4; lastKnownFileType = sourcecode.cpp.objcpp; path = MGLPointAnnotation.mm; sourceTree = "<group>"; };
		DA88480C1CBAFA6200AB86E3 /* MGLPolygon.mm */ = {isa = PBXFileReference; fileEncoding = 4; lastKnownFileType = sourcecode.cpp.objcpp; path = MGLPolygon.mm; sourceTree = "<group>"; };
		DA88480D1CBAFA6200AB86E3 /* MGLPolyline.mm */ = {isa = PBXFileReference; fileEncoding = 4; lastKnownFileType = sourcecode.cpp.objcpp; path = MGLPolyline.mm; sourceTree = "<group>"; };
		DA88480E1CBAFA6200AB86E3 /* MGLShape.mm */ = {isa = PBXFileReference; fileEncoding = 4; lastKnownFileType = sourcecode.cpp.objcpp; path = MGLShape.mm; sourceTree = "<group>"; };
		DA88480F1CBAFA6200AB86E3 /* MGLStyle.mm */ = {isa = PBXFileReference; fileEncoding = 4; lastKnownFileType = sourcecode.cpp.objcpp; path = MGLStyle.mm; sourceTree = "<group>"; };
		DA8848101CBAFA6200AB86E3 /* MGLTilePyramidOfflineRegion.mm */ = {isa = PBXFileReference; fileEncoding = 4; lastKnownFileType = sourcecode.cpp.objcpp; path = MGLTilePyramidOfflineRegion.mm; sourceTree = "<group>"; };
		DA8848111CBAFA6200AB86E3 /* MGLTypes.m */ = {isa = PBXFileReference; fileEncoding = 4; lastKnownFileType = sourcecode.c.objc; path = MGLTypes.m; sourceTree = "<group>"; };
		DA8848121CBAFA6200AB86E3 /* NSBundle+MGLAdditions.h */ = {isa = PBXFileReference; fileEncoding = 4; lastKnownFileType = sourcecode.c.h; path = "NSBundle+MGLAdditions.h"; sourceTree = "<group>"; };
		DA8848131CBAFA6200AB86E3 /* NSBundle+MGLAdditions.m */ = {isa = PBXFileReference; fileEncoding = 4; lastKnownFileType = sourcecode.c.objc; path = "NSBundle+MGLAdditions.m"; sourceTree = "<group>"; };
		DA8848141CBAFA6200AB86E3 /* NSException+MGLAdditions.h */ = {isa = PBXFileReference; fileEncoding = 4; lastKnownFileType = sourcecode.c.h; path = "NSException+MGLAdditions.h"; sourceTree = "<group>"; };
		DA8848151CBAFA6200AB86E3 /* NSProcessInfo+MGLAdditions.h */ = {isa = PBXFileReference; fileEncoding = 4; lastKnownFileType = sourcecode.c.h; path = "NSProcessInfo+MGLAdditions.h"; sourceTree = "<group>"; };
		DA8848161CBAFA6200AB86E3 /* NSProcessInfo+MGLAdditions.m */ = {isa = PBXFileReference; fileEncoding = 4; lastKnownFileType = sourcecode.c.objc; path = "NSProcessInfo+MGLAdditions.m"; sourceTree = "<group>"; };
		DA8848171CBAFA6200AB86E3 /* NSString+MGLAdditions.h */ = {isa = PBXFileReference; fileEncoding = 4; lastKnownFileType = sourcecode.c.h; path = "NSString+MGLAdditions.h"; sourceTree = "<group>"; };
		DA8848181CBAFA6200AB86E3 /* NSString+MGLAdditions.m */ = {isa = PBXFileReference; fileEncoding = 4; lastKnownFileType = sourcecode.c.objc; path = "NSString+MGLAdditions.m"; sourceTree = "<group>"; };
		DA8848341CBAFB8500AB86E3 /* MGLAnnotationImage.h */ = {isa = PBXFileReference; fileEncoding = 4; lastKnownFileType = sourcecode.c.h; path = MGLAnnotationImage.h; sourceTree = "<group>"; };
		DA8848351CBAFB8500AB86E3 /* MGLCalloutView.h */ = {isa = PBXFileReference; fileEncoding = 4; lastKnownFileType = sourcecode.c.h; path = MGLCalloutView.h; sourceTree = "<group>"; };
		DA8848361CBAFB8500AB86E3 /* MGLMapView.h */ = {isa = PBXFileReference; fileEncoding = 4; lastKnownFileType = sourcecode.c.h; path = MGLMapView.h; sourceTree = "<group>"; };
		DA8848371CBAFB8500AB86E3 /* MGLMapView+IBAdditions.h */ = {isa = PBXFileReference; fileEncoding = 4; lastKnownFileType = sourcecode.c.h; path = "MGLMapView+IBAdditions.h"; sourceTree = "<group>"; };
		DA8848391CBAFB8500AB86E3 /* MGLUserLocation.h */ = {isa = PBXFileReference; fileEncoding = 4; lastKnownFileType = sourcecode.c.h; path = MGLUserLocation.h; sourceTree = "<group>"; };
		DA8848401CBAFB9800AB86E3 /* MGLAnnotationImage_Private.h */ = {isa = PBXFileReference; fileEncoding = 4; lastKnownFileType = sourcecode.c.h; path = MGLAnnotationImage_Private.h; sourceTree = "<group>"; };
		DA8848411CBAFB9800AB86E3 /* MGLAnnotationImage.m */ = {isa = PBXFileReference; fileEncoding = 4; lastKnownFileType = sourcecode.c.objc; path = MGLAnnotationImage.m; sourceTree = "<group>"; };
		DA8848421CBAFB9800AB86E3 /* MGLAPIClient.h */ = {isa = PBXFileReference; fileEncoding = 4; lastKnownFileType = sourcecode.c.h; path = MGLAPIClient.h; sourceTree = "<group>"; };
		DA8848431CBAFB9800AB86E3 /* MGLAPIClient.m */ = {isa = PBXFileReference; fileEncoding = 4; lastKnownFileType = sourcecode.c.objc; path = MGLAPIClient.m; sourceTree = "<group>"; };
		DA8848441CBAFB9800AB86E3 /* MGLCompactCalloutView.h */ = {isa = PBXFileReference; fileEncoding = 4; lastKnownFileType = sourcecode.c.h; path = MGLCompactCalloutView.h; sourceTree = "<group>"; };
		DA8848451CBAFB9800AB86E3 /* MGLCompactCalloutView.m */ = {isa = PBXFileReference; fileEncoding = 4; lastKnownFileType = sourcecode.c.objc; path = MGLCompactCalloutView.m; sourceTree = "<group>"; };
		DA8848461CBAFB9800AB86E3 /* MGLLocationManager.h */ = {isa = PBXFileReference; fileEncoding = 4; lastKnownFileType = sourcecode.c.h; path = MGLLocationManager.h; sourceTree = "<group>"; };
		DA8848471CBAFB9800AB86E3 /* MGLLocationManager.m */ = {isa = PBXFileReference; fileEncoding = 4; lastKnownFileType = sourcecode.c.objc; path = MGLLocationManager.m; sourceTree = "<group>"; };
		DA8848481CBAFB9800AB86E3 /* MGLMapboxEvents.h */ = {isa = PBXFileReference; fileEncoding = 4; lastKnownFileType = sourcecode.c.h; path = MGLMapboxEvents.h; sourceTree = "<group>"; };
		DA8848491CBAFB9800AB86E3 /* MGLMapboxEvents.m */ = {isa = PBXFileReference; fileEncoding = 4; lastKnownFileType = sourcecode.c.objc; path = MGLMapboxEvents.m; sourceTree = "<group>"; };
		DA88484A1CBAFB9800AB86E3 /* MGLMapView.mm */ = {isa = PBXFileReference; fileEncoding = 4; lastKnownFileType = sourcecode.cpp.objcpp; path = MGLMapView.mm; sourceTree = "<group>"; };
		DA88484B1CBAFB9800AB86E3 /* MGLUserLocation_Private.h */ = {isa = PBXFileReference; fileEncoding = 4; lastKnownFileType = sourcecode.c.h; path = MGLUserLocation_Private.h; sourceTree = "<group>"; };
		DA88484C1CBAFB9800AB86E3 /* MGLUserLocation.m */ = {isa = PBXFileReference; fileEncoding = 4; lastKnownFileType = sourcecode.c.objc; path = MGLUserLocation.m; sourceTree = "<group>"; };
		DA88484D1CBAFB9800AB86E3 /* MGLFaux3DUserLocationAnnotationView.h */ = {isa = PBXFileReference; fileEncoding = 4; lastKnownFileType = sourcecode.c.h; path = MGLFaux3DUserLocationAnnotationView.h; sourceTree = "<group>"; };
		DA88484E1CBAFB9800AB86E3 /* MGLFaux3DUserLocationAnnotationView.m */ = {isa = PBXFileReference; fileEncoding = 4; lastKnownFileType = sourcecode.c.objc; path = MGLFaux3DUserLocationAnnotationView.m; sourceTree = "<group>"; };
		DA88485E1CBAFC2E00AB86E3 /* Mapbox.h */ = {isa = PBXFileReference; fileEncoding = 4; lastKnownFileType = sourcecode.c.h; name = Mapbox.h; path = src/Mapbox.h; sourceTree = SOURCE_ROOT; };
		DA8848631CBAFCC100AB86E3 /* Compass.png */ = {isa = PBXFileReference; lastKnownFileType = image.png; path = Compass.png; sourceTree = "<group>"; };
		DA8848641CBAFCC100AB86E3 /* Compass@2x.png */ = {isa = PBXFileReference; lastKnownFileType = image.png; path = "Compass@2x.png"; sourceTree = "<group>"; };
		DA8848651CBAFCC100AB86E3 /* Compass@3x.png */ = {isa = PBXFileReference; lastKnownFileType = image.png; path = "Compass@3x.png"; sourceTree = "<group>"; };
		DA8848661CBAFCC100AB86E3 /* default_marker.png */ = {isa = PBXFileReference; lastKnownFileType = image.png; path = default_marker.png; sourceTree = "<group>"; };
		DA8848671CBAFCC100AB86E3 /* default_marker@2x.png */ = {isa = PBXFileReference; lastKnownFileType = image.png; path = "default_marker@2x.png"; sourceTree = "<group>"; };
		DA8848681CBAFCC100AB86E3 /* default_marker@3x.png */ = {isa = PBXFileReference; lastKnownFileType = image.png; path = "default_marker@3x.png"; sourceTree = "<group>"; };
		DA8848691CBAFCC100AB86E3 /* mapbox.png */ = {isa = PBXFileReference; lastKnownFileType = image.png; path = mapbox.png; sourceTree = "<group>"; };
		DA88486A1CBAFCC100AB86E3 /* mapbox@2x.png */ = {isa = PBXFileReference; lastKnownFileType = image.png; path = "mapbox@2x.png"; sourceTree = "<group>"; };
		DA88486B1CBAFCC100AB86E3 /* mapbox@3x.png */ = {isa = PBXFileReference; lastKnownFileType = image.png; path = "mapbox@3x.png"; sourceTree = "<group>"; };
		DA8848801CBB033F00AB86E3 /* FABAttributes.h */ = {isa = PBXFileReference; fileEncoding = 4; lastKnownFileType = sourcecode.c.h; path = FABAttributes.h; sourceTree = "<group>"; };
		DA8848811CBB033F00AB86E3 /* FABKitProtocol.h */ = {isa = PBXFileReference; fileEncoding = 4; lastKnownFileType = sourcecode.c.h; path = FABKitProtocol.h; sourceTree = "<group>"; };
		DA8848821CBB033F00AB86E3 /* Fabric+FABKits.h */ = {isa = PBXFileReference; fileEncoding = 4; lastKnownFileType = sourcecode.c.h; path = "Fabric+FABKits.h"; sourceTree = "<group>"; };
		DA8848831CBB033F00AB86E3 /* Fabric.h */ = {isa = PBXFileReference; fileEncoding = 4; lastKnownFileType = sourcecode.c.h; path = Fabric.h; sourceTree = "<group>"; };
		DA8848891CBB037E00AB86E3 /* SMCalloutView.h */ = {isa = PBXFileReference; fileEncoding = 4; lastKnownFileType = sourcecode.c.h; path = SMCalloutView.h; sourceTree = "<group>"; };
		DA88488A1CBB037E00AB86E3 /* SMCalloutView.m */ = {isa = PBXFileReference; fileEncoding = 4; lastKnownFileType = sourcecode.c.objc; path = SMCalloutView.m; sourceTree = "<group>"; };
		DA88488D1CBB047F00AB86E3 /* reachability.h */ = {isa = PBXFileReference; fileEncoding = 4; lastKnownFileType = sourcecode.c.h; name = reachability.h; path = ../../include/mbgl/platform/darwin/reachability.h; sourceTree = "<group>"; };
		DA88488F1CBB048E00AB86E3 /* reachability.m */ = {isa = PBXFileReference; fileEncoding = 4; lastKnownFileType = sourcecode.c.objc; name = reachability.m; path = src/reachability.m; sourceTree = "<group>"; };
		DA8933A01CCC951200E68420 /* Base */ = {isa = PBXFileReference; lastKnownFileType = text.plist.strings; name = Base; path = Base.lproj/Localizable.strings; sourceTree = "<group>"; };
		DA8933BB1CCD2CA100E68420 /* Base */ = {isa = PBXFileReference; lastKnownFileType = text.plist.strings; name = Base; path = Base.lproj/Foundation.strings; sourceTree = "<group>"; };
		DA8933BE1CCD2CAD00E68420 /* en */ = {isa = PBXFileReference; lastKnownFileType = text.plist.stringsdict; name = en; path = en.lproj/Foundation.stringsdict; sourceTree = "<group>"; };
		DA8933D51CCD306400E68420 /* Mapbox.bundle */ = {isa = PBXFileReference; explicitFileType = wrapper.cfbundle; includeInIndex = 0; path = Mapbox.bundle; sourceTree = BUILT_PRODUCTS_DIR; };
		DA8933EF1CCD387900E68420 /* strip-frameworks.sh */ = {isa = PBXFileReference; fileEncoding = 4; lastKnownFileType = text.script.sh; name = "strip-frameworks.sh"; path = "framework/strip-frameworks.sh"; sourceTree = SOURCE_ROOT; };
		DA8933F11CCD3FD700E68420 /* Info-static.plist */ = {isa = PBXFileReference; lastKnownFileType = text.plist.xml; path = "Info-static.plist"; sourceTree = "<group>"; };
		DA8963331CC549A100684375 /* glyphs */ = {isa = PBXFileReference; lastKnownFileType = folder; path = glyphs; sourceTree = "<group>"; };
		DA8963341CC549A100684375 /* sprites */ = {isa = PBXFileReference; lastKnownFileType = folder; path = sprites; sourceTree = "<group>"; };
		DA8963351CC549A100684375 /* styles */ = {isa = PBXFileReference; lastKnownFileType = folder; path = styles; sourceTree = "<group>"; };
		DA8963361CC549A100684375 /* tiles */ = {isa = PBXFileReference; lastKnownFileType = folder; path = tiles; sourceTree = "<group>"; };
		DA8F25B91D51D2570010E6B5 /* MGLStyleLayerTests.mm.ejs */ = {isa = PBXFileReference; lastKnownFileType = text; name = MGLStyleLayerTests.mm.ejs; path = ../test/MGLStyleLayerTests.mm.ejs; sourceTree = "<group>"; };
		DA8F25BA1D51D2570010E6B5 /* MGLStyleLayer.h.ejs */ = {isa = PBXFileReference; lastKnownFileType = text; path = MGLStyleLayer.h.ejs; sourceTree = "<group>"; };
		DA8F25BB1D51D2570010E6B5 /* MGLStyleLayer.mm.ejs */ = {isa = PBXFileReference; lastKnownFileType = text; path = MGLStyleLayer.mm.ejs; sourceTree = "<group>"; };
		DAA4E4021CBB5C2F00178DFB /* CoreGraphics.framework */ = {isa = PBXFileReference; lastKnownFileType = wrapper.framework; name = CoreGraphics.framework; path = System/Library/Frameworks/CoreGraphics.framework; sourceTree = SDKROOT; };
		DAA4E4041CBB5C9E00178DFB /* ImageIO.framework */ = {isa = PBXFileReference; lastKnownFileType = wrapper.framework; name = ImageIO.framework; path = System/Library/Frameworks/ImageIO.framework; sourceTree = SDKROOT; };
		DAA4E4061CBB5CBF00178DFB /* MobileCoreServices.framework */ = {isa = PBXFileReference; lastKnownFileType = wrapper.framework; name = MobileCoreServices.framework; path = System/Library/Frameworks/MobileCoreServices.framework; sourceTree = SDKROOT; };
		DAA4E4131CBB71D400178DFB /* libMapbox.a */ = {isa = PBXFileReference; explicitFileType = archive.ar; includeInIndex = 0; path = libMapbox.a; sourceTree = BUILT_PRODUCTS_DIR; };
		DAABF73B1CBC59BB005B1825 /* libmbgl-core.a */ = {isa = PBXFileReference; lastKnownFileType = archive.ar; path = "libmbgl-core.a"; sourceTree = BUILT_PRODUCTS_DIR; };
		DAAF72291DA903C700312FA4 /* MGLStyleValue.h */ = {isa = PBXFileReference; fileEncoding = 4; lastKnownFileType = sourcecode.c.h; path = MGLStyleValue.h; sourceTree = "<group>"; };
		DAAF722A1DA903C700312FA4 /* MGLStyleValue_Private.h */ = {isa = PBXFileReference; fileEncoding = 4; lastKnownFileType = sourcecode.c.h; path = MGLStyleValue_Private.h; sourceTree = "<group>"; };
		DABCABA81CB80692000A7C39 /* Bench GL.app */ = {isa = PBXFileReference; explicitFileType = wrapper.application; includeInIndex = 0; path = "Bench GL.app"; sourceTree = BUILT_PRODUCTS_DIR; };
		DABCABAB1CB80692000A7C39 /* main.m */ = {isa = PBXFileReference; lastKnownFileType = sourcecode.c.objc; path = main.m; sourceTree = "<group>"; };
		DABCABAD1CB80692000A7C39 /* MBXBenchAppDelegate.h */ = {isa = PBXFileReference; lastKnownFileType = sourcecode.c.h; path = MBXBenchAppDelegate.h; sourceTree = "<group>"; };
		DABCABAE1CB80692000A7C39 /* MBXBenchAppDelegate.m */ = {isa = PBXFileReference; lastKnownFileType = sourcecode.c.objc; path = MBXBenchAppDelegate.m; sourceTree = "<group>"; };
		DABCABB01CB80692000A7C39 /* MBXBenchViewController.h */ = {isa = PBXFileReference; lastKnownFileType = sourcecode.c.h; path = MBXBenchViewController.h; sourceTree = "<group>"; };
		DABCABB11CB80692000A7C39 /* MBXBenchViewController.mm */ = {isa = PBXFileReference; lastKnownFileType = sourcecode.cpp.objcpp; path = MBXBenchViewController.mm; sourceTree = "<group>"; };
		DABCABB61CB80692000A7C39 /* Assets.xcassets */ = {isa = PBXFileReference; lastKnownFileType = folder.assetcatalog; path = Assets.xcassets; sourceTree = "<group>"; };
		DABCABB91CB80692000A7C39 /* Base */ = {isa = PBXFileReference; lastKnownFileType = file.storyboard; name = Base; path = Base.lproj/LaunchScreen.storyboard; sourceTree = "<group>"; };
		DABCABBB1CB80692000A7C39 /* Info.plist */ = {isa = PBXFileReference; lastKnownFileType = text.plist.xml; path = Info.plist; sourceTree = "<group>"; };
		DABCABBF1CB80717000A7C39 /* locations.cpp */ = {isa = PBXFileReference; fileEncoding = 4; lastKnownFileType = sourcecode.cpp.cpp; path = locations.cpp; sourceTree = "<group>"; };
		DABCABC01CB80717000A7C39 /* locations.hpp */ = {isa = PBXFileReference; fileEncoding = 4; lastKnownFileType = sourcecode.cpp.h; path = locations.hpp; sourceTree = "<group>"; };
		DAC49C621CD07D74009E1AA3 /* en */ = {isa = PBXFileReference; lastKnownFileType = text.plist.stringsdict; name = en; path = en.lproj/Localizable.stringsdict; sourceTree = "<group>"; };
		DAD165691CF41981001FF4B9 /* MGLFeature.h */ = {isa = PBXFileReference; fileEncoding = 4; lastKnownFileType = sourcecode.c.h; path = MGLFeature.h; sourceTree = "<group>"; };
		DAD1656A1CF41981001FF4B9 /* MGLFeature_Private.h */ = {isa = PBXFileReference; fileEncoding = 4; lastKnownFileType = sourcecode.c.h; path = MGLFeature_Private.h; sourceTree = "<group>"; };
		DAD1656B1CF41981001FF4B9 /* MGLFeature.mm */ = {isa = PBXFileReference; fileEncoding = 4; lastKnownFileType = sourcecode.cpp.objcpp; path = MGLFeature.mm; sourceTree = "<group>"; };
		DAD165761CF4CDFF001FF4B9 /* MGLShapeCollection.h */ = {isa = PBXFileReference; fileEncoding = 4; lastKnownFileType = sourcecode.c.h; path = MGLShapeCollection.h; sourceTree = "<group>"; };
		DAD165771CF4CDFF001FF4B9 /* MGLShapeCollection.mm */ = {isa = PBXFileReference; fileEncoding = 4; lastKnownFileType = sourcecode.cpp.objcpp; path = MGLShapeCollection.mm; sourceTree = "<group>"; };
		DAE7DEC11E245455007505A6 /* MGLNSStringAdditionsTests.m */ = {isa = PBXFileReference; fileEncoding = 4; lastKnownFileType = sourcecode.c.objc; name = MGLNSStringAdditionsTests.m; path = ../../darwin/test/MGLNSStringAdditionsTests.m; sourceTree = "<group>"; };
		DAED38611D62D0FC00D7640F /* NSURL+MGLAdditions.h */ = {isa = PBXFileReference; fileEncoding = 4; lastKnownFileType = sourcecode.c.h; path = "NSURL+MGLAdditions.h"; sourceTree = "<group>"; };
		DAED38621D62D0FC00D7640F /* NSURL+MGLAdditions.m */ = {isa = PBXFileReference; fileEncoding = 4; lastKnownFileType = sourcecode.c.objc; path = "NSURL+MGLAdditions.m"; sourceTree = "<group>"; };
		DAEDC4331D603417000224FF /* MGLAttributionInfoTests.m */ = {isa = PBXFileReference; fileEncoding = 4; lastKnownFileType = sourcecode.c.objc; name = MGLAttributionInfoTests.m; path = ../../darwin/test/MGLAttributionInfoTests.m; sourceTree = "<group>"; };
		DAF0D80F1DFE0EA000B28378 /* MGLRasterSource_Private.h */ = {isa = PBXFileReference; fileEncoding = 4; lastKnownFileType = sourcecode.c.h; path = MGLRasterSource_Private.h; sourceTree = "<group>"; };
		DAF0D8121DFE0EC500B28378 /* MGLVectorSource_Private.h */ = {isa = PBXFileReference; fileEncoding = 4; lastKnownFileType = sourcecode.c.h; path = MGLVectorSource_Private.h; sourceTree = "<group>"; };
		DAF0D8171DFE6B2800B28378 /* MGLAttributionInfo_Private.h */ = {isa = PBXFileReference; fileEncoding = 4; lastKnownFileType = sourcecode.c.h; path = MGLAttributionInfo_Private.h; sourceTree = "<group>"; };
		DD0902A21DB18DE700C5BDCE /* MGLNetworkConfiguration.m */ = {isa = PBXFileReference; fileEncoding = 4; lastKnownFileType = sourcecode.c.objc; path = MGLNetworkConfiguration.m; sourceTree = "<group>"; };
		DD0902A41DB18F1B00C5BDCE /* MGLNetworkConfiguration.h */ = {isa = PBXFileReference; fileEncoding = 4; lastKnownFileType = sourcecode.c.h; path = MGLNetworkConfiguration.h; sourceTree = "<group>"; };
		DD4823721D94AE6C00EB71B7 /* fill_filter_style.json */ = {isa = PBXFileReference; fileEncoding = 4; lastKnownFileType = text.json; path = fill_filter_style.json; sourceTree = "<group>"; };
		DD4823731D94AE6C00EB71B7 /* line_filter_style.json */ = {isa = PBXFileReference; fileEncoding = 4; lastKnownFileType = text.json; path = line_filter_style.json; sourceTree = "<group>"; };
		DD4823741D94AE6C00EB71B7 /* numeric_filter_style.json */ = {isa = PBXFileReference; fileEncoding = 4; lastKnownFileType = text.json; path = numeric_filter_style.json; sourceTree = "<group>"; };
		DD58A4C51D822BD000E1F038 /* MGLExpressionTests.mm */ = {isa = PBXFileReference; fileEncoding = 4; lastKnownFileType = sourcecode.cpp.objcpp; name = MGLExpressionTests.mm; path = ../../darwin/test/MGLExpressionTests.mm; sourceTree = "<group>"; };
/* End PBXFileReference section */

/* Begin PBXFrameworksBuildPhase section */
		DA1DC9471CB6C1C2006E619F /* Frameworks */ = {
			isa = PBXFrameworksBuildPhase;
			buildActionMask = 2147483647;
			files = (
				DA8847D91CBAF91600AB86E3 /* Mapbox.framework in Frameworks */,
				554180421D2E97DE00012372 /* OpenGLES.framework in Frameworks */,
			);
			runOnlyForDeploymentPostprocessing = 0;
		};
		DA2E884E1CC036F400F24E7B /* Frameworks */ = {
			isa = PBXFrameworksBuildPhase;
			buildActionMask = 2147483647;
			files = (
				DA2E88561CC036F400F24E7B /* Mapbox.framework in Frameworks */,
			);
			runOnlyForDeploymentPostprocessing = 0;
		};
		DA8847CE1CBAF91600AB86E3 /* Frameworks */ = {
			isa = PBXFrameworksBuildPhase;
			buildActionMask = 2147483647;
			files = (
				DAABF73D1CBC59BB005B1825 /* libmbgl-core.a in Frameworks */,
				55D8C9961D0F18CE00F42F10 /* libsqlite3.tbd in Frameworks */,
				DA27C24E1CBB3811000B0ECD /* GLKit.framework in Frameworks */,
				DAA4E4051CBB5C9E00178DFB /* ImageIO.framework in Frameworks */,
				DAA4E4071CBB5CBF00178DFB /* MobileCoreServices.framework in Frameworks */,
			);
			runOnlyForDeploymentPostprocessing = 0;
		};
		DAA4E4101CBB71D400178DFB /* Frameworks */ = {
			isa = PBXFrameworksBuildPhase;
			buildActionMask = 2147483647;
			files = (
				36F1153D1D46080700878E1A /* libmbgl-core.a in Frameworks */,
			);
			runOnlyForDeploymentPostprocessing = 0;
		};
		DABCABA51CB80692000A7C39 /* Frameworks */ = {
			isa = PBXFrameworksBuildPhase;
			buildActionMask = 2147483647;
			files = (
				DAA4E4081CBB6C9500178DFB /* Mapbox.framework in Frameworks */,
			);
			runOnlyForDeploymentPostprocessing = 0;
		};
/* End PBXFrameworksBuildPhase section */

/* Begin PBXGroup section */
		35136D491D4277EA00C20EFD /* Sources */ = {
			isa = PBXGroup;
			children = (
				3566C76A1D4A8DFA008152BC /* MGLRasterSource.h */,
				DAF0D80F1DFE0EA000B28378 /* MGLRasterSource_Private.h */,
				3566C76B1D4A8DFA008152BC /* MGLRasterSource.mm */,
				3566C7641D4A77BA008152BC /* MGLShapeSource.h */,
				40F8876F1D7A1DB8008ECB67 /* MGLShapeSource_Private.h */,
				3566C7651D4A77BA008152BC /* MGLShapeSource.mm */,
				35136D4A1D4277FC00C20EFD /* MGLSource.h */,
				3566C7701D4A9198008152BC /* MGLSource_Private.h */,
				35136D4B1D4277FC00C20EFD /* MGLSource.mm */,
				404C26E01D89B877000AA13D /* MGLTileSource.h */,
				404C26E61D89C515000AA13D /* MGLTileSource_Private.h */,
				404C26E11D89B877000AA13D /* MGLTileSource.mm */,
				350098B91D480108004B2AF0 /* MGLVectorSource.h */,
				DAF0D8121DFE0EC500B28378 /* MGLVectorSource_Private.h */,
				350098BA1D480108004B2AF0 /* MGLVectorSource.mm */,
			);
			name = Sources;
			sourceTree = "<group>";
		};
		353933F01D3FB6BA003F57D7 /* Layers */ = {
			isa = PBXGroup;
			children = (
				353933F41D3FB785003F57D7 /* MGLBackgroundStyleLayer.h */,
				35136D381D42271A00C20EFD /* MGLBackgroundStyleLayer.mm */,
				353933F11D3FB753003F57D7 /* MGLCircleStyleLayer.h */,
				35136D3B1D42272500C20EFD /* MGLCircleStyleLayer.mm */,
				35D13AC11D3D19DD00AFB4E0 /* MGLFillStyleLayer.h */,
				35D13AC21D3D19DD00AFB4E0 /* MGLFillStyleLayer.mm */,
				3538AA1B1D542239008EC33D /* MGLForegroundStyleLayer.h */,
				3538AA1C1D542239008EC33D /* MGLForegroundStyleLayer.m */,
				353933F71D3FB79F003F57D7 /* MGLLineStyleLayer.h */,
				35136D3E1D42273000C20EFD /* MGLLineStyleLayer.mm */,
				DA7262091DEEE3480043BB89 /* MGLOpenGLStyleLayer.h */,
				DA72620A1DEEE3480043BB89 /* MGLOpenGLStyleLayer.mm */,
				353933FA1D3FB7C0003F57D7 /* MGLRasterStyleLayer.h */,
				35136D411D42274500C20EFD /* MGLRasterStyleLayer.mm */,
				35D13AB51D3D15E300AFB4E0 /* MGLStyleLayer.h */,
				35E79F1F1D41266300957B9E /* MGLStyleLayer_Private.h */,
				35D13AB61D3D15E300AFB4E0 /* MGLStyleLayer.mm */,
				353933FD1D3FB7DD003F57D7 /* MGLSymbolStyleLayer.h */,
				35136D441D42275100C20EFD /* MGLSymbolStyleLayer.mm */,
				DA6408D91DA4E7D300908C90 /* MGLVectorStyleLayer.h */,
				DA6408DA1DA4E7D300908C90 /* MGLVectorStyleLayer.m */,
			);
			name = Layers;
			sourceTree = "<group>";
		};
		35599DA21D4682B60048254D /* Styling */ = {
			isa = PBXGroup;
			children = (
				35599DB81D46AD7F0048254D /* Categories */,
				353933F01D3FB6BA003F57D7 /* Layers */,
				35136D491D4277EA00C20EFD /* Sources */,
				DAAF72291DA903C700312FA4 /* MGLStyleValue.h */,
				DAAF722A1DA903C700312FA4 /* MGLStyleValue_Private.h */,
				35599DEA1D46F14E0048254D /* MGLStyleValue.mm */,
			);
			name = Styling;
			sourceTree = "<group>";
		};
		35599DB81D46AD7F0048254D /* Categories */ = {
			isa = PBXGroup;
			children = (
				350098DA1D484E60004B2AF0 /* NSValue+MGLStyleAttributeAdditions.h */,
				350098DB1D484E60004B2AF0 /* NSValue+MGLStyleAttributeAdditions.mm */,
			);
			name = Categories;
			sourceTree = "<group>";
		};
		357579811D502AD4000B822E /* Styling */ = {
			isa = PBXGroup;
			children = (
				3575798F1D513EF1000B822E /* Layers */,
				40CFA64E1D78754A008103BD /* Sources */,
				357F09091DF84F3800941873 /* MGLStyleValueTests.h */,
				3599A3E51DF708BC00E77FB2 /* MGLStyleValueTests.m */,
				DA2207BE1DC0805F0002F84D /* MGLStyleValueTests.swift */,
			);
			name = Styling;
			sourceTree = "<group>";
		};
		3575798F1D513EF1000B822E /* Layers */ = {
			isa = PBXGroup;
			children = (
				DA2DBBCC1D51E80400D38FF9 /* MGLStyleLayerTests.h */,
				DA2DBBCD1D51E80400D38FF9 /* MGLStyleLayerTests.m */,
<<<<<<< HEAD
				3575797F1D501E09000B822E /* MGLFillStyleLayerTests.m */,
				357579821D502AE6000B822E /* MGLRasterStyleLayerTests.m */,
				357579841D502AF5000B822E /* MGLSymbolStyleLayerTests.m */,
				357579861D502AFE000B822E /* MGLLineStyleLayerTests.m */,
				357579881D502B06000B822E /* MGLCircleStyleLayerTests.m */,
				3575798A1D502B0C000B822E /* MGLBackgroundStyleLayerTests.m */,
				3575798C1D502EC7000B822E /* MGLRuntimeStylingHelper.h */,
				3575798D1D502EC7000B822E /* MGLRuntimeStylingHelper.m */,
=======
				DA3C6FF21E2859E700F962BE /* test-Bridging-Header.h */,
				3575797F1D501E09000B822E /* MGLFillStyleLayerTests.mm */,
				357579821D502AE6000B822E /* MGLRasterStyleLayerTests.mm */,
				357579841D502AF5000B822E /* MGLSymbolStyleLayerTests.mm */,
				357579861D502AFE000B822E /* MGLLineStyleLayerTests.mm */,
				357579881D502B06000B822E /* MGLCircleStyleLayerTests.mm */,
				3575798A1D502B0C000B822E /* MGLBackgroundStyleLayerTests.mm */,
>>>>>>> 13b97dd0
			);
			name = Layers;
			sourceTree = "<group>";
		};
		35CE617F1D4165C2004F2359 /* Categories */ = {
			isa = PBXGroup;
			children = (
				35CE61801D4165D9004F2359 /* UIColor+MGLAdditions.h */,
				35CE61811D4165D9004F2359 /* UIColor+MGLAdditions.mm */,
				30E578111DAA7D690050F07E /* UIImage+MGLAdditions.h */,
				30E578121DAA7D690050F07E /* UIImage+MGLAdditions.mm */,
				357FE2DB1E02D2B20068B753 /* NSCoder+MGLAdditions.h */,
				357FE2DC1E02D2B20068B753 /* NSCoder+MGLAdditions.mm */,
			);
			name = Categories;
			sourceTree = "<group>";
		};
		402E9DE21CD3A56500FD4519 /* Playground */ = {
			isa = PBXGroup;
			children = (
				402E9DE01CD2C76200FD4519 /* Mapbox.playground */,
			);
			name = Playground;
			sourceTree = "<group>";
		};
		40CFA64E1D78754A008103BD /* Sources */ = {
			isa = PBXGroup;
			children = (
				40CFA6501D787579008103BD /* MGLShapeSourceTests.mm */,
				4085AF081D933DEA00F11B22 /* MGLTileSetTests.mm */,
			);
			name = Sources;
			sourceTree = "<group>";
		};
		DA1DC9411CB6C1C2006E619F = {
			isa = PBXGroup;
			children = (
				402E9DE21CD3A56500FD4519 /* Playground */,
				DA1DC94C1CB6C1C2006E619F /* Demo App */,
				DABCABA91CB80692000A7C39 /* Benchmarking App */,
				DA8847D31CBAF91600AB86E3 /* SDK */,
				DA2E88521CC036F400F24E7B /* SDK Tests */,
				DA1DC9921CB6DF24006E619F /* Frameworks */,
				DAC07C951CBB2CAD000CB309 /* Configuration */,
				DA1DC94B1CB6C1C2006E619F /* Products */,
			);
			sourceTree = "<group>";
		};
		DA1DC94B1CB6C1C2006E619F /* Products */ = {
			isa = PBXGroup;
			children = (
				DA1DC94A1CB6C1C2006E619F /* Mapbox GL.app */,
				DABCABA81CB80692000A7C39 /* Bench GL.app */,
				DA8847D21CBAF91600AB86E3 /* Mapbox.framework */,
				DAA4E4131CBB71D400178DFB /* libMapbox.a */,
				DA2E88511CC036F400F24E7B /* test.xctest */,
				DA8933D51CCD306400E68420 /* Mapbox.bundle */,
				DA25D5B91CCD9EDE00607828 /* Settings.bundle */,
			);
			name = Products;
			sourceTree = "<group>";
		};
		DA1DC94C1CB6C1C2006E619F /* Demo App */ = {
			isa = PBXGroup;
			children = (
				DA1DC9501CB6C1C2006E619F /* MBXAppDelegate.h */,
				DA1DC9981CB6E054006E619F /* MBXAppDelegate.m */,
				40FDA7691CCAAA6800442548 /* MBXAnnotationView.h */,
				40FDA76A1CCAAA6800442548 /* MBXAnnotationView.m */,
				DA1DC9661CB6C6B7006E619F /* MBXCustomCalloutView.h */,
				DA1DC9671CB6C6B7006E619F /* MBXCustomCalloutView.m */,
				354B839A1D2E9B48005D9406 /* MBXUserLocationAnnotationView.h */,
				354B839B1D2E9B48005D9406 /* MBXUserLocationAnnotationView.m */,
				DA1DC9681CB6C6B7006E619F /* MBXOfflinePacksTableViewController.h */,
				DA1DC9691CB6C6B7006E619F /* MBXOfflinePacksTableViewController.m */,
				DA1DC9531CB6C1C2006E619F /* MBXViewController.h */,
				DA1DC99A1CB6E064006E619F /* MBXViewController.m */,
				DA821D051CCC6D59007508D4 /* Main.storyboard */,
				DA821D041CCC6D59007508D4 /* LaunchScreen.storyboard */,
				DA1DC99E1CB6E088006E619F /* Assets.xcassets */,
				DA1DC96C1CB6C6CE006E619F /* points.geojson */,
				DA1DC96D1CB6C6CE006E619F /* polyline.geojson */,
				DA1DC96F1CB6C6CE006E619F /* threestates.geojson */,
				353BAEF51D646370009A8DA9 /* amsterdam.geojson */,
				DD4823721D94AE6C00EB71B7 /* fill_filter_style.json */,
				DD4823731D94AE6C00EB71B7 /* line_filter_style.json */,
				DD4823741D94AE6C00EB71B7 /* numeric_filter_style.json */,
				DA1DC95E1CB6C1C2006E619F /* Info.plist */,
				DA1DC99C1CB6E076006E619F /* Default-568h@2x.png */,
				DA1DC94D1CB6C1C2006E619F /* Supporting Files */,
			);
			name = "Demo App";
			path = app;
			sourceTree = "<group>";
		};
		DA1DC94D1CB6C1C2006E619F /* Supporting Files */ = {
			isa = PBXGroup;
			children = (
				DA1DC9961CB6E046006E619F /* main.m */,
			);
			name = "Supporting Files";
			sourceTree = "<group>";
		};
		DA1DC9921CB6DF24006E619F /* Frameworks */ = {
			isa = PBXGroup;
			children = (
				36F1153B1D46080700878E1A /* libmbgl-core.a */,
				36F1153C1D46080700878E1A /* libmbgl-platform-ios.a */,
				554180411D2E97DE00012372 /* OpenGLES.framework */,
				55D8C9951D0F18CE00F42F10 /* libsqlite3.tbd */,
				DAABF73B1CBC59BB005B1825 /* libmbgl-core.a */,
				DAA4E4021CBB5C2F00178DFB /* CoreGraphics.framework */,
				DA27C24D1CBB3811000B0ECD /* GLKit.framework */,
				DAA4E4041CBB5C9E00178DFB /* ImageIO.framework */,
				DAA4E4061CBB5CBF00178DFB /* MobileCoreServices.framework */,
				DA4A26961CB6E795000B7809 /* Mapbox.framework */,
			);
			name = Frameworks;
			sourceTree = "<group>";
		};
		DA25D5BA1CCD9EDE00607828 /* Example Settings Bundle */ = {
			isa = PBXGroup;
			children = (
				DA25D5BF1CCD9F8400607828 /* Root.plist */,
				DA25D5C41CCDA06800607828 /* Root.strings */,
			);
			name = "Example Settings Bundle";
			path = Settings.bundle;
			sourceTree = "<group>";
		};
		DA2E88521CC036F400F24E7B /* SDK Tests */ = {
			isa = PBXGroup;
			children = (
				357579811D502AD4000B822E /* Styling */,
				DAEDC4331D603417000224FF /* MGLAttributionInfoTests.m */,
				353D23951D0B0DFE002BE09D /* MGLAnnotationViewTests.m */,
				DA35A2C31CCA9F8300E826B2 /* MGLClockDirectionFormatterTests.m */,
				35D9DDE11DA25EEC00DAAD69 /* MGLCodingTests.m */,
				DA35A2C41CCA9F8300E826B2 /* MGLCompassDirectionFormatterTests.m */,
				DA35A2A91CCA058D00E826B2 /* MGLCoordinateFormatterTests.m */,
				6407D66F1E0085FD00F6A9C3 /* MGLDocumentationExampleTests.swift */,
				DD58A4C51D822BD000E1F038 /* MGLExpressionTests.mm */,
				DA0CD58F1CF56F6A00A5F5A5 /* MGLFeatureTests.mm */,
				DA2E885C1CC0382C00F24E7B /* MGLGeometryTests.mm */,
				35E208A61D24210F00EC9A46 /* MGLNSDataAdditionsTests.m */,
				DAE7DEC11E245455007505A6 /* MGLNSStringAdditionsTests.m */,
				DA2E885D1CC0382C00F24E7B /* MGLOfflinePackTests.m */,
				DA2E885E1CC0382C00F24E7B /* MGLOfflineRegionTests.m */,
				DA2E885F1CC0382C00F24E7B /* MGLOfflineStorageTests.m */,
				35B8E08B1D6C8B5100E768D2 /* MGLPredicateTests.mm */,
				DA2E88601CC0382C00F24E7B /* MGLStyleTests.mm */,
<<<<<<< HEAD
				DD58A4C51D822BD000E1F038 /* MGLExpressionTests.mm */,
				556660D71E1D085500E2C41B /* MGLVersionNumber.m */,
=======
>>>>>>> 13b97dd0
				DA2E88551CC036F400F24E7B /* Info.plist */,
				DA2784FB1DF02FF4001D5B8D /* Media.xcassets */,
				DA35D0871E1A6309007DED41 /* one-liner.json */,
			);
			name = "SDK Tests";
			path = test;
			sourceTree = "<group>";
		};
		DA8847D31CBAF91600AB86E3 /* SDK */ = {
			isa = PBXGroup;
			children = (
				DA88485E1CBAFC2E00AB86E3 /* Mapbox.h */,
				DA8847DE1CBAFA3E00AB86E3 /* Foundation */,
				DA8F25BC1D51D2570010E6B5 /* Foundation Templates */,
				DA8933B91CCD2C6700E68420 /* Foundation Resources */,
				DA8848331CBAFB2A00AB86E3 /* Kit */,
				DA8848621CBAFCC100AB86E3 /* Kit Resources */,
				DA25D5BA1CCD9EDE00607828 /* Example Settings Bundle */,
				DA8847D61CBAF91600AB86E3 /* Info.plist */,
				DA8933F11CCD3FD700E68420 /* Info-static.plist */,
			);
			name = SDK;
			path = framework;
			sourceTree = "<group>";
		};
		DA8847DE1CBAFA3E00AB86E3 /* Foundation */ = {
			isa = PBXGroup;
			children = (
				35599DA21D4682B60048254D /* Styling */,
				DAD165831CF4CFED001FF4B9 /* Categories */,
				DAD165801CF4CF9A001FF4B9 /* Formatters */,
				DAD165811CF4CFC4001FF4B9 /* Geometry */,
				DAD165821CF4CFE3001FF4B9 /* Offline Maps */,
				DA8847DF1CBAFA5100AB86E3 /* MGLAccountManager.h */,
				DA8847FF1CBAFA6200AB86E3 /* MGLAccountManager_Private.h */,
				DA8848001CBAFA6200AB86E3 /* MGLAccountManager.m */,
				DA00FC8C1D5EEB0D009AABC8 /* MGLAttributionInfo.h */,
				DAF0D8171DFE6B2800B28378 /* MGLAttributionInfo_Private.h */,
				DA00FC8D1D5EEB0D009AABC8 /* MGLAttributionInfo.mm */,
				556660C91E1BF3A900E2C41B /* MGLFoundation.h */,
				DA8847E21CBAFA5100AB86E3 /* MGLMapCamera.h */,
				DA8848031CBAFA6200AB86E3 /* MGLMapCamera.mm */,
				DD0902A41DB18F1B00C5BDCE /* MGLNetworkConfiguration.h */,
				DD0902A21DB18DE700C5BDCE /* MGLNetworkConfiguration.m */,
				DA8847EC1CBAFA5100AB86E3 /* MGLStyle.h */,
				35E0CFE51D3E501500188327 /* MGLStyle_Private.h */,
				DA88480F1CBAFA6200AB86E3 /* MGLStyle.mm */,
				DA8847EE1CBAFA5100AB86E3 /* MGLTypes.h */,
				DA8848111CBAFA6200AB86E3 /* MGLTypes.m */,
				DA8848911CBB049300AB86E3 /* reachability */,
				35E1A4D71D74336F007AA97F /* MGLValueEvaluator.h */,
			);
			name = Foundation;
			path = ../darwin/src;
			sourceTree = SOURCE_ROOT;
		};
		DA8848331CBAFB2A00AB86E3 /* Kit */ = {
			isa = PBXGroup;
			children = (
				35CE617F1D4165C2004F2359 /* Categories */,
				DAD165841CF4D06B001FF4B9 /* Annotations */,
				DAD165851CF4D08B001FF4B9 /* Telemetry */,
				DA8848361CBAFB8500AB86E3 /* MGLMapView.h */,
				DA17BE2F1CC4BAC300402C41 /* MGLMapView_Private.h */,
				DA8848371CBAFB8500AB86E3 /* MGLMapView+IBAdditions.h */,
				DA737EE01D056A4E005BDA16 /* MGLMapViewDelegate.h */,
				DA88484A1CBAFB9800AB86E3 /* MGLMapView.mm */,
				DA88487F1CBB033F00AB86E3 /* Fabric */,
				DA8848881CBB036000AB86E3 /* SMCalloutView */,
			);
			name = Kit;
			path = src;
			sourceTree = SOURCE_ROOT;
		};
		DA8848621CBAFCC100AB86E3 /* Kit Resources */ = {
			isa = PBXGroup;
			children = (
				DA89339F1CCC951200E68420 /* Localizable.strings */,
				DAC49C5F1CD02BC9009E1AA3 /* Localizable.stringsdict */,
				DA8848631CBAFCC100AB86E3 /* Compass.png */,
				DA8848641CBAFCC100AB86E3 /* Compass@2x.png */,
				DA8848651CBAFCC100AB86E3 /* Compass@3x.png */,
				DA8848661CBAFCC100AB86E3 /* default_marker.png */,
				DA8848671CBAFCC100AB86E3 /* default_marker@2x.png */,
				DA8848681CBAFCC100AB86E3 /* default_marker@3x.png */,
				DA8848691CBAFCC100AB86E3 /* mapbox.png */,
				DA88486A1CBAFCC100AB86E3 /* mapbox@2x.png */,
				DA88486B1CBAFCC100AB86E3 /* mapbox@3x.png */,
				DA8933EF1CCD387900E68420 /* strip-frameworks.sh */,
				40599F001DEE1B2400182B5D /* api_mapbox_staging.der */,
				40599F011DEE1B2400182B5D /* api_mapbox_com-digicert.der */,
				40599F021DEE1B2400182B5D /* api_mapbox_com-geotrust.der */,
			);
			name = "Kit Resources";
			path = resources;
			sourceTree = SOURCE_ROOT;
		};
		DA88487F1CBB033F00AB86E3 /* Fabric */ = {
			isa = PBXGroup;
			children = (
				DA8848831CBB033F00AB86E3 /* Fabric.h */,
				DA8848821CBB033F00AB86E3 /* Fabric+FABKits.h */,
				DA8848801CBB033F00AB86E3 /* FABAttributes.h */,
				DA8848811CBB033F00AB86E3 /* FABKitProtocol.h */,
			);
			name = Fabric;
			path = ../vendor/Fabric;
			sourceTree = "<group>";
		};
		DA8848881CBB036000AB86E3 /* SMCalloutView */ = {
			isa = PBXGroup;
			children = (
				DA8848891CBB037E00AB86E3 /* SMCalloutView.h */,
				DA88488A1CBB037E00AB86E3 /* SMCalloutView.m */,
			);
			name = SMCalloutView;
			path = ../vendor/SMCalloutView;
			sourceTree = "<group>";
		};
		DA8848911CBB049300AB86E3 /* reachability */ = {
			isa = PBXGroup;
			children = (
				DA88488D1CBB047F00AB86E3 /* reachability.h */,
				DA88488F1CBB048E00AB86E3 /* reachability.m */,
			);
			name = reachability;
			path = ..;
			sourceTree = "<group>";
		};
		DA8933B91CCD2C6700E68420 /* Foundation Resources */ = {
			isa = PBXGroup;
			children = (
				DA8933BA1CCD2CA100E68420 /* Foundation.strings */,
				DA8933BD1CCD2CAD00E68420 /* Foundation.stringsdict */,
			);
			name = "Foundation Resources";
			path = ../../darwin/resources;
			sourceTree = "<group>";
		};
		DA8963321CC5498400684375 /* Fixtures */ = {
			isa = PBXGroup;
			children = (
				DA8963331CC549A100684375 /* glyphs */,
				DA8963341CC549A100684375 /* sprites */,
				DA8963351CC549A100684375 /* styles */,
				DA8963361CC549A100684375 /* tiles */,
			);
			name = Fixtures;
			path = assets;
			sourceTree = "<group>";
		};
		DA8F25BC1D51D2570010E6B5 /* Foundation Templates */ = {
			isa = PBXGroup;
			children = (
				DA8F25BA1D51D2570010E6B5 /* MGLStyleLayer.h.ejs */,
				DA8F25BB1D51D2570010E6B5 /* MGLStyleLayer.mm.ejs */,
				DA8F25B91D51D2570010E6B5 /* MGLStyleLayerTests.mm.ejs */,
			);
			name = "Foundation Templates";
			path = ../../darwin/src;
			sourceTree = "<group>";
		};
		DABCABA91CB80692000A7C39 /* Benchmarking App */ = {
			isa = PBXGroup;
			children = (
				DABCABAD1CB80692000A7C39 /* MBXBenchAppDelegate.h */,
				DABCABAE1CB80692000A7C39 /* MBXBenchAppDelegate.m */,
				DABCABB01CB80692000A7C39 /* MBXBenchViewController.h */,
				DABCABB11CB80692000A7C39 /* MBXBenchViewController.mm */,
				DABCABBF1CB80717000A7C39 /* locations.cpp */,
				DABCABC01CB80717000A7C39 /* locations.hpp */,
				DABCABB61CB80692000A7C39 /* Assets.xcassets */,
				DA8963321CC5498400684375 /* Fixtures */,
				DABCABB81CB80692000A7C39 /* LaunchScreen.storyboard */,
				DABCABBB1CB80692000A7C39 /* Info.plist */,
				DABCABAA1CB80692000A7C39 /* Supporting Files */,
			);
			name = "Benchmarking App";
			path = benchmark;
			sourceTree = "<group>";
		};
		DABCABAA1CB80692000A7C39 /* Supporting Files */ = {
			isa = PBXGroup;
			children = (
				DABCABAB1CB80692000A7C39 /* main.m */,
			);
			name = "Supporting Files";
			sourceTree = "<group>";
		};
		DAC07C951CBB2CAD000CB309 /* Configuration */ = {
			isa = PBXGroup;
			children = (
				DA35A2D11CCAB25200E826B2 /* jazzy.yml */,
				55D8C9941D0F133500F42F10 /* config.xcconfig */,
			);
			name = Configuration;
			sourceTree = "<group>";
		};
		DAD165801CF4CF9A001FF4B9 /* Formatters */ = {
			isa = PBXGroup;
			children = (
				DA35A2BA1CCA9A6900E826B2 /* MGLClockDirectionFormatter.h */,
				DA35A2B71CCA9A5D00E826B2 /* MGLClockDirectionFormatter.m */,
				DA35A2AF1CCA141D00E826B2 /* MGLCompassDirectionFormatter.h */,
				DA35A2B01CCA141D00E826B2 /* MGLCompassDirectionFormatter.m */,
				DA35A29D1CC9E94C00E826B2 /* MGLCoordinateFormatter.h */,
				DA35A2A01CC9E95F00E826B2 /* MGLCoordinateFormatter.m */,
			);
			name = Formatters;
			sourceTree = "<group>";
		};
		DAD165811CF4CFC4001FF4B9 /* Geometry */ = {
			isa = PBXGroup;
			children = (
				DA8847E01CBAFA5100AB86E3 /* MGLAnnotation.h */,
				DAD165691CF41981001FF4B9 /* MGLFeature.h */,
				DAD1656A1CF41981001FF4B9 /* MGLFeature_Private.h */,
				DAD1656B1CF41981001FF4B9 /* MGLFeature.mm */,
				DA8847E11CBAFA5100AB86E3 /* MGLGeometry.h */,
				DA8848011CBAFA6200AB86E3 /* MGLGeometry_Private.h */,
				DA8848021CBAFA6200AB86E3 /* MGLGeometry.mm */,
				DA8847E31CBAFA5100AB86E3 /* MGLMultiPoint.h */,
				DA8848041CBAFA6200AB86E3 /* MGLMultiPoint_Private.h */,
				DA8848051CBAFA6200AB86E3 /* MGLMultiPoint.mm */,
				DA8847E71CBAFA5100AB86E3 /* MGLOverlay.h */,
				DA8847E81CBAFA5100AB86E3 /* MGLPointAnnotation.h */,
				DA88480B1CBAFA6200AB86E3 /* MGLPointAnnotation.mm */,
				4049C29B1DB6CD6C00B3F799 /* MGLPointCollection.h */,
				4049C2AB1DB6E05500B3F799 /* MGLPointCollection_Private.h */,
				4049C29C1DB6CD6C00B3F799 /* MGLPointCollection.mm */,
				DA8847E91CBAFA5100AB86E3 /* MGLPolygon.h */,
				DA88480C1CBAFA6200AB86E3 /* MGLPolygon.mm */,
				DA8847EA1CBAFA5100AB86E3 /* MGLPolyline.h */,
				DA88480D1CBAFA6200AB86E3 /* MGLPolyline.mm */,
				DA8847EB1CBAFA5100AB86E3 /* MGLShape.h */,
				40CF6DBA1DAC3C1800A4D18B /* MGLShape_Private.h */,
				DA88480E1CBAFA6200AB86E3 /* MGLShape.mm */,
				DAD165761CF4CDFF001FF4B9 /* MGLShapeCollection.h */,
				DAD165771CF4CDFF001FF4B9 /* MGLShapeCollection.mm */,
			);
			name = Geometry;
			sourceTree = "<group>";
		};
		DAD165821CF4CFE3001FF4B9 /* Offline Maps */ = {
			isa = PBXGroup;
			children = (
				DA8847E41CBAFA5100AB86E3 /* MGLOfflinePack.h */,
				DA8848061CBAFA6200AB86E3 /* MGLOfflinePack_Private.h */,
				DA8848071CBAFA6200AB86E3 /* MGLOfflinePack.mm */,
				DA8847E51CBAFA5100AB86E3 /* MGLOfflineRegion.h */,
				DA8848081CBAFA6200AB86E3 /* MGLOfflineRegion_Private.h */,
				DA8847E61CBAFA5100AB86E3 /* MGLOfflineStorage.h */,
				DA8848091CBAFA6200AB86E3 /* MGLOfflineStorage_Private.h */,
				DA88480A1CBAFA6200AB86E3 /* MGLOfflineStorage.mm */,
				DA8847ED1CBAFA5100AB86E3 /* MGLTilePyramidOfflineRegion.h */,
				DA8848101CBAFA6200AB86E3 /* MGLTilePyramidOfflineRegion.mm */,
			);
			name = "Offline Maps";
			sourceTree = "<group>";
		};
		DAD165831CF4CFED001FF4B9 /* Categories */ = {
			isa = PBXGroup;
			children = (
				7E016D821D9E890300A29A21 /* MGLPolygon+MGLAdditions.h */,
				7E016D831D9E890300A29A21 /* MGLPolygon+MGLAdditions.m */,
				7E016D7C1D9E86BE00A29A21 /* MGLPolyline+MGLAdditions.h */,
				7E016D7D1D9E86BE00A29A21 /* MGLPolyline+MGLAdditions.m */,
				400532FF1DB0862B0069F638 /* NSArray+MGLAdditions.h */,
				400533001DB0862B0069F638 /* NSArray+MGLAdditions.mm */,
				DA8848121CBAFA6200AB86E3 /* NSBundle+MGLAdditions.h */,
				DA8848131CBAFA6200AB86E3 /* NSBundle+MGLAdditions.m */,
				3510FFE81D6D9C7A00F413B2 /* NSComparisonPredicate+MGLAdditions.h */,
				3510FFE91D6D9C7A00F413B2 /* NSComparisonPredicate+MGLAdditions.mm */,
				3510FFF71D6DCC4700F413B2 /* NSCompoundPredicate+MGLAdditions.h */,
				3510FFF81D6DCC4700F413B2 /* NSCompoundPredicate+MGLAdditions.mm */,
				35305D461D22AA450007D005 /* NSData+MGLAdditions.h */,
				35305D471D22AA450007D005 /* NSData+MGLAdditions.mm */,
				353AFA121D65AB17005A69F4 /* NSDate+MGLAdditions.h */,
				353AFA131D65AB17005A69F4 /* NSDate+MGLAdditions.mm */,
				408AA8551DAEDA0800022900 /* NSDictionary+MGLAdditions.h */,
				408AA8561DAEDA0800022900 /* NSDictionary+MGLAdditions.mm */,
				DA8848141CBAFA6200AB86E3 /* NSException+MGLAdditions.h */,
				3510FFEE1D6D9D8C00F413B2 /* NSExpression+MGLAdditions.h */,
				3510FFEF1D6D9D8C00F413B2 /* NSExpression+MGLAdditions.mm */,
				35B82BF61D6C5F8400B1B721 /* NSPredicate+MGLAdditions.h */,
				35B82BF71D6C5F8400B1B721 /* NSPredicate+MGLAdditions.mm */,
				DA8848151CBAFA6200AB86E3 /* NSProcessInfo+MGLAdditions.h */,
				DA8848161CBAFA6200AB86E3 /* NSProcessInfo+MGLAdditions.m */,
				DA8848171CBAFA6200AB86E3 /* NSString+MGLAdditions.h */,
				DA8848181CBAFA6200AB86E3 /* NSString+MGLAdditions.m */,
				DAED38611D62D0FC00D7640F /* NSURL+MGLAdditions.h */,
				DAED38621D62D0FC00D7640F /* NSURL+MGLAdditions.m */,
				DA35A2C71CCAAAD200E826B2 /* NSValue+MGLAdditions.h */,
				DA35A2C81CCAAAD200E826B2 /* NSValue+MGLAdditions.m */,
			);
			name = Categories;
			sourceTree = "<group>";
		};
		DAD165841CF4D06B001FF4B9 /* Annotations */ = {
			isa = PBXGroup;
			children = (
				40EDA1BD1CFE0D4A00D9EA68 /* MGLAnnotationContainerView.h */,
				404326881D5B9B1A007111BD /* MGLAnnotationContainerView_Private.h */,
				40EDA1BE1CFE0D4A00D9EA68 /* MGLAnnotationContainerView.m */,
				DA8848401CBAFB9800AB86E3 /* MGLAnnotationImage_Private.h */,
				DA8848341CBAFB8500AB86E3 /* MGLAnnotationImage.h */,
				DA8848411CBAFB9800AB86E3 /* MGLAnnotationImage.m */,
				4018B1C31CDC277F00F666AF /* MGLAnnotationView_Private.h */,
				4018B1C51CDC277F00F666AF /* MGLAnnotationView.h */,
				4018B1C41CDC277F00F666AF /* MGLAnnotationView.mm */,
				DA8848351CBAFB8500AB86E3 /* MGLCalloutView.h */,
				DA8848441CBAFB9800AB86E3 /* MGLCompactCalloutView.h */,
				DA8848451CBAFB9800AB86E3 /* MGLCompactCalloutView.m */,
				DA88484D1CBAFB9800AB86E3 /* MGLFaux3DUserLocationAnnotationView.h */,
				DA88484E1CBAFB9800AB86E3 /* MGLFaux3DUserLocationAnnotationView.m */,
				DA88484B1CBAFB9800AB86E3 /* MGLUserLocation_Private.h */,
				DA8848391CBAFB8500AB86E3 /* MGLUserLocation.h */,
				DA88484C1CBAFB9800AB86E3 /* MGLUserLocation.m */,
				359F57451D2FDBD5005217F1 /* MGLUserLocationAnnotationView_Private.h */,
				354B83941D2E873E005D9406 /* MGLUserLocationAnnotationView.h */,
				354B83951D2E873E005D9406 /* MGLUserLocationAnnotationView.m */,
			);
			name = Annotations;
			sourceTree = "<group>";
		};
		DAD165851CF4D08B001FF4B9 /* Telemetry */ = {
			isa = PBXGroup;
			children = (
				DA8848421CBAFB9800AB86E3 /* MGLAPIClient.h */,
				DA8848431CBAFB9800AB86E3 /* MGLAPIClient.m */,
				DA8848461CBAFB9800AB86E3 /* MGLLocationManager.h */,
				DA8848471CBAFB9800AB86E3 /* MGLLocationManager.m */,
				DA8848481CBAFB9800AB86E3 /* MGLMapboxEvents.h */,
				DA8848491CBAFB9800AB86E3 /* MGLMapboxEvents.m */,
			);
			name = Telemetry;
			sourceTree = "<group>";
		};
/* End PBXGroup section */

/* Begin PBXHeadersBuildPhase section */
		DA8847CF1CBAF91600AB86E3 /* Headers */ = {
			isa = PBXHeadersBuildPhase;
			buildActionMask = 2147483647;
			files = (
				556660DB1E1D8E8D00E2C41B /* MGLFoundation.h in Headers */,
				35D13AC31D3D19DD00AFB4E0 /* MGLFillStyleLayer.h in Headers */,
				DA88483A1CBAFB8500AB86E3 /* MGLAnnotationImage.h in Headers */,
				DA35A2BB1CCA9A6900E826B2 /* MGLClockDirectionFormatter.h in Headers */,
				353933FE1D3FB7DD003F57D7 /* MGLSymbolStyleLayer.h in Headers */,
				DA8848861CBB033F00AB86E3 /* Fabric+FABKits.h in Headers */,
				DA8848201CBAFA6200AB86E3 /* MGLOfflinePack_Private.h in Headers */,
				DA00FC8E1D5EEB0D009AABC8 /* MGLAttributionInfo.h in Headers */,
				DA8847FA1CBAFA5100AB86E3 /* MGLPolyline.h in Headers */,
				3566C7711D4A9198008152BC /* MGLSource_Private.h in Headers */,
				4018B1C91CDC288A00F666AF /* MGLAnnotationView_Private.h in Headers */,
				35E1A4D81D74336F007AA97F /* MGLValueEvaluator.h in Headers */,
				DA88482C1CBAFA6200AB86E3 /* NSBundle+MGLAdditions.h in Headers */,
				357FE2DD1E02D2B20068B753 /* NSCoder+MGLAdditions.h in Headers */,
				7E016D7E1D9E86BE00A29A21 /* MGLPolyline+MGLAdditions.h in Headers */,
				35D13AB71D3D15E300AFB4E0 /* MGLStyleLayer.h in Headers */,
				DA88488E1CBB047F00AB86E3 /* reachability.h in Headers */,
				40F887701D7A1E58008ECB67 /* MGLShapeSource_Private.h in Headers */,
				350098DC1D484E60004B2AF0 /* NSValue+MGLStyleAttributeAdditions.h in Headers */,
				DA8848231CBAFA6200AB86E3 /* MGLOfflineStorage_Private.h in Headers */,
				404326891D5B9B27007111BD /* MGLAnnotationContainerView_Private.h in Headers */,
				DA88483B1CBAFB8500AB86E3 /* MGLCalloutView.h in Headers */,
				35E0CFE61D3E501500188327 /* MGLStyle_Private.h in Headers */,
				3510FFF01D6D9D8C00F413B2 /* NSExpression+MGLAdditions.h in Headers */,
				353AFA141D65AB17005A69F4 /* NSDate+MGLAdditions.h in Headers */,
				DA8848531CBAFB9800AB86E3 /* MGLCompactCalloutView.h in Headers */,
				DA8847FB1CBAFA5100AB86E3 /* MGLShape.h in Headers */,
				353933F51D3FB785003F57D7 /* MGLBackgroundStyleLayer.h in Headers */,
				DA88485A1CBAFB9800AB86E3 /* MGLUserLocation_Private.h in Headers */,
				DA27C24F1CBB4C11000B0ECD /* MGLAccountManager_Private.h in Headers */,
				DA8847FC1CBAFA5100AB86E3 /* MGLStyle.h in Headers */,
				DAF0D8131DFE0EC500B28378 /* MGLVectorSource_Private.h in Headers */,
				354B83961D2E873E005D9406 /* MGLUserLocationAnnotationView.h in Headers */,
				DA8847F01CBAFA5100AB86E3 /* MGLAnnotation.h in Headers */,
				7E016D841D9E890300A29A21 /* MGLPolygon+MGLAdditions.h in Headers */,
				400533011DB0862B0069F638 /* NSArray+MGLAdditions.h in Headers */,
				4049C29D1DB6CD6C00B3F799 /* MGLPointCollection.h in Headers */,
				40CF6DBB1DAC3C6600A4D18B /* MGLShape_Private.h in Headers */,
				4018B1CA1CDC288E00F666AF /* MGLAnnotationView.h in Headers */,
				35E79F201D41266300957B9E /* MGLStyleLayer_Private.h in Headers */,
				353933FB1D3FB7C0003F57D7 /* MGLRasterStyleLayer.h in Headers */,
				DA8847EF1CBAFA5100AB86E3 /* MGLAccountManager.h in Headers */,
				DA8848511CBAFB9800AB86E3 /* MGLAPIClient.h in Headers */,
				DA35A2C91CCAAAD200E826B2 /* NSValue+MGLAdditions.h in Headers */,
				3510FFEA1D6D9C7A00F413B2 /* NSComparisonPredicate+MGLAdditions.h in Headers */,
				DA6408DB1DA4E7D300908C90 /* MGLVectorStyleLayer.h in Headers */,
				DD0902AB1DB192A800C5BDCE /* MGLNetworkConfiguration.h in Headers */,
				DA8848571CBAFB9800AB86E3 /* MGLMapboxEvents.h in Headers */,
				DA8848311CBAFA6200AB86E3 /* NSString+MGLAdditions.h in Headers */,
				353933F81D3FB79F003F57D7 /* MGLLineStyleLayer.h in Headers */,
				DAAF722D1DA903C700312FA4 /* MGLStyleValue_Private.h in Headers */,
				DA8847F41CBAFA5100AB86E3 /* MGLOfflinePack.h in Headers */,
				DA88482E1CBAFA6200AB86E3 /* NSException+MGLAdditions.h in Headers */,
				DA8848551CBAFB9800AB86E3 /* MGLLocationManager.h in Headers */,
				408AA8571DAEDA1700022900 /* NSDictionary+MGLAdditions.h in Headers */,
				DA88483F1CBAFB8500AB86E3 /* MGLUserLocation.h in Headers */,
				DA88483D1CBAFB8500AB86E3 /* MGLMapView+IBAdditions.h in Headers */,
				DA17BE301CC4BAC300402C41 /* MGLMapView_Private.h in Headers */,
				DAD165781CF4CDFF001FF4B9 /* MGLShapeCollection.h in Headers */,
				DAED38631D62D0FC00D7640F /* NSURL+MGLAdditions.h in Headers */,
				DA88481E1CBAFA6200AB86E3 /* MGLMultiPoint_Private.h in Headers */,
				3566C7661D4A77BA008152BC /* MGLShapeSource.h in Headers */,
				35CE61821D4165D9004F2359 /* UIColor+MGLAdditions.h in Headers */,
				35B82BF81D6C5F8400B1B721 /* NSPredicate+MGLAdditions.h in Headers */,
				DA35A29E1CC9E94C00E826B2 /* MGLCoordinateFormatter.h in Headers */,
				DAF0D8181DFE6B2800B28378 /* MGLAttributionInfo_Private.h in Headers */,
				DAAF722B1DA903C700312FA4 /* MGLStyleValue.h in Headers */,
				DA8847F71CBAFA5100AB86E3 /* MGLOverlay.h in Headers */,
				DA35A2B11CCA141D00E826B2 /* MGLCompassDirectionFormatter.h in Headers */,
				DA88488B1CBB037E00AB86E3 /* SMCalloutView.h in Headers */,
				DA8847FE1CBAFA5100AB86E3 /* MGLTypes.h in Headers */,
				DA8847F11CBAFA5100AB86E3 /* MGLGeometry.h in Headers */,
				DA8848221CBAFA6200AB86E3 /* MGLOfflineRegion_Private.h in Headers */,
				35136D4C1D4277FC00C20EFD /* MGLSource.h in Headers */,
				3566C76C1D4A8DFA008152BC /* MGLRasterSource.h in Headers */,
				DA8847F91CBAFA5100AB86E3 /* MGLPolygon.h in Headers */,
				4049C2AC1DB6E05500B3F799 /* MGLPointCollection_Private.h in Headers */,
				DA8847F81CBAFA5100AB86E3 /* MGLPointAnnotation.h in Headers */,
				353933F21D3FB753003F57D7 /* MGLCircleStyleLayer.h in Headers */,
				DA8847F31CBAFA5100AB86E3 /* MGLMultiPoint.h in Headers */,
				30E578171DAA85520050F07E /* UIImage+MGLAdditions.h in Headers */,
				DAD1656C1CF41981001FF4B9 /* MGLFeature.h in Headers */,
				40EDA1C01CFE0E0200D9EA68 /* MGLAnnotationContainerView.h in Headers */,
				DA88484F1CBAFB9800AB86E3 /* MGLAnnotationImage_Private.h in Headers */,
				DA8847F21CBAFA5100AB86E3 /* MGLMapCamera.h in Headers */,
				3538AA1D1D542239008EC33D /* MGLForegroundStyleLayer.h in Headers */,
				DA8847F51CBAFA5100AB86E3 /* MGLOfflineRegion.h in Headers */,
				DA737EE11D056A4E005BDA16 /* MGLMapViewDelegate.h in Headers */,
				DA8848851CBB033F00AB86E3 /* FABKitProtocol.h in Headers */,
				DA88481B1CBAFA6200AB86E3 /* MGLGeometry_Private.h in Headers */,
				3510FFF91D6DCC4700F413B2 /* NSCompoundPredicate+MGLAdditions.h in Headers */,
				DA72620B1DEEE3480043BB89 /* MGLOpenGLStyleLayer.h in Headers */,
				404C26E71D89C55D000AA13D /* MGLTileSource_Private.h in Headers */,
				DA88485C1CBAFB9800AB86E3 /* MGLFaux3DUserLocationAnnotationView.h in Headers */,
				DA8848871CBB033F00AB86E3 /* Fabric.h in Headers */,
				35305D4A1D22AA6A0007D005 /* NSData+MGLAdditions.h in Headers */,
				359F57461D2FDDA6005217F1 /* MGLUserLocationAnnotationView_Private.h in Headers */,
				404C26E21D89B877000AA13D /* MGLTileSource.h in Headers */,
				DA8848841CBB033F00AB86E3 /* FABAttributes.h in Headers */,
				DA8847FD1CBAFA5100AB86E3 /* MGLTilePyramidOfflineRegion.h in Headers */,
				DA88482F1CBAFA6200AB86E3 /* NSProcessInfo+MGLAdditions.h in Headers */,
				DA8848601CBAFC2E00AB86E3 /* Mapbox.h in Headers */,
				DAF0D8101DFE0EA000B28378 /* MGLRasterSource_Private.h in Headers */,
				350098BB1D480108004B2AF0 /* MGLVectorSource.h in Headers */,
				DA8847F61CBAFA5100AB86E3 /* MGLOfflineStorage.h in Headers */,
				DAD1656E1CF41981001FF4B9 /* MGLFeature_Private.h in Headers */,
				DA88483C1CBAFB8500AB86E3 /* MGLMapView.h in Headers */,
			);
			runOnlyForDeploymentPostprocessing = 0;
		};
		DABFB85C1CBE99DE00D62B32 /* Headers */ = {
			isa = PBXHeadersBuildPhase;
			buildActionMask = 2147483647;
			files = (
<<<<<<< HEAD
				556660CA1E1BF3A900E2C41B /* MGLFoundation.h in Headers */,
				4032C5C01DE1FC780062E8BD /* NSValue+MGLStyleEnumAttributeAdditions.h in Headers */,
=======
>>>>>>> 13b97dd0
				35B82BF91D6C5F8400B1B721 /* NSPredicate+MGLAdditions.h in Headers */,
				DA35A2CA1CCAAAD200E826B2 /* NSValue+MGLAdditions.h in Headers */,
				350098BC1D480108004B2AF0 /* MGLVectorSource.h in Headers */,
				353933FC1D3FB7C0003F57D7 /* MGLRasterStyleLayer.h in Headers */,
				3566C76D1D4A8DFA008152BC /* MGLRasterSource.h in Headers */,
				DAED38641D62D0FC00D7640F /* NSURL+MGLAdditions.h in Headers */,
				DABFB85E1CBE99E500D62B32 /* MGLAnnotation.h in Headers */,
				DABFB8641CBE99E500D62B32 /* MGLOfflineStorage.h in Headers */,
				DAD165791CF4CDFF001FF4B9 /* MGLShapeCollection.h in Headers */,
				4049C29E1DB6CD6C00B3F799 /* MGLPointCollection.h in Headers */,
				3566C7671D4A77BA008152BC /* MGLShapeSource.h in Headers */,
				DA35A29F1CC9E94C00E826B2 /* MGLCoordinateFormatter.h in Headers */,
				404C26E31D89B877000AA13D /* MGLTileSource.h in Headers */,
				DABFB8611CBE99E500D62B32 /* MGLMultiPoint.h in Headers */,
				3510FFF11D6D9D8C00F413B2 /* NSExpression+MGLAdditions.h in Headers */,
				35E0CFE71D3E501500188327 /* MGLStyle_Private.h in Headers */,
				DABFB86D1CBE9A0F00D62B32 /* MGLAnnotationImage.h in Headers */,
				DABFB8721CBE9A0F00D62B32 /* MGLUserLocation.h in Headers */,
				3566C7721D4A9198008152BC /* MGLSource_Private.h in Headers */,
				353933FF1D3FB7DD003F57D7 /* MGLSymbolStyleLayer.h in Headers */,
				DAAF722E1DA903C700312FA4 /* MGLStyleValue_Private.h in Headers */,
				DABFB8661CBE99E500D62B32 /* MGLPointAnnotation.h in Headers */,
				DABFB8621CBE99E500D62B32 /* MGLOfflinePack.h in Headers */,
				DAD1656D1CF41981001FF4B9 /* MGLFeature.h in Headers */,
				DA17BE311CC4BDAA00402C41 /* MGLMapView_Private.h in Headers */,
				DABFB86C1CBE99E500D62B32 /* MGLTypes.h in Headers */,
				DABFB8691CBE99E500D62B32 /* MGLShape.h in Headers */,
				3510FFEB1D6D9C7A00F413B2 /* NSComparisonPredicate+MGLAdditions.h in Headers */,
				35E1A4D91D74336F007AA97F /* MGLValueEvaluator.h in Headers */,
				7E016D7F1D9E86BE00A29A21 /* MGLPolyline+MGLAdditions.h in Headers */,
				DABFB8701CBE9A0F00D62B32 /* MGLMapView+IBAdditions.h in Headers */,
				353AFA151D65AB17005A69F4 /* NSDate+MGLAdditions.h in Headers */,
				3510FFFA1D6DCC4700F413B2 /* NSCompoundPredicate+MGLAdditions.h in Headers */,
				DA72620C1DEEE3480043BB89 /* MGLOpenGLStyleLayer.h in Headers */,
				35CE61831D4165D9004F2359 /* UIColor+MGLAdditions.h in Headers */,
				DABFB8671CBE99E500D62B32 /* MGLPolygon.h in Headers */,
				404C26E81D89C55D000AA13D /* MGLTileSource_Private.h in Headers */,
				DAAF722C1DA903C700312FA4 /* MGLStyleValue.h in Headers */,
				DABFB8651CBE99E500D62B32 /* MGLOverlay.h in Headers */,
				35E79F211D41266300957B9E /* MGLStyleLayer_Private.h in Headers */,
				350098DD1D484E60004B2AF0 /* NSValue+MGLStyleAttributeAdditions.h in Headers */,
				DABFB8681CBE99E500D62B32 /* MGLPolyline.h in Headers */,
				DABFB86F1CBE9A0F00D62B32 /* MGLMapView.h in Headers */,
				DA6408DC1DA4E7D300908C90 /* MGLVectorStyleLayer.h in Headers */,
				353933F31D3FB753003F57D7 /* MGLCircleStyleLayer.h in Headers */,
				3538AA1E1D542239008EC33D /* MGLForegroundStyleLayer.h in Headers */,
				30E578181DAA85520050F07E /* UIImage+MGLAdditions.h in Headers */,
				40F887711D7A1E59008ECB67 /* MGLShapeSource_Private.h in Headers */,
				DABFB8631CBE99E500D62B32 /* MGLOfflineRegion.h in Headers */,
				DA35A2B21CCA141D00E826B2 /* MGLCompassDirectionFormatter.h in Headers */,
				DAF0D8141DFE0EC500B28378 /* MGLVectorSource_Private.h in Headers */,
				DABFB8731CBE9A9900D62B32 /* Mapbox.h in Headers */,
				357FE2DE1E02D2B20068B753 /* NSCoder+MGLAdditions.h in Headers */,
				354B83971D2E873E005D9406 /* MGLUserLocationAnnotationView.h in Headers */,
				DAF0D8111DFE0EA000B28378 /* MGLRasterSource_Private.h in Headers */,
				DABFB86B1CBE99E500D62B32 /* MGLTilePyramidOfflineRegion.h in Headers */,
				4018B1CB1CDC288E00F666AF /* MGLAnnotationView.h in Headers */,
				DABFB85F1CBE99E500D62B32 /* MGLGeometry.h in Headers */,
				7E016D851D9E890300A29A21 /* MGLPolygon+MGLAdditions.h in Headers */,
				353933F61D3FB785003F57D7 /* MGLBackgroundStyleLayer.h in Headers */,
				DABFB85D1CBE99E500D62B32 /* MGLAccountManager.h in Headers */,
				353933F91D3FB79F003F57D7 /* MGLLineStyleLayer.h in Headers */,
				35D13AB81D3D15E300AFB4E0 /* MGLStyleLayer.h in Headers */,
				35136D4D1D4277FC00C20EFD /* MGLSource.h in Headers */,
				DA35A2BC1CCA9A6900E826B2 /* MGLClockDirectionFormatter.h in Headers */,
				35D13AC41D3D19DD00AFB4E0 /* MGLFillStyleLayer.h in Headers */,
				DABFB86E1CBE9A0F00D62B32 /* MGLCalloutView.h in Headers */,
				DABFB8601CBE99E500D62B32 /* MGLMapCamera.h in Headers */,
				DA737EE21D056A4E005BDA16 /* MGLMapViewDelegate.h in Headers */,
				DAF0D8191DFE6B2800B28378 /* MGLAttributionInfo_Private.h in Headers */,
				DABFB86A1CBE99E500D62B32 /* MGLStyle.h in Headers */,
				DA00FC8F1D5EEB0D009AABC8 /* MGLAttributionInfo.h in Headers */,
			);
			runOnlyForDeploymentPostprocessing = 0;
		};
/* End PBXHeadersBuildPhase section */

/* Begin PBXNativeTarget section */
		DA1DC9491CB6C1C2006E619F /* iosapp */ = {
			isa = PBXNativeTarget;
			buildConfigurationList = DA1DC9611CB6C1C2006E619F /* Build configuration list for PBXNativeTarget "iosapp" */;
			buildPhases = (
				DA1DC9461CB6C1C2006E619F /* Sources */,
				DA1DC9471CB6C1C2006E619F /* Frameworks */,
				DA1DC9481CB6C1C2006E619F /* Resources */,
				DA4A269A1CB6F5D3000B7809 /* Embed Frameworks */,
			);
			buildRules = (
			);
			dependencies = (
				DA8847D81CBAF91600AB86E3 /* PBXTargetDependency */,
			);
			name = iosapp;
			productName = iosapp;
			productReference = DA1DC94A1CB6C1C2006E619F /* Mapbox GL.app */;
			productType = "com.apple.product-type.application";
		};
		DA25D5B81CCD9EDE00607828 /* settings */ = {
			isa = PBXNativeTarget;
			buildConfigurationList = DA25D5BE1CCD9EDE00607828 /* Build configuration list for PBXNativeTarget "settings" */;
			buildPhases = (
				DA25D5B71CCD9EDE00607828 /* Resources */,
			);
			buildRules = (
			);
			dependencies = (
			);
			name = settings;
			productName = settings;
			productReference = DA25D5B91CCD9EDE00607828 /* Settings.bundle */;
			productType = "com.apple.product-type.bundle";
		};
		DA2E88501CC036F400F24E7B /* test */ = {
			isa = PBXNativeTarget;
			buildConfigurationList = DA2E88591CC036F400F24E7B /* Build configuration list for PBXNativeTarget "test" */;
			buildPhases = (
				DA2E884D1CC036F400F24E7B /* Sources */,
				DA2E884E1CC036F400F24E7B /* Frameworks */,
				DA2E884F1CC036F400F24E7B /* Resources */,
			);
			buildRules = (
			);
			dependencies = (
				DA2E88581CC036F400F24E7B /* PBXTargetDependency */,
			);
			name = test;
			productName = test;
			productReference = DA2E88511CC036F400F24E7B /* test.xctest */;
			productType = "com.apple.product-type.bundle.unit-test";
		};
		DA8847D11CBAF91600AB86E3 /* dynamic */ = {
			isa = PBXNativeTarget;
			buildConfigurationList = DA8847DD1CBAF91600AB86E3 /* Build configuration list for PBXNativeTarget "dynamic" */;
			buildPhases = (
				DA8847CD1CBAF91600AB86E3 /* Sources */,
				DA8847CE1CBAF91600AB86E3 /* Frameworks */,
				DA8847CF1CBAF91600AB86E3 /* Headers */,
				DA8847D01CBAF91600AB86E3 /* Resources */,
			);
			buildRules = (
			);
			dependencies = (
				DA25D5C81CCDA0C100607828 /* PBXTargetDependency */,
			);
			name = dynamic;
			productName = framework;
			productReference = DA8847D21CBAF91600AB86E3 /* Mapbox.framework */;
			productType = "com.apple.product-type.framework";
		};
		DA8933D41CCD306400E68420 /* bundle */ = {
			isa = PBXNativeTarget;
			buildConfigurationList = DA8933D81CCD306400E68420 /* Build configuration list for PBXNativeTarget "bundle" */;
			buildPhases = (
				DA8933D31CCD306400E68420 /* Resources */,
			);
			buildRules = (
			);
			dependencies = (
			);
			name = bundle;
			productName = bundle;
			productReference = DA8933D51CCD306400E68420 /* Mapbox.bundle */;
			productType = "com.apple.product-type.bundle";
		};
		DAA4E4121CBB71D400178DFB /* static */ = {
			isa = PBXNativeTarget;
			buildConfigurationList = DAA4E4191CBB71D500178DFB /* Build configuration list for PBXNativeTarget "static" */;
			buildPhases = (
				DAA4E40F1CBB71D400178DFB /* Sources */,
				DAA4E4101CBB71D400178DFB /* Frameworks */,
				DAA4E4111CBB71D400178DFB /* CopyFiles */,
				DABFB85C1CBE99DE00D62B32 /* Headers */,
			);
			buildRules = (
			);
			dependencies = (
				DA25D5CA1CCDA0CC00607828 /* PBXTargetDependency */,
				DA25D5CC1CCDA0CC00607828 /* PBXTargetDependency */,
			);
			name = static;
			productName = static;
			productReference = DAA4E4131CBB71D400178DFB /* libMapbox.a */;
			productType = "com.apple.product-type.library.static";
		};
		DABCABA71CB80692000A7C39 /* bench */ = {
			isa = PBXNativeTarget;
			buildConfigurationList = DABCABBE1CB80692000A7C39 /* Build configuration list for PBXNativeTarget "bench" */;
			buildPhases = (
				DABCABA41CB80692000A7C39 /* Sources */,
				DABCABA51CB80692000A7C39 /* Frameworks */,
				DABCABA61CB80692000A7C39 /* Resources */,
				DAA4E40C1CBB6C9600178DFB /* Embed Frameworks */,
			);
			buildRules = (
			);
			dependencies = (
				DAA4E40B1CBB6C9500178DFB /* PBXTargetDependency */,
			);
			name = bench;
			productName = bench;
			productReference = DABCABA81CB80692000A7C39 /* Bench GL.app */;
			productType = "com.apple.product-type.application";
		};
/* End PBXNativeTarget section */

/* Begin PBXProject section */
		DA1DC9421CB6C1C2006E619F /* Project object */ = {
			isa = PBXProject;
			attributes = {
				CLASSPREFIX = MBX;
				LastUpgradeCheck = 0800;
				ORGANIZATIONNAME = Mapbox;
				TargetAttributes = {
					DA1DC9491CB6C1C2006E619F = {
						CreatedOnToolsVersion = 7.3;
						DevelopmentTeam = GJZR2MEM28;
						LastSwiftMigration = 0820;
					};
					DA25D5B81CCD9EDE00607828 = {
						CreatedOnToolsVersion = 7.3;
					};
					DA2E88501CC036F400F24E7B = {
						CreatedOnToolsVersion = 7.3;
						LastSwiftMigration = 0820;
					};
					DA8847D11CBAF91600AB86E3 = {
						CreatedOnToolsVersion = 7.3;
						LastSwiftMigration = 0820;
					};
					DA8933D41CCD306400E68420 = {
						CreatedOnToolsVersion = 7.3;
					};
					DAA4E4121CBB71D400178DFB = {
						CreatedOnToolsVersion = 7.3;
					};
					DABCABA71CB80692000A7C39 = {
						CreatedOnToolsVersion = 7.3;
					};
				};
			};
			buildConfigurationList = DA1DC9451CB6C1C2006E619F /* Build configuration list for PBXProject "ios" */;
			compatibilityVersion = "Xcode 3.2";
			developmentRegion = English;
			hasScannedForEncodings = 0;
			knownRegions = (
				en,
				Base,
				"zh-Hans",
			);
			mainGroup = DA1DC9411CB6C1C2006E619F;
			productRefGroup = DA1DC94B1CB6C1C2006E619F /* Products */;
			projectDirPath = "";
			projectRoot = "";
			targets = (
				DA1DC9491CB6C1C2006E619F /* iosapp */,
				DABCABA71CB80692000A7C39 /* bench */,
				DA8847D11CBAF91600AB86E3 /* dynamic */,
				DAA4E4121CBB71D400178DFB /* static */,
				DA8933D41CCD306400E68420 /* bundle */,
				DA25D5B81CCD9EDE00607828 /* settings */,
				DA2E88501CC036F400F24E7B /* test */,
			);
		};
/* End PBXProject section */

/* Begin PBXResourcesBuildPhase section */
		DA1DC9481CB6C1C2006E619F /* Resources */ = {
			isa = PBXResourcesBuildPhase;
			buildActionMask = 2147483647;
			files = (
				DA25D5CD1CCDA11500607828 /* Settings.bundle in Resources */,
				DD4823771D94AE6C00EB71B7 /* numeric_filter_style.json in Resources */,
				DA1DC9701CB6C6CE006E619F /* points.geojson in Resources */,
				353BAEF61D646370009A8DA9 /* amsterdam.geojson in Resources */,
				DA1DC9711CB6C6CE006E619F /* polyline.geojson in Resources */,
				DD4823761D94AE6C00EB71B7 /* line_filter_style.json in Resources */,
				DA1DC99D1CB6E076006E619F /* Default-568h@2x.png in Resources */,
				DA821D071CCC6D59007508D4 /* Main.storyboard in Resources */,
				DA1DC9731CB6C6CE006E619F /* threestates.geojson in Resources */,
				DA821D061CCC6D59007508D4 /* LaunchScreen.storyboard in Resources */,
				DD4823751D94AE6C00EB71B7 /* fill_filter_style.json in Resources */,
				DA1DC99F1CB6E088006E619F /* Assets.xcassets in Resources */,
			);
			runOnlyForDeploymentPostprocessing = 0;
		};
		DA25D5B71CCD9EDE00607828 /* Resources */ = {
			isa = PBXResourcesBuildPhase;
			buildActionMask = 2147483647;
			files = (
				DA25D5C61CCDA06800607828 /* Root.strings in Resources */,
				DA25D5C01CCD9F8400607828 /* Root.plist in Resources */,
			);
			runOnlyForDeploymentPostprocessing = 0;
		};
		DA2E884F1CC036F400F24E7B /* Resources */ = {
			isa = PBXResourcesBuildPhase;
			buildActionMask = 2147483647;
			files = (
				DA2784FC1DF02FF4001D5B8D /* Media.xcassets in Resources */,
				353BAEF71D646370009A8DA9 /* amsterdam.geojson in Resources */,
				DA35D0881E1A6309007DED41 /* one-liner.json in Resources */,
			);
			runOnlyForDeploymentPostprocessing = 0;
		};
		DA8847D01CBAF91600AB86E3 /* Resources */ = {
			isa = PBXResourcesBuildPhase;
			buildActionMask = 2147483647;
			files = (
				DA8848731CBAFCC100AB86E3 /* mapbox.png in Resources */,
				DA8933BC1CCD2CA100E68420 /* Foundation.strings in Resources */,
				DA8848741CBAFCC100AB86E3 /* mapbox@2x.png in Resources */,
				DA8933A31CCC95B000E68420 /* Localizable.strings in Resources */,
				DA88486D1CBAFCC100AB86E3 /* Compass.png in Resources */,
				DA8848721CBAFCC100AB86E3 /* default_marker@3x.png in Resources */,
				DA88486F1CBAFCC100AB86E3 /* Compass@3x.png in Resources */,
				DA88486E1CBAFCC100AB86E3 /* Compass@2x.png in Resources */,
				DA8848701CBAFCC100AB86E3 /* default_marker.png in Resources */,
				DA8848711CBAFCC100AB86E3 /* default_marker@2x.png in Resources */,
				DA8933F01CCD387900E68420 /* strip-frameworks.sh in Resources */,
				DA8848751CBAFCC100AB86E3 /* mapbox@3x.png in Resources */,
				DAC49C5C1CD02BC9009E1AA3 /* Localizable.stringsdict in Resources */,
				DA8933BF1CCD2CAD00E68420 /* Foundation.stringsdict in Resources */,
				408982E91DEE208200754016 /* api_mapbox_staging.der in Resources */,
				408982EA1DEE208B00754016 /* api_mapbox_com-digicert.der in Resources */,
				408982EB1DEE209100754016 /* api_mapbox_com-geotrust.der in Resources */,
			);
			runOnlyForDeploymentPostprocessing = 0;
		};
		DA8933D31CCD306400E68420 /* Resources */ = {
			isa = PBXResourcesBuildPhase;
			buildActionMask = 2147483647;
			files = (
				DA8933E01CCD31DF00E68420 /* Localizable.strings in Resources */,
				DA8933E11CCD31DF00E68420 /* Compass.png in Resources */,
				DA8933E21CCD31DF00E68420 /* Compass@2x.png in Resources */,
				DA8933E31CCD31DF00E68420 /* Compass@3x.png in Resources */,
				DA8933E41CCD31DF00E68420 /* default_marker.png in Resources */,
				DA8933E51CCD31DF00E68420 /* default_marker@2x.png in Resources */,
				DA8933E61CCD31DF00E68420 /* default_marker@3x.png in Resources */,
				DA8933E71CCD31DF00E68420 /* mapbox.png in Resources */,
				DA8933E81CCD31DF00E68420 /* mapbox@2x.png in Resources */,
				DA8933E91CCD31DF00E68420 /* mapbox@3x.png in Resources */,
				DA8933DB1CCD31D400E68420 /* Foundation.strings in Resources */,
				DA8933DC1CCD31D400E68420 /* Foundation.stringsdict in Resources */,
				DAC49C5D1CD02BC9009E1AA3 /* Localizable.stringsdict in Resources */,
				40599F0C1DEE1B7600182B5D /* api_mapbox_staging.der in Resources */,
				40599F0D1DEE1B7A00182B5D /* api_mapbox_com-digicert.der in Resources */,
				40599F0E1DEE1B7E00182B5D /* api_mapbox_com-geotrust.der in Resources */,
			);
			runOnlyForDeploymentPostprocessing = 0;
		};
		DABCABA61CB80692000A7C39 /* Resources */ = {
			isa = PBXResourcesBuildPhase;
			buildActionMask = 2147483647;
			files = (
				DA89633A1CC549A100684375 /* tiles in Resources */,
				DA8963391CC549A100684375 /* styles in Resources */,
				DABCABBA1CB80692000A7C39 /* LaunchScreen.storyboard in Resources */,
				DA8963381CC549A100684375 /* sprites in Resources */,
				DABCABB71CB80692000A7C39 /* Assets.xcassets in Resources */,
				DA8963371CC549A100684375 /* glyphs in Resources */,
			);
			runOnlyForDeploymentPostprocessing = 0;
		};
/* End PBXResourcesBuildPhase section */

/* Begin PBXSourcesBuildPhase section */
		DA1DC9461CB6C1C2006E619F /* Sources */ = {
			isa = PBXSourcesBuildPhase;
			buildActionMask = 2147483647;
			files = (
				DA1DC9971CB6E046006E619F /* main.m in Sources */,
				354B839C1D2E9B48005D9406 /* MBXUserLocationAnnotationView.m in Sources */,
				DA1DC9991CB6E054006E619F /* MBXAppDelegate.m in Sources */,
				DA1DC96B1CB6C6B7006E619F /* MBXOfflinePacksTableViewController.m in Sources */,
				DA1DC96A1CB6C6B7006E619F /* MBXCustomCalloutView.m in Sources */,
				DA1DC99B1CB6E064006E619F /* MBXViewController.m in Sources */,
				40FDA76B1CCAAA6800442548 /* MBXAnnotationView.m in Sources */,
			);
			runOnlyForDeploymentPostprocessing = 0;
		};
		DA2E884D1CC036F400F24E7B /* Sources */ = {
			isa = PBXSourcesBuildPhase;
			buildActionMask = 2147483647;
			files = (
				6407D6701E0085FD00F6A9C3 /* MGLDocumentationExampleTests.swift in Sources */,
				DA2E88631CC0382C00F24E7B /* MGLOfflineRegionTests.m in Sources */,
				3599A3E61DF708BC00E77FB2 /* MGLStyleValueTests.m in Sources */,
				DA2E88651CC0382C00F24E7B /* MGLStyleTests.mm in Sources */,
				DA2E88611CC0382C00F24E7B /* MGLGeometryTests.mm in Sources */,
				357579801D501E09000B822E /* MGLFillStyleLayerTests.mm in Sources */,
				35D9DDE21DA25EEC00DAAD69 /* MGLCodingTests.m in Sources */,
				DA2E88641CC0382C00F24E7B /* MGLOfflineStorageTests.m in Sources */,
				DA2DBBCE1D51E80400D38FF9 /* MGLStyleLayerTests.m in Sources */,
				DA35A2C61CCA9F8300E826B2 /* MGLCompassDirectionFormatterTests.m in Sources */,
				DAE7DEC21E245455007505A6 /* MGLNSStringAdditionsTests.m in Sources */,
				4085AF091D933DEA00F11B22 /* MGLTileSetTests.mm in Sources */,
				DAEDC4341D603417000224FF /* MGLAttributionInfoTests.m in Sources */,
				357579851D502AF5000B822E /* MGLSymbolStyleLayerTests.mm in Sources */,
				357579871D502AFE000B822E /* MGLLineStyleLayerTests.mm in Sources */,
				357579891D502B06000B822E /* MGLCircleStyleLayerTests.mm in Sources */,
				DA2207BF1DC0805F0002F84D /* MGLStyleValueTests.swift in Sources */,
				40CFA6511D7875BB008103BD /* MGLShapeSourceTests.mm in Sources */,
				DA35A2C51CCA9F8300E826B2 /* MGLClockDirectionFormatterTests.m in Sources */,
				35B8E08C1D6C8B5100E768D2 /* MGLPredicateTests.mm in Sources */,
				DD58A4C61D822BD000E1F038 /* MGLExpressionTests.mm in Sources */,
				3575798B1D502B0C000B822E /* MGLBackgroundStyleLayerTests.mm in Sources */,
				DA2E88621CC0382C00F24E7B /* MGLOfflinePackTests.m in Sources */,
				DA35A2AA1CCA058D00E826B2 /* MGLCoordinateFormatterTests.m in Sources */,
				357579831D502AE6000B822E /* MGLRasterStyleLayerTests.mm in Sources */,
				353D23961D0B0DFE002BE09D /* MGLAnnotationViewTests.m in Sources */,
				35E208A71D24210F00EC9A46 /* MGLNSDataAdditionsTests.m in Sources */,
				DA0CD5901CF56F6A00A5F5A5 /* MGLFeatureTests.mm in Sources */,
				556660D81E1D085500E2C41B /* MGLVersionNumber.m in Sources */,
			);
			runOnlyForDeploymentPostprocessing = 0;
		};
		DA8847CD1CBAF91600AB86E3 /* Sources */ = {
			isa = PBXSourcesBuildPhase;
			buildActionMask = 2147483647;
			files = (
				35136D391D42271A00C20EFD /* MGLBackgroundStyleLayer.mm in Sources */,
				3510FFEC1D6D9C7A00F413B2 /* NSComparisonPredicate+MGLAdditions.mm in Sources */,
				7E016D801D9E86BE00A29A21 /* MGLPolyline+MGLAdditions.m in Sources */,
				DAED38651D62D0FC00D7640F /* NSURL+MGLAdditions.m in Sources */,
				354B83981D2E873E005D9406 /* MGLUserLocationAnnotationView.m in Sources */,
				DA88485D1CBAFB9800AB86E3 /* MGLFaux3DUserLocationAnnotationView.m in Sources */,
				DAD165701CF41981001FF4B9 /* MGLFeature.mm in Sources */,
				30E578191DAA855E0050F07E /* UIImage+MGLAdditions.mm in Sources */,
				40EDA1C11CFE0E0500D9EA68 /* MGLAnnotationContainerView.m in Sources */,
				DA8848541CBAFB9800AB86E3 /* MGLCompactCalloutView.m in Sources */,
				DA8848251CBAFA6200AB86E3 /* MGLPointAnnotation.mm in Sources */,
				35136D3C1D42272500C20EFD /* MGLCircleStyleLayer.mm in Sources */,
				350098DE1D484E60004B2AF0 /* NSValue+MGLStyleAttributeAdditions.mm in Sources */,
				DA6408DD1DA4E7D300908C90 /* MGLVectorStyleLayer.m in Sources */,
				3566C7681D4A77BA008152BC /* MGLShapeSource.mm in Sources */,
				400533021DB0862B0069F638 /* NSArray+MGLAdditions.mm in Sources */,
				35136D421D42274500C20EFD /* MGLRasterStyleLayer.mm in Sources */,
				3538AA1F1D542239008EC33D /* MGLForegroundStyleLayer.m in Sources */,
				DA00FC901D5EEB0D009AABC8 /* MGLAttributionInfo.mm in Sources */,
				DA88482D1CBAFA6200AB86E3 /* NSBundle+MGLAdditions.m in Sources */,
				DA88485B1CBAFB9800AB86E3 /* MGLUserLocation.m in Sources */,
				350098BD1D480108004B2AF0 /* MGLVectorSource.mm in Sources */,
				3566C76E1D4A8DFA008152BC /* MGLRasterSource.mm in Sources */,
				DA88488C1CBB037E00AB86E3 /* SMCalloutView.m in Sources */,
				35136D4E1D4277FC00C20EFD /* MGLSource.mm in Sources */,
				DA35A2B81CCA9A5D00E826B2 /* MGLClockDirectionFormatter.m in Sources */,
				DAD1657A1CF4CDFF001FF4B9 /* MGLShapeCollection.mm in Sources */,
				35136D451D42275100C20EFD /* MGLSymbolStyleLayer.mm in Sources */,
				35599DED1D46F14E0048254D /* MGLStyleValue.mm in Sources */,
				DA8848211CBAFA6200AB86E3 /* MGLOfflinePack.mm in Sources */,
				DA8848591CBAFB9800AB86E3 /* MGLMapView.mm in Sources */,
				DA8848501CBAFB9800AB86E3 /* MGLAnnotationImage.m in Sources */,
				DA8848281CBAFA6200AB86E3 /* MGLShape.mm in Sources */,
				DA35A2B31CCA141D00E826B2 /* MGLCompassDirectionFormatter.m in Sources */,
				DD0902A91DB1929D00C5BDCE /* MGLNetworkConfiguration.m in Sources */,
				35D13AB91D3D15E300AFB4E0 /* MGLStyleLayer.mm in Sources */,
				DA35A2CB1CCAAAD200E826B2 /* NSValue+MGLAdditions.m in Sources */,
				DA8848321CBAFA6200AB86E3 /* NSString+MGLAdditions.m in Sources */,
				408AA8581DAEDA1E00022900 /* NSDictionary+MGLAdditions.mm in Sources */,
				DA35A2A11CC9E95F00E826B2 /* MGLCoordinateFormatter.m in Sources */,
				35305D481D22AA680007D005 /* NSData+MGLAdditions.mm in Sources */,
				DA8848291CBAFA6200AB86E3 /* MGLStyle.mm in Sources */,
				357FE2DF1E02D2B20068B753 /* NSCoder+MGLAdditions.mm in Sources */,
				DA88481C1CBAFA6200AB86E3 /* MGLGeometry.mm in Sources */,
				3510FFF21D6D9D8C00F413B2 /* NSExpression+MGLAdditions.mm in Sources */,
				DA88481F1CBAFA6200AB86E3 /* MGLMultiPoint.mm in Sources */,
				DA88482B1CBAFA6200AB86E3 /* MGLTypes.m in Sources */,
				4018B1C71CDC287F00F666AF /* MGLAnnotationView.mm in Sources */,
				404C26E41D89B877000AA13D /* MGLTileSource.mm in Sources */,
				DA88481D1CBAFA6200AB86E3 /* MGLMapCamera.mm in Sources */,
				DA8848261CBAFA6200AB86E3 /* MGLPolygon.mm in Sources */,
				35B82BFA1D6C5F8400B1B721 /* NSPredicate+MGLAdditions.mm in Sources */,
				7E016D861D9E890300A29A21 /* MGLPolygon+MGLAdditions.m in Sources */,
				DA8848521CBAFB9800AB86E3 /* MGLAPIClient.m in Sources */,
				DA8848301CBAFA6200AB86E3 /* NSProcessInfo+MGLAdditions.m in Sources */,
				353AFA161D65AB17005A69F4 /* NSDate+MGLAdditions.mm in Sources */,
				35D13AC51D3D19DD00AFB4E0 /* MGLFillStyleLayer.mm in Sources */,
				DA8848241CBAFA6200AB86E3 /* MGLOfflineStorage.mm in Sources */,
				DA88482A1CBAFA6200AB86E3 /* MGLTilePyramidOfflineRegion.mm in Sources */,
				4049C29F1DB6CD6C00B3F799 /* MGLPointCollection.mm in Sources */,
				35136D3F1D42273000C20EFD /* MGLLineStyleLayer.mm in Sources */,
				DA72620D1DEEE3480043BB89 /* MGLOpenGLStyleLayer.mm in Sources */,
				DA88481A1CBAFA6200AB86E3 /* MGLAccountManager.m in Sources */,
				3510FFFB1D6DCC4700F413B2 /* NSCompoundPredicate+MGLAdditions.mm in Sources */,
				DA8848271CBAFA6200AB86E3 /* MGLPolyline.mm in Sources */,
				DA8848581CBAFB9800AB86E3 /* MGLMapboxEvents.m in Sources */,
				35CE61841D4165D9004F2359 /* UIColor+MGLAdditions.mm in Sources */,
				DA8848561CBAFB9800AB86E3 /* MGLLocationManager.m in Sources */,
			);
			runOnlyForDeploymentPostprocessing = 0;
		};
		DAA4E40F1CBB71D400178DFB /* Sources */ = {
			isa = PBXSourcesBuildPhase;
			buildActionMask = 2147483647;
			files = (
				35136D3A1D42271A00C20EFD /* MGLBackgroundStyleLayer.mm in Sources */,
				3510FFED1D6D9C7A00F413B2 /* NSComparisonPredicate+MGLAdditions.mm in Sources */,
				7E016D811D9E86BE00A29A21 /* MGLPolyline+MGLAdditions.m in Sources */,
				354B83991D2E873E005D9406 /* MGLUserLocationAnnotationView.m in Sources */,
				DAA4E4221CBB730400178DFB /* MGLPointAnnotation.mm in Sources */,
				DAED38661D62D0FC00D7640F /* NSURL+MGLAdditions.m in Sources */,
				DAD165711CF41981001FF4B9 /* MGLFeature.mm in Sources */,
				30E5781A1DAA855E0050F07E /* UIImage+MGLAdditions.mm in Sources */,
				40EDA1C21CFE0E0500D9EA68 /* MGLAnnotationContainerView.m in Sources */,
				DAA4E4291CBB730400178DFB /* NSBundle+MGLAdditions.m in Sources */,
				DAA4E42E1CBB730400178DFB /* MGLAPIClient.m in Sources */,
				35136D3D1D42272500C20EFD /* MGLCircleStyleLayer.mm in Sources */,
				350098DF1D484E60004B2AF0 /* NSValue+MGLStyleAttributeAdditions.mm in Sources */,
				DA6408DE1DA4E7D300908C90 /* MGLVectorStyleLayer.m in Sources */,
				3566C7691D4A77BA008152BC /* MGLShapeSource.mm in Sources */,
				400533031DB086490069F638 /* NSArray+MGLAdditions.mm in Sources */,
				35136D431D42274500C20EFD /* MGLRasterStyleLayer.mm in Sources */,
				3538AA201D542239008EC33D /* MGLForegroundStyleLayer.m in Sources */,
				DA00FC911D5EEB0D009AABC8 /* MGLAttributionInfo.mm in Sources */,
				DAA4E4201CBB730400178DFB /* MGLOfflinePack.mm in Sources */,
				DAA4E4331CBB730400178DFB /* MGLUserLocation.m in Sources */,
				350098BE1D480108004B2AF0 /* MGLVectorSource.mm in Sources */,
				3566C76F1D4A8DFA008152BC /* MGLRasterSource.mm in Sources */,
				DAA4E4351CBB730400178DFB /* SMCalloutView.m in Sources */,
				35136D4F1D4277FC00C20EFD /* MGLSource.mm in Sources */,
				DA35A2B91CCA9A5D00E826B2 /* MGLClockDirectionFormatter.m in Sources */,
				DAD1657B1CF4CDFF001FF4B9 /* MGLShapeCollection.mm in Sources */,
				DAA4E4251CBB730400178DFB /* MGLShape.mm in Sources */,
				35136D461D42275100C20EFD /* MGLSymbolStyleLayer.mm in Sources */,
				35599DEE1D46F14E0048254D /* MGLStyleValue.mm in Sources */,
				DAA4E42B1CBB730400178DFB /* NSString+MGLAdditions.m in Sources */,
				DAA4E4261CBB730400178DFB /* MGLStyle.mm in Sources */,
				DAA4E41D1CBB730400178DFB /* MGLGeometry.mm in Sources */,
				DAA4E41F1CBB730400178DFB /* MGLMultiPoint.mm in Sources */,
				DD0902AA1DB1929D00C5BDCE /* MGLNetworkConfiguration.m in Sources */,
				DA35A2B41CCA141D00E826B2 /* MGLCompassDirectionFormatter.m in Sources */,
				35D13ABA1D3D15E300AFB4E0 /* MGLStyleLayer.mm in Sources */,
				DA35A2CC1CCAAAD200E826B2 /* NSValue+MGLAdditions.m in Sources */,
				408AA8591DAEDA1E00022900 /* NSDictionary+MGLAdditions.mm in Sources */,
				DAA4E4281CBB730400178DFB /* MGLTypes.m in Sources */,
				DA35A2A21CC9E95F00E826B2 /* MGLCoordinateFormatter.m in Sources */,
				35305D491D22AA680007D005 /* NSData+MGLAdditions.mm in Sources */,
				357FE2E01E02D2B20068B753 /* NSCoder+MGLAdditions.mm in Sources */,
				DAA4E42D1CBB730400178DFB /* MGLAnnotationImage.m in Sources */,
				3510FFF31D6D9D8C00F413B2 /* NSExpression+MGLAdditions.mm in Sources */,
				DAA4E4301CBB730400178DFB /* MGLLocationManager.m in Sources */,
				DAA4E4321CBB730400178DFB /* MGLMapView.mm in Sources */,
				DAA4E41E1CBB730400178DFB /* MGLMapCamera.mm in Sources */,
				404C26E51D89B877000AA13D /* MGLTileSource.mm in Sources */,
				4018B1C81CDC287F00F666AF /* MGLAnnotationView.mm in Sources */,
				DAA4E4341CBB730400178DFB /* MGLFaux3DUserLocationAnnotationView.m in Sources */,
				35B82BFB1D6C5F8400B1B721 /* NSPredicate+MGLAdditions.mm in Sources */,
				7E016D871D9E890300A29A21 /* MGLPolygon+MGLAdditions.m in Sources */,
				DAA4E4311CBB730400178DFB /* MGLMapboxEvents.m in Sources */,
				DAA4E4231CBB730400178DFB /* MGLPolygon.mm in Sources */,
				353AFA171D65AB17005A69F4 /* NSDate+MGLAdditions.mm in Sources */,
				35D13AC61D3D19DD00AFB4E0 /* MGLFillStyleLayer.mm in Sources */,
				DAA4E42A1CBB730400178DFB /* NSProcessInfo+MGLAdditions.m in Sources */,
				DAA4E4211CBB730400178DFB /* MGLOfflineStorage.mm in Sources */,
				4049C2A01DB6CD6C00B3F799 /* MGLPointCollection.mm in Sources */,
				35136D401D42273000C20EFD /* MGLLineStyleLayer.mm in Sources */,
				DA72620E1DEEE3480043BB89 /* MGLOpenGLStyleLayer.mm in Sources */,
				DAA4E42F1CBB730400178DFB /* MGLCompactCalloutView.m in Sources */,
				3510FFFC1D6DCC4700F413B2 /* NSCompoundPredicate+MGLAdditions.mm in Sources */,
				DAA4E4271CBB730400178DFB /* MGLTilePyramidOfflineRegion.mm in Sources */,
				DAA4E41C1CBB730400178DFB /* MGLAccountManager.m in Sources */,
				35CE61851D4165D9004F2359 /* UIColor+MGLAdditions.mm in Sources */,
				DAA4E4241CBB730400178DFB /* MGLPolyline.mm in Sources */,
			);
			runOnlyForDeploymentPostprocessing = 0;
		};
		DABCABA41CB80692000A7C39 /* Sources */ = {
			isa = PBXSourcesBuildPhase;
			buildActionMask = 2147483647;
			files = (
				DABCABB21CB80692000A7C39 /* MBXBenchViewController.mm in Sources */,
				DABCABAF1CB80692000A7C39 /* MBXBenchAppDelegate.m in Sources */,
				DABCABC21CB8071D000A7C39 /* locations.cpp in Sources */,
				DABCABAC1CB80692000A7C39 /* main.m in Sources */,
			);
			runOnlyForDeploymentPostprocessing = 0;
		};
/* End PBXSourcesBuildPhase section */

/* Begin PBXTargetDependency section */
		DA25D5C81CCDA0C100607828 /* PBXTargetDependency */ = {
			isa = PBXTargetDependency;
			target = DA25D5B81CCD9EDE00607828 /* settings */;
			targetProxy = DA25D5C71CCDA0C100607828 /* PBXContainerItemProxy */;
		};
		DA25D5CA1CCDA0CC00607828 /* PBXTargetDependency */ = {
			isa = PBXTargetDependency;
			target = DA8933D41CCD306400E68420 /* bundle */;
			targetProxy = DA25D5C91CCDA0CC00607828 /* PBXContainerItemProxy */;
		};
		DA25D5CC1CCDA0CC00607828 /* PBXTargetDependency */ = {
			isa = PBXTargetDependency;
			target = DA25D5B81CCD9EDE00607828 /* settings */;
			targetProxy = DA25D5CB1CCDA0CC00607828 /* PBXContainerItemProxy */;
		};
		DA2E88581CC036F400F24E7B /* PBXTargetDependency */ = {
			isa = PBXTargetDependency;
			target = DA8847D11CBAF91600AB86E3 /* dynamic */;
			targetProxy = DA2E88571CC036F400F24E7B /* PBXContainerItemProxy */;
		};
		DA8847D81CBAF91600AB86E3 /* PBXTargetDependency */ = {
			isa = PBXTargetDependency;
			target = DA8847D11CBAF91600AB86E3 /* dynamic */;
			targetProxy = DA8847D71CBAF91600AB86E3 /* PBXContainerItemProxy */;
		};
		DAA4E40B1CBB6C9500178DFB /* PBXTargetDependency */ = {
			isa = PBXTargetDependency;
			target = DA8847D11CBAF91600AB86E3 /* dynamic */;
			targetProxy = DAA4E40A1CBB6C9500178DFB /* PBXContainerItemProxy */;
		};
/* End PBXTargetDependency section */

/* Begin PBXVariantGroup section */
		DA25D5C41CCDA06800607828 /* Root.strings */ = {
			isa = PBXVariantGroup;
			children = (
				DA25D5C51CCDA06800607828 /* Base */,
				20DABE8A1DF78149007AC5FF /* zh-Hans */,
			);
			name = Root.strings;
			sourceTree = "<group>";
		};
		DA89339F1CCC951200E68420 /* Localizable.strings */ = {
			isa = PBXVariantGroup;
			children = (
				DA8933A01CCC951200E68420 /* Base */,
				20DABE881DF78148007AC5FF /* zh-Hans */,
			);
			name = Localizable.strings;
			sourceTree = "<group>";
		};
		DA8933BA1CCD2CA100E68420 /* Foundation.strings */ = {
			isa = PBXVariantGroup;
			children = (
				DA8933BB1CCD2CA100E68420 /* Base */,
				20DABE861DF78148007AC5FF /* zh-Hans */,
			);
			name = Foundation.strings;
			sourceTree = "<group>";
		};
		DA8933BD1CCD2CAD00E68420 /* Foundation.stringsdict */ = {
			isa = PBXVariantGroup;
			children = (
				DA8933BE1CCD2CAD00E68420 /* en */,
			);
			name = Foundation.stringsdict;
			sourceTree = "<group>";
		};
		DABCABB81CB80692000A7C39 /* LaunchScreen.storyboard */ = {
			isa = PBXVariantGroup;
			children = (
				DABCABB91CB80692000A7C39 /* Base */,
			);
			name = LaunchScreen.storyboard;
			sourceTree = "<group>";
		};
		DAC49C5F1CD02BC9009E1AA3 /* Localizable.stringsdict */ = {
			isa = PBXVariantGroup;
			children = (
				DAC49C621CD07D74009E1AA3 /* en */,
			);
			name = Localizable.stringsdict;
			sourceTree = "<group>";
		};
/* End PBXVariantGroup section */

/* Begin XCBuildConfiguration section */
		DA1DC95F1CB6C1C2006E619F /* Debug */ = {
			isa = XCBuildConfiguration;
			buildSettings = {
				ALWAYS_SEARCH_USER_PATHS = NO;
				CLANG_ANALYZER_LOCALIZABILITY_NONLOCALIZED = YES;
				CLANG_ANALYZER_NONNULL = YES;
				CLANG_CXX_LANGUAGE_STANDARD = "c++14";
				CLANG_CXX_LIBRARY = "libc++";
				CLANG_ENABLE_MODULES = YES;
				CLANG_ENABLE_OBJC_ARC = YES;
				CLANG_WARN_BOOL_CONVERSION = YES;
				CLANG_WARN_CONSTANT_CONVERSION = YES;
				CLANG_WARN_DIRECT_OBJC_ISA_USAGE = YES_ERROR;
				CLANG_WARN_EMPTY_BODY = YES;
				CLANG_WARN_ENUM_CONVERSION = YES;
				CLANG_WARN_INFINITE_RECURSION = YES;
				CLANG_WARN_INT_CONVERSION = YES;
				CLANG_WARN_OBJC_ROOT_CLASS = YES_ERROR;
				CLANG_WARN_SUSPICIOUS_MOVE = YES;
				CLANG_WARN_UNREACHABLE_CODE = YES;
				CLANG_WARN__DUPLICATE_METHOD_MATCH = YES;
				"CODE_SIGN_IDENTITY[sdk=iphoneos*]" = "iPhone Developer";
				COPY_PHASE_STRIP = NO;
				CURRENT_COMMIT_HASH = deadbeef;
				CURRENT_SEMANTIC_VERSION = 1.0.0;
				CURRENT_SHORT_VERSION = 1.0;
				DEBUG_INFORMATION_FORMAT = dwarf;
				ENABLE_STRICT_OBJC_MSGSEND = YES;
				ENABLE_TESTABILITY = YES;
				GCC_C_LANGUAGE_STANDARD = gnu99;
				GCC_DYNAMIC_NO_PIC = NO;
				GCC_NO_COMMON_BLOCKS = YES;
				GCC_OPTIMIZATION_LEVEL = 0;
				GCC_PREPROCESSOR_DEFINITIONS = (
					"DEBUG=1",
					"$(inherited)",
				);
				GCC_WARN_64_TO_32_BIT_CONVERSION = YES;
				GCC_WARN_ABOUT_RETURN_TYPE = YES_ERROR;
				GCC_WARN_UNDECLARED_SELECTOR = YES;
				GCC_WARN_UNINITIALIZED_AUTOS = YES_AGGRESSIVE;
				GCC_WARN_UNUSED_FUNCTION = YES;
				GCC_WARN_UNUSED_VARIABLE = YES;
				IPHONEOS_DEPLOYMENT_TARGET = 7.0;
				MTL_ENABLE_DEBUG_INFO = YES;
				ONLY_ACTIVE_ARCH = YES;
				SDKROOT = iphoneos;
				SYMROOT = ../../build/ios;
				TARGETED_DEVICE_FAMILY = "1,2";
			};
			name = Debug;
		};
		DA1DC9601CB6C1C2006E619F /* Release */ = {
			isa = XCBuildConfiguration;
			buildSettings = {
				ALWAYS_SEARCH_USER_PATHS = NO;
				CLANG_ANALYZER_LOCALIZABILITY_NONLOCALIZED = YES;
				CLANG_ANALYZER_NONNULL = YES;
				CLANG_CXX_LANGUAGE_STANDARD = "c++14";
				CLANG_CXX_LIBRARY = "libc++";
				CLANG_ENABLE_MODULES = YES;
				CLANG_ENABLE_OBJC_ARC = YES;
				CLANG_WARN_BOOL_CONVERSION = YES;
				CLANG_WARN_CONSTANT_CONVERSION = YES;
				CLANG_WARN_DIRECT_OBJC_ISA_USAGE = YES_ERROR;
				CLANG_WARN_EMPTY_BODY = YES;
				CLANG_WARN_ENUM_CONVERSION = YES;
				CLANG_WARN_INFINITE_RECURSION = YES;
				CLANG_WARN_INT_CONVERSION = YES;
				CLANG_WARN_OBJC_ROOT_CLASS = YES_ERROR;
				CLANG_WARN_SUSPICIOUS_MOVE = YES;
				CLANG_WARN_UNREACHABLE_CODE = YES;
				CLANG_WARN__DUPLICATE_METHOD_MATCH = YES;
				"CODE_SIGN_IDENTITY[sdk=iphoneos*]" = "iPhone Developer";
				COPY_PHASE_STRIP = NO;
				CURRENT_COMMIT_HASH = deadbeef;
				CURRENT_SEMANTIC_VERSION = 1.0.0;
				CURRENT_SHORT_VERSION = 1.0;
				DEBUG_INFORMATION_FORMAT = "dwarf-with-dsym";
				ENABLE_NS_ASSERTIONS = NO;
				ENABLE_STRICT_OBJC_MSGSEND = YES;
				GCC_C_LANGUAGE_STANDARD = gnu99;
				GCC_NO_COMMON_BLOCKS = YES;
				GCC_WARN_64_TO_32_BIT_CONVERSION = YES;
				GCC_WARN_ABOUT_RETURN_TYPE = YES_ERROR;
				GCC_WARN_UNDECLARED_SELECTOR = YES;
				GCC_WARN_UNINITIALIZED_AUTOS = YES_AGGRESSIVE;
				GCC_WARN_UNUSED_FUNCTION = YES;
				GCC_WARN_UNUSED_VARIABLE = YES;
				IPHONEOS_DEPLOYMENT_TARGET = 7.0;
				MTL_ENABLE_DEBUG_INFO = NO;
				SDKROOT = iphoneos;
				SYMROOT = ../../build/ios;
				TARGETED_DEVICE_FAMILY = "1,2";
				VALIDATE_PRODUCT = YES;
			};
			name = Release;
		};
		DA1DC9621CB6C1C2006E619F /* Debug */ = {
			isa = XCBuildConfiguration;
			buildSettings = {
				ASSETCATALOG_COMPILER_APPICON_NAME = AppIcon;
				INFOPLIST_FILE = "$(SRCROOT)/app/Info.plist";
				IPHONEOS_DEPLOYMENT_TARGET = 8.0;
				LD_RUNPATH_SEARCH_PATHS = "$(inherited) @executable_path/Frameworks";
				PRODUCT_BUNDLE_IDENTIFIER = com.mapbox.MapboxGL;
				PRODUCT_NAME = "Mapbox GL";
				SWIFT_VERSION = 3.0;
			};
			name = Debug;
		};
		DA1DC9631CB6C1C2006E619F /* Release */ = {
			isa = XCBuildConfiguration;
			buildSettings = {
				ASSETCATALOG_COMPILER_APPICON_NAME = AppIcon;
				INFOPLIST_FILE = "$(SRCROOT)/app/Info.plist";
				IPHONEOS_DEPLOYMENT_TARGET = 8.0;
				LD_RUNPATH_SEARCH_PATHS = "$(inherited) @executable_path/Frameworks";
				PRODUCT_BUNDLE_IDENTIFIER = com.mapbox.MapboxGL;
				PRODUCT_NAME = "Mapbox GL";
				SWIFT_VERSION = 3.0;
			};
			name = Release;
		};
		DA25D5BC1CCD9EDE00607828 /* Debug */ = {
			isa = XCBuildConfiguration;
			buildSettings = {
				INFOPLIST_FILE = framework/Settings.bundle/Root.plist;
				PRODUCT_NAME = Settings;
				SKIP_INSTALL = YES;
				WRAPPER_EXTENSION = bundle;
			};
			name = Debug;
		};
		DA25D5BD1CCD9EDE00607828 /* Release */ = {
			isa = XCBuildConfiguration;
			buildSettings = {
				INFOPLIST_FILE = framework/Settings.bundle/Root.plist;
				PRODUCT_NAME = Settings;
				SKIP_INSTALL = YES;
				WRAPPER_EXTENSION = bundle;
			};
			name = Release;
		};
		DA2E885A1CC036F400F24E7B /* Debug */ = {
			isa = XCBuildConfiguration;
			baseConfigurationReference = 55D8C9941D0F133500F42F10 /* config.xcconfig */;
			buildSettings = {
				CLANG_ENABLE_MODULES = YES;
				HEADER_SEARCH_PATHS = "$(mbgl_core_INCLUDE_DIRECTORIES)";
				INFOPLIST_FILE = test/Info.plist;
				IPHONEOS_DEPLOYMENT_TARGET = 8.0;
				LD_RUNPATH_SEARCH_PATHS = "$(inherited) @executable_path/Frameworks @loader_path/Frameworks";
				OTHER_CPLUSPLUSFLAGS = (
					"$(OTHER_CFLAGS)",
					"$(variant_cflags)",
					"$(geometry_cflags)",
					"$(geojson_cflags)",
				);
				PRODUCT_BUNDLE_IDENTIFIER = com.mapbox.test;
				PRODUCT_NAME = "$(TARGET_NAME)";
				SWIFT_OBJC_BRIDGING_HEADER = "../darwin/test/test-Bridging-Header.h";
				SWIFT_OPTIMIZATION_LEVEL = "-Onone";
				SWIFT_VERSION = 3.0;
			};
			name = Debug;
		};
		DA2E885B1CC036F400F24E7B /* Release */ = {
			isa = XCBuildConfiguration;
			baseConfigurationReference = 55D8C9941D0F133500F42F10 /* config.xcconfig */;
			buildSettings = {
				CLANG_ENABLE_MODULES = YES;
				HEADER_SEARCH_PATHS = "$(mbgl_core_INCLUDE_DIRECTORIES)";
				INFOPLIST_FILE = test/Info.plist;
				IPHONEOS_DEPLOYMENT_TARGET = 8.0;
				LD_RUNPATH_SEARCH_PATHS = "$(inherited) @executable_path/Frameworks @loader_path/Frameworks";
				OTHER_CPLUSPLUSFLAGS = (
					"$(OTHER_CFLAGS)",
					"$(variant_cflags)",
					"$(geometry_cflags)",
					"$(geojson_cflags)",
				);
				PRODUCT_BUNDLE_IDENTIFIER = com.mapbox.test;
				PRODUCT_NAME = "$(TARGET_NAME)";
				SWIFT_OBJC_BRIDGING_HEADER = "../darwin/test/test-Bridging-Header.h";
				SWIFT_VERSION = 3.0;
			};
			name = Release;
		};
		DA8847DB1CBAF91600AB86E3 /* Debug */ = {
			isa = XCBuildConfiguration;
			baseConfigurationReference = 55D8C9941D0F133500F42F10 /* config.xcconfig */;
			buildSettings = {
				BITCODE_GENERATION_MODE = bitcode;
				CURRENT_PROJECT_VERSION = 1;
				DEFINES_MODULE = YES;
				DYLIB_COMPATIBILITY_VERSION = 1;
				DYLIB_CURRENT_VERSION = 1;
				DYLIB_INSTALL_NAME_BASE = "@rpath";
				HEADER_SEARCH_PATHS = "$(mbgl_core_INCLUDE_DIRECTORIES)";
				INFOPLIST_FILE = framework/Info.plist;
				INSTALL_PATH = "$(LOCAL_LIBRARY_DIR)/Frameworks";
				IPHONEOS_DEPLOYMENT_TARGET = 8.0;
				LD_RUNPATH_SEARCH_PATHS = "$(inherited) @executable_path/Frameworks @loader_path/Frameworks";
				OTHER_CPLUSPLUSFLAGS = (
					"$(OTHER_CFLAGS)",
					"$(sqlite_cflags)",
					"$(zlib_cflags)",
					"$(rapidjson_cflags)",
					"$(variant_cflags)",
					"$(geometry_cflags)",
					"$(geojson_cflags)",
				);
				OTHER_LDFLAGS = "$(mbgl_core_LINK_LIBRARIES)";
				PRODUCT_BUNDLE_IDENTIFIER = com.mapbox.sdk.ios;
				PRODUCT_NAME = Mapbox;
				SKIP_INSTALL = YES;
				SWIFT_VERSION = 3.0;
				VERSIONING_SYSTEM = "apple-generic";
				VERSION_INFO_PREFIX = "__attribute__((visibility (\"default\"))) ";
			};
			name = Debug;
		};
		DA8847DC1CBAF91600AB86E3 /* Release */ = {
			isa = XCBuildConfiguration;
			baseConfigurationReference = 55D8C9941D0F133500F42F10 /* config.xcconfig */;
			buildSettings = {
				BITCODE_GENERATION_MODE = bitcode;
				CURRENT_PROJECT_VERSION = 1;
				DEFINES_MODULE = YES;
				DYLIB_COMPATIBILITY_VERSION = 1;
				DYLIB_CURRENT_VERSION = 1;
				DYLIB_INSTALL_NAME_BASE = "@rpath";
				HEADER_SEARCH_PATHS = "$(mbgl_core_INCLUDE_DIRECTORIES)";
				INFOPLIST_FILE = framework/Info.plist;
				INSTALL_PATH = "$(LOCAL_LIBRARY_DIR)/Frameworks";
				IPHONEOS_DEPLOYMENT_TARGET = 8.0;
				LD_RUNPATH_SEARCH_PATHS = "$(inherited) @executable_path/Frameworks @loader_path/Frameworks";
				OTHER_CPLUSPLUSFLAGS = (
					"$(OTHER_CFLAGS)",
					"$(sqlite_cflags)",
					"$(zlib_cflags)",
					"$(rapidjson_cflags)",
					"$(variant_cflags)",
					"$(geometry_cflags)",
					"$(geojson_cflags)",
				);
				OTHER_LDFLAGS = "$(mbgl_core_LINK_LIBRARIES)";
				PRODUCT_BUNDLE_IDENTIFIER = com.mapbox.sdk.ios;
				PRODUCT_NAME = Mapbox;
				SKIP_INSTALL = YES;
				SWIFT_VERSION = 3.0;
				VERSIONING_SYSTEM = "apple-generic";
				VERSION_INFO_PREFIX = "__attribute__((visibility (\"default\"))) ";
			};
			name = Release;
		};
		DA8933D91CCD306400E68420 /* Debug */ = {
			isa = XCBuildConfiguration;
			buildSettings = {
				INFOPLIST_FILE = "framework/Info-static.plist";
				PRODUCT_BUNDLE_IDENTIFIER = com.mapbox.sdk.ios;
				PRODUCT_NAME = Mapbox;
				SKIP_INSTALL = YES;
				WRAPPER_EXTENSION = bundle;
			};
			name = Debug;
		};
		DA8933DA1CCD306400E68420 /* Release */ = {
			isa = XCBuildConfiguration;
			buildSettings = {
				INFOPLIST_FILE = "framework/Info-static.plist";
				PRODUCT_BUNDLE_IDENTIFIER = com.mapbox.sdk.ios;
				PRODUCT_NAME = Mapbox;
				SKIP_INSTALL = YES;
				WRAPPER_EXTENSION = bundle;
			};
			name = Release;
		};
		DAA4E41A1CBB71D500178DFB /* Debug */ = {
			isa = XCBuildConfiguration;
			baseConfigurationReference = 55D8C9941D0F133500F42F10 /* config.xcconfig */;
			buildSettings = {
				BITCODE_GENERATION_MODE = bitcode;
				HEADER_SEARCH_PATHS = "$(mbgl_core_INCLUDE_DIRECTORIES)";
				OTHER_CPLUSPLUSFLAGS = (
					"$(OTHER_CFLAGS)",
					"$(sqlite_cflags)",
					"$(zlib_cflags)",
					"$(rapidjson_cflags)",
					"$(variant_cflags)",
					"$(geometry_cflags)",
					"$(geojson_cflags)",
				);
				OTHER_LDFLAGS = (
					"-ObjC",
					"$(mbgl_core_LINK_LIBRARIES)",
				);
				PRODUCT_NAME = Mapbox;
				PUBLIC_HEADERS_FOLDER_PATH = Headers;
				SKIP_INSTALL = YES;
				VERSION_INFO_PREFIX = "__attribute__((visibility (\"default\"))) ";
			};
			name = Debug;
		};
		DAA4E41B1CBB71D500178DFB /* Release */ = {
			isa = XCBuildConfiguration;
			baseConfigurationReference = 55D8C9941D0F133500F42F10 /* config.xcconfig */;
			buildSettings = {
				BITCODE_GENERATION_MODE = bitcode;
				HEADER_SEARCH_PATHS = "$(mbgl_core_INCLUDE_DIRECTORIES)";
				OTHER_CPLUSPLUSFLAGS = (
					"$(OTHER_CFLAGS)",
					"$(sqlite_cflags)",
					"$(zlib_cflags)",
					"$(rapidjson_cflags)",
					"$(variant_cflags)",
					"$(geometry_cflags)",
					"$(geojson_cflags)",
				);
				OTHER_LDFLAGS = (
					"-ObjC",
					"$(mbgl_core_LINK_LIBRARIES)",
				);
				PRODUCT_NAME = Mapbox;
				PUBLIC_HEADERS_FOLDER_PATH = Headers;
				SKIP_INSTALL = YES;
				VERSION_INFO_PREFIX = "__attribute__((visibility (\"default\"))) ";
			};
			name = Release;
		};
		DABCABBC1CB80692000A7C39 /* Debug */ = {
			isa = XCBuildConfiguration;
			buildSettings = {
				ASSETCATALOG_COMPILER_APPICON_NAME = AppIcon;
				INFOPLIST_FILE = "$(SRCROOT)/benchmark/Info.plist";
				IPHONEOS_DEPLOYMENT_TARGET = 8.0;
				LD_RUNPATH_SEARCH_PATHS = "$(inherited) @executable_path/Frameworks";
				PRODUCT_BUNDLE_IDENTIFIER = com.mapbox.bench;
				PRODUCT_NAME = "Bench GL";
			};
			name = Debug;
		};
		DABCABBD1CB80692000A7C39 /* Release */ = {
			isa = XCBuildConfiguration;
			buildSettings = {
				ASSETCATALOG_COMPILER_APPICON_NAME = AppIcon;
				INFOPLIST_FILE = "$(SRCROOT)/benchmark/Info.plist";
				IPHONEOS_DEPLOYMENT_TARGET = 8.0;
				LD_RUNPATH_SEARCH_PATHS = "$(inherited) @executable_path/Frameworks";
				PRODUCT_BUNDLE_IDENTIFIER = com.mapbox.bench;
				PRODUCT_NAME = "Bench GL";
			};
			name = Release;
		};
/* End XCBuildConfiguration section */

/* Begin XCConfigurationList section */
		DA1DC9451CB6C1C2006E619F /* Build configuration list for PBXProject "ios" */ = {
			isa = XCConfigurationList;
			buildConfigurations = (
				DA1DC95F1CB6C1C2006E619F /* Debug */,
				DA1DC9601CB6C1C2006E619F /* Release */,
			);
			defaultConfigurationIsVisible = 0;
			defaultConfigurationName = Release;
		};
		DA1DC9611CB6C1C2006E619F /* Build configuration list for PBXNativeTarget "iosapp" */ = {
			isa = XCConfigurationList;
			buildConfigurations = (
				DA1DC9621CB6C1C2006E619F /* Debug */,
				DA1DC9631CB6C1C2006E619F /* Release */,
			);
			defaultConfigurationIsVisible = 0;
			defaultConfigurationName = Release;
		};
		DA25D5BE1CCD9EDE00607828 /* Build configuration list for PBXNativeTarget "settings" */ = {
			isa = XCConfigurationList;
			buildConfigurations = (
				DA25D5BC1CCD9EDE00607828 /* Debug */,
				DA25D5BD1CCD9EDE00607828 /* Release */,
			);
			defaultConfigurationIsVisible = 0;
			defaultConfigurationName = Release;
		};
		DA2E88591CC036F400F24E7B /* Build configuration list for PBXNativeTarget "test" */ = {
			isa = XCConfigurationList;
			buildConfigurations = (
				DA2E885A1CC036F400F24E7B /* Debug */,
				DA2E885B1CC036F400F24E7B /* Release */,
			);
			defaultConfigurationIsVisible = 0;
			defaultConfigurationName = Release;
		};
		DA8847DD1CBAF91600AB86E3 /* Build configuration list for PBXNativeTarget "dynamic" */ = {
			isa = XCConfigurationList;
			buildConfigurations = (
				DA8847DB1CBAF91600AB86E3 /* Debug */,
				DA8847DC1CBAF91600AB86E3 /* Release */,
			);
			defaultConfigurationIsVisible = 0;
			defaultConfigurationName = Release;
		};
		DA8933D81CCD306400E68420 /* Build configuration list for PBXNativeTarget "bundle" */ = {
			isa = XCConfigurationList;
			buildConfigurations = (
				DA8933D91CCD306400E68420 /* Debug */,
				DA8933DA1CCD306400E68420 /* Release */,
			);
			defaultConfigurationIsVisible = 0;
			defaultConfigurationName = Release;
		};
		DAA4E4191CBB71D500178DFB /* Build configuration list for PBXNativeTarget "static" */ = {
			isa = XCConfigurationList;
			buildConfigurations = (
				DAA4E41A1CBB71D500178DFB /* Debug */,
				DAA4E41B1CBB71D500178DFB /* Release */,
			);
			defaultConfigurationIsVisible = 0;
			defaultConfigurationName = Release;
		};
		DABCABBE1CB80692000A7C39 /* Build configuration list for PBXNativeTarget "bench" */ = {
			isa = XCConfigurationList;
			buildConfigurations = (
				DABCABBC1CB80692000A7C39 /* Debug */,
				DABCABBD1CB80692000A7C39 /* Release */,
			);
			defaultConfigurationIsVisible = 0;
			defaultConfigurationName = Release;
		};
/* End XCConfigurationList section */
	};
	rootObject = DA1DC9421CB6C1C2006E619F /* Project object */;
}<|MERGE_RESOLUTION|>--- conflicted
+++ resolved
@@ -950,16 +950,6 @@
 			children = (
 				DA2DBBCC1D51E80400D38FF9 /* MGLStyleLayerTests.h */,
 				DA2DBBCD1D51E80400D38FF9 /* MGLStyleLayerTests.m */,
-<<<<<<< HEAD
-				3575797F1D501E09000B822E /* MGLFillStyleLayerTests.m */,
-				357579821D502AE6000B822E /* MGLRasterStyleLayerTests.m */,
-				357579841D502AF5000B822E /* MGLSymbolStyleLayerTests.m */,
-				357579861D502AFE000B822E /* MGLLineStyleLayerTests.m */,
-				357579881D502B06000B822E /* MGLCircleStyleLayerTests.m */,
-				3575798A1D502B0C000B822E /* MGLBackgroundStyleLayerTests.m */,
-				3575798C1D502EC7000B822E /* MGLRuntimeStylingHelper.h */,
-				3575798D1D502EC7000B822E /* MGLRuntimeStylingHelper.m */,
-=======
 				DA3C6FF21E2859E700F962BE /* test-Bridging-Header.h */,
 				3575797F1D501E09000B822E /* MGLFillStyleLayerTests.mm */,
 				357579821D502AE6000B822E /* MGLRasterStyleLayerTests.mm */,
@@ -967,7 +957,6 @@
 				357579861D502AFE000B822E /* MGLLineStyleLayerTests.mm */,
 				357579881D502B06000B822E /* MGLCircleStyleLayerTests.mm */,
 				3575798A1D502B0C000B822E /* MGLBackgroundStyleLayerTests.mm */,
->>>>>>> 13b97dd0
 			);
 			name = Layers;
 			sourceTree = "<group>";
@@ -1119,11 +1108,7 @@
 				DA2E885F1CC0382C00F24E7B /* MGLOfflineStorageTests.m */,
 				35B8E08B1D6C8B5100E768D2 /* MGLPredicateTests.mm */,
 				DA2E88601CC0382C00F24E7B /* MGLStyleTests.mm */,
-<<<<<<< HEAD
-				DD58A4C51D822BD000E1F038 /* MGLExpressionTests.mm */,
 				556660D71E1D085500E2C41B /* MGLVersionNumber.m */,
-=======
->>>>>>> 13b97dd0
 				DA2E88551CC036F400F24E7B /* Info.plist */,
 				DA2784FB1DF02FF4001D5B8D /* Media.xcassets */,
 				DA35D0871E1A6309007DED41 /* one-liner.json */,
@@ -1583,11 +1568,7 @@
 			isa = PBXHeadersBuildPhase;
 			buildActionMask = 2147483647;
 			files = (
-<<<<<<< HEAD
 				556660CA1E1BF3A900E2C41B /* MGLFoundation.h in Headers */,
-				4032C5C01DE1FC780062E8BD /* NSValue+MGLStyleEnumAttributeAdditions.h in Headers */,
-=======
->>>>>>> 13b97dd0
 				35B82BF91D6C5F8400B1B721 /* NSPredicate+MGLAdditions.h in Headers */,
 				DA35A2CA1CCAAAD200E826B2 /* NSValue+MGLAdditions.h in Headers */,
 				350098BC1D480108004B2AF0 /* MGLVectorSource.h in Headers */,

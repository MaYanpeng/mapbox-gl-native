# Changelog for Mapbox Maps SDK for iOS

Mapbox welcomes participation and contributions from everyone. Please read [CONTRIBUTING.md](../../CONTRIBUTING.md) to get started.

## 4.0.0

### Packaging

* Removed support for 32-bit simulators. ([#10962](https://github.com/mapbox/mapbox-gl-native/pull/10962))
* Added Danish and Hebrew localizations. ([#10967](https://github.com/mapbox/mapbox-gl-native/pull/10967), [#11136](https://github.com/mapbox/mapbox-gl-native/pull/11134))

### Styles and rendering

* Added support for a new layer type: `MGLHeatmapStyleLayer`, a powerful way to visualize point data distributions using heatmaps, fully customizable through runtime styling. [#11046](https://github.com/mapbox/mapbox-gl-native/pull/11046)
* The layout and paint properties on subclasses of `MGLStyleLayer` are now of type `NSExpression` instead of `MGLStyleValue`. A new “Predicates and Expressions” guide provides an overview of the supported operators. ([#10726](https://github.com/mapbox/mapbox-gl-native/pull/10726))
* Added an `MGLComputedShapeSource` class that allows applications to supply vector data to a style layer on a per-tile basis. ([#9983](https://github.com/mapbox/mapbox-gl-native/pull/9983))
* A style can now display smooth hillshading and customize its appearance at runtime using the `MGLHillshadeStyleLayer` class. Hillshading is based on a rasterized digital elevation model supplied by the `MGLRasterDEMSource` class. ([#10642](https://github.com/mapbox/mapbox-gl-native/pull/10642))
* The `MGLSymbolStyleLayer.textFontNames` property can now depend on a feature’s attributes. ([#10850](https://github.com/mapbox/mapbox-gl-native/pull/10850))

### Map rendering

* Improved the reliability of collision detection between symbols near the edges of tiles, as well as between symbols when the map is tilted. It is no longer necessary to enable `MGLSymbolStyleLayer.symbolAvoidsEdges` to prevent symbols in adjacent tiles from overlapping with each other. ([#10436](https://github.com/mapbox/mapbox-gl-native/pull/10436))
* Symbols can fade in and out as the map pans, rotates, or tilts. ([#10436](https://github.com/mapbox/mapbox-gl-native/pull/10436))
* Properties such as `MGLSymbolStyleLayer.iconAllowsOverlap` and `MGLSymbolStyleLayer.iconIgnoresPlacement` now account for symbols in other sources. ([#10436](https://github.com/mapbox/mapbox-gl-native/pull/10436))
* Fixed an issue preventing a dynamically-added `MGLRasterStyleLayer` from drawing until the map pans. ([#10270](https://github.com/mapbox/mapbox-gl-native/pull/10270))
* Fixed an issue preventing `MGLImageSource`s from drawing on the map when the map is zoomed in and tilted. ([#10677](https://github.com/mapbox/mapbox-gl-native/pull/10677))
* Improved the sharpness of raster tiles on Retina displays. ([#10984](https://github.com/mapbox/mapbox-gl-native/pull/10984))
* Fixed a crash parsing a malformed style. ([#11001](https://github.com/mapbox/mapbox-gl-native/pull/11001))

### Annotations

* Fixed an issue preventing `MGLAnnotationImage.image` from being updated. ([#10372](https://github.com/mapbox/mapbox-gl-native/pull/10372))
* Improved performance of `MGLAnnotationView`-backed annotations that have `scalesWithViewingDistance` enabled. ([#10951](https://github.com/mapbox/mapbox-gl-native/pull/10951))

### Map snapshots

* Fixed a memory leak that occurred when creating a map snapshot. ([#10585](https://github.com/mapbox/mapbox-gl-native/pull/10585))
* Fixed an issue that caused `MGLMapSnapshotter.pointForCoordinate` to return an incorrect value. ([#11035](https://github.com/mapbox/mapbox-gl-native/pull/11035))

### Other changes

* Feature querying results now account for the `MGLSymbolStyleLayer.circleStrokeWidth` property. ([#10897](https://github.com/mapbox/mapbox-gl-native/pull/10897))
* Fixed an issue preventing labels from being transliterated when VoiceOver was enabled on iOS 10._x_ and below. ([#10881](https://github.com/mapbox/mapbox-gl-native/pull/10881))
* Labels are now transliterated from more languages when VoiceOver is enabled. ([#10881](https://github.com/mapbox/mapbox-gl-native/pull/10881))
* Long-pressing the attribution button causes the SDK’s version number to be displayed in the action sheet that appears. ([#10650](https://github.com/mapbox/mapbox-gl-native/pull/10650))

<<<<<<< HEAD
=======
## 3.7.4 - February 12, 2018

* Added the `MGLTileSourceOptionTileCoordinateBounds` option to create an `MGLTileSource` that only supplies tiles within a specific geographic bounding box. ([#11141](https://github.com/mapbox/mapbox-gl-native/pull/11141))
* Fixed an issue that caused `-[MGLMapSnapshotter pointForCoordinate:]` to return the wrong point. ([#11035](https://github.com/mapbox/mapbox-gl-native/pull/11035))

>>>>>>> 82de856c
## 3.7.3 - January 10, 2018

* Fixed a crash while zooming while annotations are present on the map. ([#10791](https://github.com/mapbox/mapbox-gl-native/pull/10791))
* CJK characters can be displayed in a locally installed font or a custom font bundled with the application, reducing map download times. Specify the font name using the `MGLIdeographicFontFamilyName` key in the application’s Info.plist file. ([#10522](https://github.com/mapbox/mapbox-gl-native/pull/10522))
* Fixed a hang that could occur if the application makes many changes to user defaults immediately after launching. ([#10803](https://github.com/mapbox/mapbox-gl-native/pull/10803))

## 3.7.2 - December 21, 2017

### Packaging

* Reduced the file size of the dSYM by removing the i386 architecture. Support for the i386 architecture (used by 32-bit simulators) will also be removed from the framework itself in a future release. ([#10781](https://github.com/mapbox/mapbox-gl-native/pull/10781))

### Other changes

* Fixed an issue where removing a `MGLOpenGLStyleLayer` from a map might result in a crash. ([#10765](https://github.com/mapbox/mapbox-gl-native/pull/10765))
* Added documentation for usage of coordinate bounds that cross the anti-meridian. ([#9804](https://github.com/mapbox/mapbox-gl-native/issues/9804))
* Removed duplicated variables in `MGLMapSnapshotter`. ([#10702](https://github.com/mapbox/mapbox-gl-native/pull/10702))

## 3.7.1 - December 6, 2017

### Packaging

* Renamed this SDK from Mapbox iOS SDK to Mapbox Maps SDK for iOS. ([#10610](https://github.com/mapbox/mapbox-gl-native/pull/10610))

### Annotations

* Fixed incorrect hit targets for `MGLAnnotationImage`-backed annotations that caused `-[MGLMapViewDelegate mapView:didSelectAnnotation:]` to be called unnecessarily. ([#10538](https://github.com/mapbox/mapbox-gl-native/pull/10538))

### Other changes

* Fixed an issue that caused  `MGLMapView.minimumZoomLevel` to not be set. ([#10596](https://github.com/mapbox/mapbox-gl-native/pull/10596))

## 3.7.0 - Novemeber 13, 2017

### Networking and storage

* Added a new `MGLMapSnapshotter` class for capturing rendered map images from an `MGLMapView`’s camera. ([#9891](https://github.com/mapbox/mapbox-gl-native/pull/9891))
* Reduced the time it takes to create new `MGLMapView` instances in some cases. ([#9864](https://github.com/mapbox/mapbox-gl-native/pull/9864))
* Added support for forced cache revalidation that will eliminate flickering that was sometimes visible for certain types of tiles (e.g., traffic tiles). ([#9670](https://github.com/mapbox/mapbox-gl-native/pull/9670), [#9103](https://github.com/mapbox/mapbox-gl-native/issues/9103))
* Improved the performance of the SDK when parsing vector tile data used to render the map. ([#9312](https://github.com/mapbox/mapbox-gl-native/pull/9312))

### Styles

* Added a new type of source, represented by the `MGLImageSource` class at runtime, that displays a georeferenced image. ([#9110](https://github.com/mapbox/mapbox-gl-native/pull/9110))
* Setting a style using `MGLMapView`'s `styleURL` property now smoothly transitions from the previous style to the new style and maintains equivalent layers and sources along with their identifiers. ([#9256](https://github.com/mapbox/mapbox-gl-native/pull/9256))
* Added `MGLCircleStyleLayer.circlePitchAlignment` and `MGLSymbolStyleLayer.iconPitchAlignment` properties to control whether circles and symbols lie flat against a tilted map. ([#9426](https://github.com/mapbox/mapbox-gl-native/pull/9426), [#9479](https://github.com/mapbox/mapbox-gl-native/pull/9479))
* Added an `MGLSymbolStyleLayer.iconAnchor` property to control where an icon is anchored. ([#9849](https://github.com/mapbox/mapbox-gl-native/pull/9849))
* The `maximumTextWidth` and `textLetterSpacing` properties of `MGLSymbolStyleLayer` are now compatible with `MGLSourceStyleFunction`s and `MGLCompositeStyleFunction`s, allowing data-driven styling of these properties. ([#9870](https://github.com/mapbox/mapbox-gl-native/pull/9870))
* The `MGLSymbolStyleLayer.textAnchor`, `MGLSymbolStyleLayer.textJustification` and `MGLLineStyleLayer.lineJoin` properties are now compatible with `MGLSourceStyleFunction`s and `MGLCompositeStyleFunction`s, allowing data-driven styling of these properties. ([#9583](https://github.com/mapbox/mapbox-gl-native/pull/9583))
* Improved the legibility of labels that follow lines when the map is tilted. ([#9009](https://github.com/mapbox/mapbox-gl-native/pull/9009))
* Fixed an issue that could cause flickering when a translucent raster style layer was present. ([#9468](https://github.com/mapbox/mapbox-gl-native/pull/9468))
* Fixed an issue that could cause antialiasing between polygons on the same layer to fail if the fill layers used data-driven styling for the fill color. ([#9699](https://github.com/mapbox/mapbox-gl-native/pull/9699))
* The previously deprecated support for style classes has been removed. For interface compatibility, the API methods remain, but they are now non-functional.

### Annotations

* Fixed several bugs and performance issues related to the use of annotations backed by `MGLAnnotationImage`. The limits on the number and size of images and glyphs has been effectively eliminated and should now depend on hardware constraints. These fixes also apply to images used to represent icons in `MGLSymbolStyleLayer`. ([#9213](https://github.com/mapbox/mapbox-gl-native/pull/9213))
* Added an `overlays` property to `MGLMapView`. ([#8617](https://github.com/mapbox/mapbox-gl-native/pull/8617))
* Selecting an annotation no longer sets the user tracking mode to `MGLUserTrackingModeNone`. ([#10094](https://github.com/mapbox/mapbox-gl-native/pull/10094))
* Added `-[MGLMapView cameraThatFitsShape:direction:edgePadding:]` to get a camera with zoom level and center coordinate computed to fit a shape. ([#10107](https://github.com/mapbox/mapbox-gl-native/pull/10107))
* Added support selection of shape and polyline annotations.([#9984](https://github.com/mapbox/mapbox-gl-native/pull/9984))
* Fixed an issue where view annotations could be slightly misaligned. View annotation placement is now rounded to the nearest pixel. ([#10219](https://github.com/mapbox/mapbox-gl-native/pull/10219))
* Fixed an issue where a shape annotation callout was not displayed if the centroid was not visible. ([#10255](https://github.com/mapbox/mapbox-gl-native/pull/10255))

### User interaction

* Users of VoiceOver can now swipe left and right to navigate among visible places, points of interest, and roads. ([#9950](https://github.com/mapbox/mapbox-gl-native/pull/9950))
* Increased the default maximum zoom level from 20 to 22. ([#9835](https://github.com/mapbox/mapbox-gl-native/pull/9835))
* Fixed an issue where the same value was passed in as the `oldCamera` and `newCamera` parameters to the `-[MGLMapViewDelegate mapView:shouldChangeFromCamera:toCamera:]` method. ([#10433](https://github.com/mapbox/mapbox-gl-native/pull/10433))

### Other changes

* Added a Bulgarian localization. ([#10309](https://github.com/mapbox/mapbox-gl-native/pull/10309))
* Fixed an issue that could cause line label rendering glitches when the line geometry is projected to a point behind the plane of the camera. ([#9865](https://github.com/mapbox/mapbox-gl-native/pull/9865))
* Fixed an issue that could cause a crash when using `-[MGLMapView flyToCamera:completionHandler:]` and related methods with zoom levels at or near the maximum value. ([#9381](https://github.com/mapbox/mapbox-gl-native/pull/9381))
* Added `-[MGLMapView showAttribution:]` to allow custom attribution buttons to show the default attribution interface. ([#10085](https://github.com/mapbox/mapbox-gl-native/pull/10085))
* Fixed a conflict between multiple copies of SMCalloutView in a project. ([#10183](https://github.com/mapbox/mapbox-gl-native/pull/10183))
* Fixed a crash when enabling the scale bar in iOS 8. ([#10241](https://github.com/mapbox/mapbox-gl-native/pull/10241))

## 3.6.4 - September 25, 2017

* Fixed an issue where stale (but still valid) map data could be ignored in offline mode. ([#10012](https://github.com/mapbox/mapbox-gl-native/pull/10012))

## 3.6.3 - September 15, 2017

* Added the option to display an always-on heading indicator with the default user location annotation, controlled via the `MGLMapView.showsUserHeadingIndicator` property. ([#9886](https://github.com/mapbox/mapbox-gl-native/pull/9886))
* Fixed an issue where user heading tracking mode would update too frequently. ([#9845](https://github.com/mapbox/mapbox-gl-native/pull/9845))
* Added support for iOS 11 location usage descriptions. ([#9869](https://github.com/mapbox/mapbox-gl-native/pull/9869))
* Fixed an issue where `MGLUserLocation.location` did not follow its documented initialization behavior. This property will now properly return `nil` until the user’s location has been determined. ([#9639](https://github.com/mapbox/mapbox-gl-native/pull/9639))
* `MGLMapView`’s `minimumZoomLevel` and `maximumZoomLevel` properties are now available in Interface Builder’s Attributes inspector. ([#9729](https://github.com/mapbox/mapbox-gl-native/pull/9729))
* Deprecated `+[MGLStyle trafficDayStyleURL]` and `+[MGLStyle trafficNightStyleURL]` with no replacement method. To use the Traffic Day and Traffic Night styles going forward, we recommend that you use the underlying URL. ([#9918](https://github.com/mapbox/mapbox-gl-native/pull/9918))
* Fixed a crash that sometimes occurred when a map view's view controller was deallocated. ([#9995](https://github.com/mapbox/mapbox-gl-native/pull/9995))

## 3.6.2 - August 18, 2017

* Added an `MGLStyle.localizesLabels` property, off by default, that localizes any Mapbox Streets–sourced symbol layer into the user’s preferred language. ([#9582](https://github.com/mapbox/mapbox-gl-native/pull/9582))
* Added an additional camera method to MGLMapView that accepts an edge padding parameter. ([#9651](https://github.com/mapbox/mapbox-gl-native/pull/9651))
* Fixed an issue with the scaling of the user location annotation’s horizontal accuracy indicator. ([#9721](https://github.com/mapbox/mapbox-gl-native/pull/9721))
* Fixed an issue that caused `-[MGLShapeSource featuresMatchingPredicate:]` and `-[MGLVectorSource featuresInSourceLayersWithIdentifiers:predicate:]` to always return an empty array. ([#9784](https://github.com/mapbox/mapbox-gl-native/pull/9784))

## 3.6.1 - July 28, 2017

* Reduced the size of the dynamic framework by optimizing symbol visibility. ([#7604](https://github.com/mapbox/mapbox-gl-native/pull/7604))
* Fixed an issue where the attribution button would have its custom tint color reset when the map view received a tint color change notification, such as when an alert controller was presented. ([#9598](https://github.com/mapbox/mapbox-gl-native/pull/9598))
* Improved the behavior of zoom gestures when the map reaches the minimum zoom limit. ([#9626](https://github.com/mapbox/mapbox-gl-native/pull/9626))
* Fixed an issue where tilt gesture was triggered with two fingers aligned vertically and panning down. ([#9571](https://github.com/mapbox/mapbox-gl-native/pull/9571))
* Bitcode symbol maps (.bcsymbolmap files) are now included with the dynamic framework. ([#9613](https://github.com/mapbox/mapbox-gl-native/pull/9613))

## 3.6.0 - June 29, 2017

### Packaging

* Xcode 8.0 or higher is now recommended for using this SDK. ([#8775](https://github.com/mapbox/mapbox-gl-native/pull/8775))
* Fixed an issue in the static framework where localizations would never load. ([#9074](https://github.com/mapbox/mapbox-gl-native/pull/9074))
* Updated MGLMapView’s logo view to display [the new Mapbox logo](https://www.mapbox.com/blog/new-mapbox-logo/). ([#8771](https://github.com/mapbox/mapbox-gl-native/pull/8771), [#8773](https://github.com/mapbox/mapbox-gl-native/pull/8773))
* Added a Hungarian localization. ([#9347](https://github.com/mapbox/mapbox-gl-native/pull/9347))

### Styles

* Added support for 3D extrusion of buildings and other polygonal features via the `MGLFillExtrusionStyleLayer` class and the `fill-extrusion` layer type in style JSON. ([#8431](https://github.com/mapbox/mapbox-gl-native/pull/8431))
* MGLMapView and MGLTilePyramidOfflineRegion now default to version 10 of the Mapbox Streets style. Similarly, several style URL class methods of MGLStyle return URLs to version 10 styles. Unversioned variations of these methods are no longer deprecated. `MGLStyleDefaultVersion` should no longer be used with any style other than Streets. ([#6301](https://github.com/mapbox/mapbox-gl-native/pull/6301))
* Added class methods to MGLStyle that correspond to the new [Traffic Day and Traffic Night](https://www.mapbox.com/blog/live-traffic-maps/) styles. ([#6301](https://github.com/mapbox/mapbox-gl-native/pull/6301))
* MGLSymbolStyleLayer’s `iconImageName`, `iconScale`, `textFontSize`, `textOffset`, and `textRotation` properties can now be set to a source or composite function. ([#8544](https://github.com/mapbox/mapbox-gl-native/pull/8544), [#8590](https://github.com/mapbox/mapbox-gl-native/pull/8590), [#8592](https://github.com/mapbox/mapbox-gl-native/pull/8592), [#8593](https://github.com/mapbox/mapbox-gl-native/pull/8593))
* Fixed an issue where setting the `MGLVectorStyleLayer.predicate` property failed to take effect if the relevant source was not in use by a visible layer at the time. ([#8653](https://github.com/mapbox/mapbox-gl-native/pull/8653))
* Fixed an issue preventing programmatically added style layers from appearing in already cached tiles. ([#8954](https://github.com/mapbox/mapbox-gl-native/pull/8954))
* Fixed an issue causing a composite function’s highest zoom level stop to be misinterpreted. ([#8613](https://github.com/mapbox/mapbox-gl-native/pull/8613), [#8790](https://github.com/mapbox/mapbox-gl-native/pull/8790))
* Fixed an issue where re-adding a layer that had been previously removed from a style would reset its paint properties. Moved initializers for `MGLTileSource`, `MGLStyleLayer`, and `MGLForegroundStyleLayer` to their concrete subclasses; because these classes were already intended for initialization only via concrete subclasses, this should have no developer impact. ([#8626](https://github.com/mapbox/mapbox-gl-native/pull/8626))
* Fixed a crash that occurred when removing a source that was still being used by one or more style layers. Since this is a programming error, a warning is logged to the console instead. ([#9129](https://github.com/mapbox/mapbox-gl-native/pull/9129))
* Feature querying results now account for any changes to a feature’s size caused by a source or composite style function. ([#8665](https://github.com/mapbox/mapbox-gl-native/pull/8665))
* Fixed the behavior of composite functions that specify fractional zoom level stops. ([#9289](https://github.com/mapbox/mapbox-gl-native/pull/9289))
* Letter spacing is now disabled in Arabic text so that ligatures are drawn correctly. ([#9062](https://github.com/mapbox/mapbox-gl-native/pull/9062))
* Improved the performance of styles using source and composite style functions. ([#9185](https://github.com/mapbox/mapbox-gl-native/pull/9185), [#9257](https://github.com/mapbox/mapbox-gl-native/pull/9257))

### Annotations

* Added a new initializer to `MGLAnnotationView` so that it is possible to create a new instance with an associated annotation object. ([#9029](https://github.com/mapbox/mapbox-gl-native/pull/9029))
* Added a new `rotatesToMatchCamera` property to `MGLAnnotationView` that, when set to true, causes the annotation view to rotate along with the map's rotation angle giving the appearance that the annoation view is pinned to the map. ([#9147](https://github.com/mapbox/mapbox-gl-native/pull/9147))
* Fixed an issue causing a view-backed annotation to disappear immediately instead of animating when the annotation’s `coordinate` property is set to a value outside the current viewport. ([#8565](https://github.com/mapbox/mapbox-gl-native/pull/8565))
* Fixed an issue in which `MGLMapView` overrode the tint colors of its annotation views. ([#8789](https://github.com/mapbox/mapbox-gl-native/pull/8789))
* Fixed an issue causing annotation views to persist in the map’s annotation container view even after their associated annotations were removed. ([#9025](https://github.com/mapbox/mapbox-gl-native/pull/9025))
* The `MGLPolyline.coordinate` and `MGLPolygon.coordinate` properties now return the midpoint and centroid, respectively, instead of the first coordinate. ([#8713](https://github.com/mapbox/mapbox-gl-native/pull/8713))

### User interaction

* Added a scale bar to `MGLMapView` that indicates the scale of the map. ([#7631](https://github.com/mapbox/mapbox-gl-native/pull/7631))
* Fixed an issue causing the map to go blank during a flight animation that travels a very short distance. ([#9199](https://github.com/mapbox/mapbox-gl-native/pull/9199))
* Fixed an issue where gesture recognizers associated with map view interactivity were not disabled when their related interactions were disabled. ([#8304](https://github.com/mapbox/mapbox-gl-native/pull/8304))
* Fixed an issue preventing the Mapbox Telemetry confirmation dialog from appearing when opened from within a map view in a modal view controller. ([#9027](https://github.com/mapbox/mapbox-gl-native/pull/9027))
* Corrected the size of MGLMapView’s compass. ([#9060](https://github.com/mapbox/mapbox-gl-native/pull/9060))
* The Improve This Map button in the attribution action sheet now leads to a feedback tool that matches MGLMapView’s rotation and pitch. `-[MGLAttributionInfo feedbackURLAtCenterCoordinate:zoomLevel:]` no longer respects the feedback URL specified in TileJSON. ([#9078](https://github.com/mapbox/mapbox-gl-native/pull/9078))
* `-[MGLMapViewDelegate mapView:shouldChangeFromCamera:toCamera:]` can now block any panning caused by a pinch gesture. ([#9344](https://github.com/mapbox/mapbox-gl-native/pull/9344))
* If the user taps on the map while it is flying to the user’s location, the user dot no longer appears in the incorrect location. ([#7916](https://github.com/mapbox/mapbox-gl-native/pull/7916))
* Improved the responsiveness of the tilt gesture by reducing the initial recognition delay. ([#9386](https://github.com/mapbox/mapbox-gl-native/pull/9386))

### Other changes

* Fixed a crash that occurred when accessing the `MGLMultiPolygon.coordinate` property. ([#8713](https://github.com/mapbox/mapbox-gl-native/pull/8713))
* Fixed a crash or console spew when MGLMapView is initialized with a frame smaller than 64 points wide by 64 points tall. ([#8562](https://github.com/mapbox/mapbox-gl-native/pull/8562))
* Fixed an issue that caused the compass and scale bar to underlap navigation and tab bars. ([#7716](https://github.com/mapbox/mapbox-gl-native/pull/7716))
* The error passed into `-[MGLMapViewDelegate mapViewDidFailLoadingMap:withError:]` now includes a more specific description and failure reason. ([#8418](https://github.com/mapbox/mapbox-gl-native/pull/8418))
* Improved CPU and battery performance while animating a tilted map’s camera in an area with many labels. ([#9031](https://github.com/mapbox/mapbox-gl-native/pull/9031))
* Fixed an issue rendering polylines that contain duplicate vertices. ([#8808](https://github.com/mapbox/mapbox-gl-native/pull/8808))
* Added struct boxing to `MGLCoordinateSpan`, `MGLCoordinateBounds`, `MGLOfflinePackProgress`, and `MGLTransition`. ([#9343](https://github.com/mapbox/mapbox-gl-native/pull/9343))

## 3.5.4 - May 9, 2017

* Fixed an issue that caused view backed annotations to become detached from the map view during pan gestures combined with animations of annotation view size or when the annotation view had no size but contained subviews with a non-zero size. ([#8926](https://github.com/mapbox/mapbox-gl-native/pull/8926))

## 3.5.3 - May 2, 2017

* Fixed an issue that prevented the attribution `UIAlertController` from showing in modal hierarchies. ([#8837](https://github.com/mapbox/mapbox-gl-native/pull/8837))

## 3.5.2 - April 7, 2017

* Fixed an issue that caused a crash when the user location annotation was presenting a callout view and the map was moved. ([#8686](https://github.com/mapbox/mapbox-gl-native/pull/8686))
* This release was built with Xcode 8.3.1, which fixed [a significant bitcode issue](http://www.openradar.me/31302382) introduced in Xcode 8.3 that caused Mapbox iOS SDK 3.5.1 to be 2× larger than 3.5.0.

## 3.5.1 - April 5, 2017

* Fixed an issue that caused the return type of a map view delegate method to bridge incorrectly to applications written in Swift. ([#8541](https://github.com/mapbox/mapbox-gl-native/pull/8541))
* Fixed a crash that could occur when calling `-[MGLShapeSource featuresMatchingPredicate:]` or `-[MGLVectorSource featuresInSourceLayersWithIdentifiers:predicate:]`. ([#8553](https://github.com/mapbox/mapbox-gl-native/pull/8553))
* Fixed a crash that could occur after adding view-backed annotations to the map. ([#8513](https://github.com/mapbox/mapbox-gl-native/pull/8513))
* Renamed the “Data-Driven Styling” guide to “Using Style Functions at Runtime” and clarified the meaning of data-driven styling in the guide’s discussion of runtime style functions. ([#8627](https://github.com/mapbox/mapbox-gl-native/pull/8627))

## 3.5.0 - March 21, 2017

### Packaging

* The minimum deployment target for this SDK is now iOS 8. ([#8129](https://github.com/mapbox/mapbox-gl-native/pull/8129))
* Added support for the Carthage dependency manager. See [our website](https://www.mapbox.com/ios-sdk/) for setup instructions. ([#8257](https://github.com/mapbox/mapbox-gl-native/pull/8257))
* While running your application in the iOS Simulator, you will receive a notice in the console if a newer version of this SDK is available. ([#8282](https://github.com/mapbox/mapbox-gl-native/pull/8282))

### Internationalization

* Added support for right-to-left text and Arabic ligatures in labels. ([#6984](https://github.com/mapbox/mapbox-gl-native/pull/6984), [#7123](https://github.com/mapbox/mapbox-gl-native/pull/7123))
* Improved the line wrapping behavior of point-placed labels, especially labels written in Chinese and Japanese. ([#6828](https://github.com/mapbox/mapbox-gl-native/pull/6828), [#7446](https://github.com/mapbox/mapbox-gl-native/pull/7446))
* CJK characters now remain upright in vertically oriented labels that have line placement, such as road labels. ([#7114](https://github.com/mapbox/mapbox-gl-native/issues/7114))
* Added Catalan, Chinese (Simplified and Traditional), Dutch, Finnish, French, German, Japanese, Lithuanian, Polish, Portuguese (Brazilian), Russian, Spanish, Swedish, Ukrainian, and Vietnamese localizations. ([#7316](https://github.com/mapbox/mapbox-gl-native/pull/7316), [#7899](https://github.com/mapbox/mapbox-gl-native/pull/7899), [#7999](https://github.com/mapbox/mapbox-gl-native/pull/7999), [#8113](https://github.com/mapbox/mapbox-gl-native/pull/8113), [#8256](https://github.com/mapbox/mapbox-gl-native/pull/8256))

### Styles

* Added support for data-driven styling in the form of source and composite style functions. `MGLStyleFunction` is now an abstract class, with `MGLCameraStyleFunction` providing the behavior of `MGLStyleFunction` in previous releases. New `MGLStyleFunction` subclasses allow you to vary a style attribute by the values of attributes of features in the source. ([#7596](https://github.com/mapbox/mapbox-gl-native/pull/7596))
* Added `circleStrokeColor`, `circleStrokeWidth`, and `circleStrokeOpacity` properties to MGLCircleStyleLayer and support for corresponding properties in style JSON files. ([#7356](https://github.com/mapbox/mapbox-gl-native/pull/7356))
* Point-placed labels in symbol style layers are now placed at more optimal locations within polygons. ([#7465](https://github.com/mapbox/mapbox-gl-native/pull/7465))
* Fixed flickering that occurred when manipulating a style layer. ([#7616](https://github.com/mapbox/mapbox-gl-native/pull/7616))
* Symbol style layers can now render point collections (known as multipoints in GeoJSON). ([#7445](https://github.com/mapbox/mapbox-gl-native/pull/7445))
* Added a `transition` property to MGLStyle to customize the timing of changes to style layers. ([#7711](https://github.com/mapbox/mapbox-gl-native/pull/7711))
* Added properties to MGLStyleLayer subclasses to customize the timing of transitions between values of individual attributes. ([#8225](https://github.com/mapbox/mapbox-gl-native/pull/8225))
* Fixed an issue causing lines and text labels toward the top of the map view to appear blurry when the map is tilted. ([#7444](https://github.com/mapbox/mapbox-gl-native/pull/7444))
* Fixed incorrect interpolation of style functions in Boolean-typed style attributes. ([#7526](https://github.com/mapbox/mapbox-gl-native/pull/7526))
* Removed support for the `ref` property in layers in style JSON files. ([#7586](https://github.com/mapbox/mapbox-gl-native/pull/7586))
* Fixed an issue that collapsed consecutive newlines within text labels. ([#7446](https://github.com/mapbox/mapbox-gl-native/pull/7446))
* Fixed artifacts when drawing particularly acute line joins. ([#7786](https://github.com/mapbox/mapbox-gl-native/pull/7786))
* Fixed an issue in which a vector style layer predicate involving the `$id` key path would exclude all features from the layer. ([#7989](https://github.com/mapbox/mapbox-gl-native/pull/7989), [#7971](https://github.com/mapbox/mapbox-gl-native/pull/7971))
* Fixed an issue causing vector style layer predicates to be evaluated as if each feature had a `$type` attribute of 1, 2, or 3. The `$type` key path can now be compared to `Point`, `LineString`, or `Polygon`, as described in the documentation. ([#7971](https://github.com/mapbox/mapbox-gl-native/pull/7971))
* When setting an `MGLShapeSource`’s shape to an `MGLFeature` instance, any `UIColor` attribute value is now converted to the equivalent CSS string representation for use with `MGLInterpolationModeIdentity` in style functions. ([#8025](https://github.com/mapbox/mapbox-gl-native/pull/8025))
* An exception is no longer thrown if layers or sources are removed from a style before they are added. ([#7962](https://github.com/mapbox/mapbox-gl-native/pull/7962))
* Renamed MGLStyleConstantValue to MGLConstantStyleValue. For compatibility with previous releases, MGLStyleConstantValue is now an alias of MGLConstantStyleValue. ([#8090](https://github.com/mapbox/mapbox-gl-native/pull/8090))
* Fixed a crash that could occur when switching styles after adding an MGLSource to the style. ([#8298](https://github.com/mapbox/mapbox-gl-native/pull/8298))

### Annotations and user interaction

* Added a method to MGLMapViewDelegate, `-mapView:shouldChangeFromCamera:toCamera:`, that you can implement to restrict which parts the user can navigate to using gestures. ([#5584](https://github.com/mapbox/mapbox-gl-native/pull/5584))
* Annotations are no longer deselected when the map is panned or zoomed, even if the annotation moves out of the visible bounds. ([#8022](https://github.com/mapbox/mapbox-gl-native/pull/8022))
* Changing the coordinates of a point annotation no longer deselects the annotation. ([#8269](https://github.com/mapbox/mapbox-gl-native/pull/8269))
* Fixed an issue that could cause a crash when point annotations were added and removed while simultaneously querying source features. ([#8374](https://github.com/mapbox/mapbox-gl-native/pull/8374))
* Fixed an issue preventing MGLMapView from adding a polyline annotation with the same coordinates as a polygon annotation. ([#8355](https://github.com/mapbox/mapbox-gl-native/pull/8355))
* Fixed an issue where translucent, non-view-backed point annotations along tile boundaries would be drawn darker than expected. ([#6832](https://github.com/mapbox/mapbox-gl-native/pull/6832))
* Double-tap and two-finger tap gestures now zoom to the nearest integer zoom level. ([#8027](https://github.com/mapbox/mapbox-gl-native/pull/8027))
* The `MGLAnnotationView.annotation` property is now read-write. ([#8139](https://github.com/mapbox/mapbox-gl-native/pull/8139))
* Enabled the one-finger zoom gesture on iPad. To execute this gesture, tap twice; on second tap, hold your finger on the map and pan up to zoom in, or down to zoom out. ([#8379](https://github.com/mapbox/mapbox-gl-native/pull/8379))

### Networking and offline maps

* Offline pack notifications are now posted by `MGLOfflinePack` instances instead of the shared `MGLOfflineStorage` object. For backwards compatibility, the `userInfo` dictionary still indicates the pack’s state and progress. ([#7952](https://github.com/mapbox/mapbox-gl-native/pull/7952))
* Fixed a memory leak in MGLMapView. ([#7956](https://github.com/mapbox/mapbox-gl-native/pull/7956))
* Fixed an issue that could prevent a cached style from appearing while the device is offline. ([#7770](https://github.com/mapbox/mapbox-gl-native/pull/7770))
* Fixed an issue that could prevent a style from loading when reestablishing a network connection. ([#7902](https://github.com/mapbox/mapbox-gl-native/pull/7902))
* `MGLOfflineStorage` instances now support a delegate conforming to `MGLOfflineStorageDelegate`, which allows altering URLs before they are requested from the Internet. ([#8084](https://github.com/mapbox/mapbox-gl-native/pull/8084))

### Other changes

* Fixed an issue that, among other things, caused various islands to disappear at certain zoom levels. ([#7621](https://github.com/mapbox/mapbox-gl-native/pull/7621))
* Added a method to MGLMapView that allows you to specify a predicate when querying for visible features. ([#8256](https://github.com/mapbox/mapbox-gl-native/pull/8246))
* Fixed flickering that occurred when panning past the antimeridian. ([#7574](https://github.com/mapbox/mapbox-gl-native/pull/7574))
* Fixed an issue that sometimes caused crashes when the SDK interacted with the file system in the background. ([#8125](https://github.com/mapbox/mapbox-gl-native/pull/8125))
* Added a `MGLDistanceFormatter` class for formatting geographic distances. ([#7888](https://github.com/mapbox/mapbox-gl-native/pull/7888))
* Fixed an issue that was causing the system location indicator to stay on in background after telemetry was disabled. ([#7833](https://github.com/mapbox/mapbox-gl-native/pull/7833))
* Added support for predicates in rendered feature querying [8256](https://github.com/mapbox/mapbox-gl-native/pull/8246)
* Added a nightly build of the dynamic framework. ([#8337](https://github.com/mapbox/mapbox-gl-native/pull/8337))

## 3.4.2 - February 21, 2017

This is the final scheduled version of the Mapbox iOS SDK that supports iOS 7. ([#8129](https://github.com/mapbox/mapbox-gl-native/pull/8129))

* A programmatic change to an MGLMapView’s camera no longer resets the user tracking mode. ([#7856](https://github.com/mapbox/mapbox-gl-native/pull/7856))
* Improved the performance of trivial camera animations. ([#7125](https://github.com/mapbox/mapbox-gl-native/pull/7125))
* Added a guide detailing the built-in gesture recognizers and various ways to configure them. ([#7937](https://github.com/mapbox/mapbox-gl-native/pull/7937))

## 3.4.1 - January 25, 2017

* Fixed a build error in the static framework flavor of this SDK caused by a missing header. ([#7844](https://github.com/mapbox/mapbox-gl-native/pull/7844))
* Fixed an issue causing MGLMapView’s `camera`’s `heading` to be set to a negative value, indicating an undefined heading, when the map view faces northwest. The heading is now wrapped to between zero and 360 degrees, for consistency with MGLMapView’s `direction` property. ([#7724](https://github.com/mapbox/mapbox-gl-native/pull/7724))
* Fixed an issue where MGLMapView could initially flash black before loading. ([#7859](https://github.com/mapbox/mapbox-gl-native/pull/7859))
* Deprecated the style class methods in MGLStyle. ([#7785](https://github.com/mapbox/mapbox-gl-native/pull/7785))

## 3.4.0 - January 20, 2017

### Packaging

* Xcode 7.3 or above is required for using this SDK. ([#6059](https://github.com/mapbox/mapbox-gl-native/issues/6059))
* Clarified that the `-ObjC` linker flag is required for linking against the static framework distribution of this SDK. ([#6213](https://github.com/mapbox/mapbox-gl-native/pull/6213))
* The API reference has a sharper look. ([#7422](https://github.com/mapbox/mapbox-gl-native/pull/7422))
* Added documentation for the Info.plist keys used by this SDK. ([#6833](https://github.com/mapbox/mapbox-gl-native/pull/6833))

### Styles and data

* A new runtime styling API allows you to adjust the style and content of the base map dynamically. All the options available in [Mapbox Studio](https://www.mapbox.com/studio/) are now exposed via MGLStyle and subclasses of MGLStyleLayer and MGLSource. ([#5727](https://github.com/mapbox/mapbox-gl-native/pull/5727))
* MGLMapView’s `styleURL` property can now be set to an absolute file URL. ([#6026](https://github.com/mapbox/mapbox-gl-native/pull/6026))
* When creating an MGLShapeSource, you can now specify options for clustering point features within the shape source. Similarly, GeoJSON sources specified by the stylesheet at design time can specify the `cluster`, `clusterMaxZoom`, and `clusterRadius` attributes. ([#5724](https://github.com/mapbox/mapbox-gl-native/pull/5724))
* Added [quadkey](https://msdn.microsoft.com/en-us/library/bb259689.aspx) support and limited WMS support in raster tile URL templates. ([#5628](https://github.com/mapbox/mapbox-gl-native/pull/5628))
* When creating an MGLTileSource, you can now specify that the tile URLs use [TMS](https://en.wikipedia.org/wiki/Tile_Map_Service) coordinates by setting `MGLTileSourceOptionTileCoordinateSystem` to `MGLTileCoordinateSystemTMS`. TileJSON files can specify `"scheme": "tms"`. ([#2270](https://github.com/mapbox/mapbox-gl-native/pull/2270))
* Fixed an issue causing abstract MGLMultiPointFeature objects to be returned in feature query results. Now concrete MGLPointCollectionFeature objects are returned. MGLMultiPointFeature is now an alias of MGLPointCollectionFeature. ([#6742](https://github.com/mapbox/mapbox-gl-native/pull/6742))
* Fixed rendering artifacts and missing glyphs that occurred after viewing a large number of CJK characters on the map. ([#5908](https://github.com/mapbox/mapbox-gl-native/pull/5908))
* `-[MGLMapView resetPosition]` now resets to the current style’s default center coordinates, zoom level, direction, and pitch, if specified. ([#6127](https://github.com/mapbox/mapbox-gl-native/pull/6127))
* Fixed an issue where feature querying sometimes failed to return the expected features when the map was tilted. ([#6773](https://github.com/mapbox/mapbox-gl-native/pull/6773))
* MGLFeature’s `attributes` and `identifier` properties are now writable. ([#6728](https://github.com/mapbox/mapbox-gl-native/pull/6728))
* The action sheet that appears when tapping the information button in the bottom-right corner now lists the correct attribution for the current style. ([#5999](https://github.com/mapbox/mapbox-gl-native/pull/5999))
* Added support for MGLSymbolStyleLayer’s `textPitchAlignment` property and the corresponding style JSON property for improved street label legibility on a tilted map. ([#5288](https://github.com/mapbox/mapbox-gl-native/pull/5288))
* Added support for MGLSymbolStyleLayer’s `iconTextFit` and `iconTextFitPadding` properties and the corresponding style JSON properties, allowing the background of a shield to automatically resize to fit the shield’s text. ([#5334](https://github.com/mapbox/mapbox-gl-native/pull/5334))
* Added support for MGLSymbolStyleLayer’s `circlePitchScale` property and the corresponding style JSON property, allowing circle features in a tilted base map to scale or remain the same size as the viewing distance changes. ([#5576](https://github.com/mapbox/mapbox-gl-native/pull/5576))
* The `identifier` property of an MGLFeature may now be either a number or string. ([#5514](https://github.com/mapbox/mapbox-gl-native/pull/5514))
* If MGLMapView is unable to obtain or parse a style, it now calls its delegate’s `-mapViewDidFailLoadingMap:withError:` method. ([#6145](https://github.com/mapbox/mapbox-gl-native/pull/6145))
* Added the `-[MGLMapViewDelegate mapView:didFinishLoadingStyle:]` delegate method, which offers the earliest opportunity to modify the layout or appearance of the current style before the map view is displayed to the user. ([#6636](https://github.com/mapbox/mapbox-gl-native/pull/6636))
* Fixed crashes that could occur when loading a malformed stylesheet. ([#5736](https://github.com/mapbox/mapbox-gl-native/pull/5736))
* Fixed an issue causing stepwise zoom functions to be misinterpreted. ([#6328](https://github.com/mapbox/mapbox-gl-native/pull/6328))
* A source’s tiles are no longer rendered when the map is outside the source’s supported zoom levels. ([#6345](https://github.com/mapbox/mapbox-gl-native/pull/6345))
* Improved style parsing performance. ([#6170](https://github.com/mapbox/mapbox-gl-native/pull/6170))
* Improved feature querying performance. ([#6514](https://github.com/mapbox/mapbox-gl-native/pull/6514))
* Fixed an issue where shapes that cannot currently be visually represented as annotations were still shown on the map as point annotations. ([#6764](https://github.com/mapbox/mapbox-gl-native/issues/6764))

### User location

* The user dot now animates between user locations when user tracking is disabled. ([#6215](https://github.com/mapbox/mapbox-gl-native/pull/6215))
* To customize the appearance of the user location annotation, subclass the newly added MGLUserLocationAnnotationView class and implement `-[MGLMapViewDelegate mapView:viewForAnnotation:]`. ([#5882](https://github.com/mapbox/mapbox-gl-native/pull/5882))
* `-[MGLMapView viewForAnnotation:]` now returns the user location annotation view when given the user location annotation. ([#6957](https://github.com/mapbox/mapbox-gl-native/pull/6957))
* Fixed an issue causing the user dot’s accuracy ring to wobble while zooming in and out. ([#6019](https://github.com/mapbox/mapbox-gl-native/pull/6019))
* Heading accuracy indicator sizing has been changed to appear more precise. ([#6120](https://github.com/mapbox/mapbox-gl-native/pull/6120))
* Fixed an issue that caused the map to not update to reflect the centerOffset when the user location was tracked. ([#6216](https://github.com/mapbox/mapbox-gl-native/pull/6216))

### Annotations

* Added new methods to MGLMultiPoint for changing the vertices along a polyline annotation or the exterior of a polygon annotation. ([#6565](https://github.com/mapbox/mapbox-gl-native/pull/6565))
* Added new APIs to MGLMapView to query for visible annotations. Combined with `-[MGLMapView viewForAnnotation:]`, these APIs can be used to access all visible annotation views. ([#6061](https://github.com/mapbox/mapbox-gl-native/pull/6061))
* Shape, feature, and annotation classes now conform to NSSecureCoding. ([#6559](https://github.com/mapbox/mapbox-gl-native/pull/6559))
* Fixed an issue causing offscreen annotation views to be updated even when they were in the reuse queue. ([#5987](https://github.com/mapbox/mapbox-gl-native/pull/5987))
* Fixed an issue preventing MGLAnnotationView from animating when its coordinate changes. ([#6215](https://github.com/mapbox/mapbox-gl-native/pull/6215))
* Fixed an issue causing the wrong annotation view to be selected when tapping an annotation view with a center offset applied. ([#5931](https://github.com/mapbox/mapbox-gl-native/pull/5931))
* Fixed an issue that assigned annotation views to polyline and polygon annotations. ([#5770](https://github.com/mapbox/mapbox-gl-native/pull/5770))
* Fixed an issue causing the callout view to be dismissed when panning around. ([#6676](https://github.com/mapbox/mapbox-gl-native/pull/6676))
* Per documentation, the first and last coordinates in an MGLPolygon must be identical in order for the polygon to draw correctly. The same is true for an MGLPolygon’s interior polygon. ([#5514](https://github.com/mapbox/mapbox-gl-native/pull/5514))
* To make an MGLPolyline or MGLPolygon span the antimeridian, specify coordinates with longitudes greater than 180° or less than −180°. ([#6088](https://github.com/mapbox/mapbox-gl-native/pull/6088))
* Various method arguments that are represented as C arrays of `CLLocationCoordinate2D` instances have been marked `const` to streamline bridging to Swift. ([#7215](https://github.com/mapbox/mapbox-gl-native/pull/7215))
* Fixed an issue that caused an annotation view to disappear if it isn’t created using the annotation view reuse queue. ([#6485](https://github.com/mapbox/mapbox-gl-native/pull/6485))
* Fixed an issue that could reset user-added transformations on annotation views. ([#6166](https://github.com/mapbox/mapbox-gl-native/pull/6166))
* Improved the performance of relocating a non-view-backed point annotation by changing its `coordinate` property. ([#5385](https://github.com/mapbox/mapbox-gl-native/pull/5385))
* Fixed an issue that caused an assertion failure if a `MGLShapeCollection` (a GeoJSON GeometryCollection) was created with an empty array of shapes. ([#7632](https://github.com/mapbox/mapbox-gl-native/pull/7632))
* Improved the precision of annotations at zoom levels greater than 18. ([#5517](https://github.com/mapbox/mapbox-gl-native/pull/5517))

### Networking and offline maps

* Fixed an issue preventing an MGLMapView from loading tiles while an offline pack is downloading. ([#6446](https://github.com/mapbox/mapbox-gl-native/pull/6446))
* Fixed a crash that could occur when the device is disconnected while downloading an offline pack. ([#6293](https://github.com/mapbox/mapbox-gl-native/pull/6293))
* Fixed a crash that occurred when encountering a rate-limit error in response to a network request. ([#6223](https://github.com/mapbox/mapbox-gl-native/pull/6223))
* Fixed an issue causing an MGLOfflinePack’s progress to continue to update after calling `-suspend`. ([#6186](https://github.com/mapbox/mapbox-gl-native/pull/6186))
* Fixed an issue preventing cached annotation images from displaying while the device is offline. ([#6358](https://github.com/mapbox/mapbox-gl-native/pull/6358))
* Added support for an `MGLMapboxAPIBaseURL` key in an app's `Info.plist` in order to customize the base URL used for retrieving map data, styles, and other resources. ([#6709](https://github.com/mapbox/mapbox-gl-native/pull/6709))
* Query parameters are no longer stripped from mapbox: URLs used as resource URLs. ([#6182](https://github.com/mapbox/mapbox-gl-native/pull/6182), [#6432](https://github.com/mapbox/mapbox-gl-native/pull/6432))
* Database errors are now logged to the console. ([#6291](https://github.com/mapbox/mapbox-gl-native/pull/6291))

### Other changes

* Raster tiles such as those from Mapbox Satellite are now cached, eliminating flashing while panning back and forth. ([#7091](https://github.com/mapbox/mapbox-gl-native/pull/7091))
* Improved the performance of symbol style layers. ([#7025](https://github.com/mapbox/mapbox-gl-native/pull/7025))
* As the user zooms in, tiles from lower zoom levels are scaled up until tiles for higher zoom levels are loaded. ([#5143](https://github.com/mapbox/mapbox-gl-native/pull/5143))
* Notification names and user info keys are now string enumeration values for ease of use in Swift. ([#6794](https://github.com/mapbox/mapbox-gl-native/pull/6794))
* MGLMapDebugOverdrawVisualizationMask no longer has any effect in Release builds of the SDK. This debug mask has been disabled for performance reasons. ([#5555](https://github.com/mapbox/mapbox-gl-native/pull/5555))
* Fixed a typo in the documentation for the MGLCompassDirectionFormatter class. ([#5879](https://github.com/mapbox/mapbox-gl-native/pull/5879))
* The UITapGestureRecognizer on MGLMapView that is used for selecting annotations now fails if a tap does not select an annotation. ([#7246](https://github.com/mapbox/mapbox-gl-native/pull/7246))
* Fixed issues related to the visibility of sources in viewports less than 512 pixels wide or tall. ([#7438](https://github.com/mapbox/mapbox-gl-native/pull/7438))

## 3.3.7 - November 17, 2016

* This version is the same as 3.3.6 but it is built with Xcode 8 that produces a smaller binary. Developers using this version in Swift applications built with Xcode 7.3.1 should use the  unstripped, `*-symbols` framework.

## 3.3.6 - November 9, 2016

* Fixed a crash that occurred during low-memory situations when multiple instances of MGLMapView were in the view hierarchy. The speculative fix in v3.3.5 has been reverted. ([#6972](https://github.com/mapbox/mapbox-gl-native/pull/6972))

## 3.3.5 - November 2, 2016

* Speculatively fixed an OpenGL rendering crash. ([#6844](https://github.com/mapbox/mapbox-gl-native/pull/6844))
* Fixed an issue with symbols not being properly stripped from the dynamic framework. The dSYM file included with the standard dynamic framework in previous releases (e.g., `mapbox-ios-sdk-3.3.4-dynamic.zip` or the `Mapbox-iOS-SDK` pod) could not be used to symbolicate crashes. ([#6531](https://github.com/mapbox/mapbox-gl-native/pull/6531))
* Simulator architecture slices are included in the included dSYM file, allowing you to symbolicate crashes that occur in the Simulator. ([#5740](https://github.com/mapbox/mapbox-gl-native/pull/5740))
* Fixed a crash that sometimes occurred when initializing an MGLMapView. ([#5932](https://github.com/mapbox/mapbox-gl-native/pull/5932))

## 3.3.4 - August 8, 2016

* Fixed an issue that caused the user dot to be selected when tapping an annotation that lies within the user dot’s accuracy circle. First attempt was [#5816](https://github.com/mapbox/mapbox-gl-native/pull/5816) in v3.3.2, which excluded the pulsing halo but not the accuracy circle. ([#5894](https://github.com/mapbox/mapbox-gl-native/pull/5894))

## 3.3.3 - July 29, 2016

* Fixed an issue where the style zoom levels were not respected when deciding when to render a layer. ([#5811](https://github.com/mapbox/mapbox-gl-native/issues/5811))

## 3.3.2 - July 28, 2016

* Speculatively fixed a crash that occurred when initializing an MGLMapView on iOS 7.x. ([#5791](https://github.com/mapbox/mapbox-gl-native/pull/5791))
* View-backed annotations no longer prevent the user from starting to pan the map. ([#5813](https://github.com/mapbox/mapbox-gl-native/pull/5813))
* Fixed an issue that caused the user dot to be selected when tapping an annotation that lies within the user dot’s accuracy circle. ([#5816](https://github.com/mapbox/mapbox-gl-native/pull/5816))

## 3.3.1 - July 19, 2016

* Fixed a crash that occurred when a sprite URL lacks a file extension. See [this comment](https://github.com/mapbox/mapbox-gl-native/issues/5722#issuecomment-233701251) to determine who may be affected by this bug. ([#5723](https://github.com/mapbox/mapbox-gl-native/pull/5723))
* Fixed an issue causing overlapping polylines and polygons to be drawn in undefined z-order. Shapes are always drawn in the order they are added to the map, from the oldest on the bottom to the newest on the top. ([#5710](https://github.com/mapbox/mapbox-gl-native/pull/5710))
* Fixed an issue preventing MGLMapView from changing its viewport when a single annotation was passed into `-[MGLMapView showAnnotations:animated:]`. ([#5693](https://github.com/mapbox/mapbox-gl-native/pull/5693))
* Fixed an issue causing polyline and polygon annotations to disappear when the zoom level is one less than the maximum zoom level. ([#5418](https://github.com/mapbox/mapbox-gl-native/pull/5418))
* Fixed a crash that occurred when a style or other resource URL has a query string. ([#5554](https://github.com/mapbox/mapbox-gl-native/pull/5554))
* If you subclass MGLAnnotationView, your implementation of `-setSelected:animated:` is now called with the correct value in the `animated` parameter, making it possible to animate a deselection. ([#5677](https://github.com/mapbox/mapbox-gl-native/pull/5677))
* The compass, Mapbox logo, and attribution button now accommodate the containing map view’s content insets. If your interface elements partially overlap the map view but do not affect the top and bottom layout guides, set the `automaticallyAdjustsScrollViewInsets` property to `NO` and set the `contentInset` property to a suitable value. ([#5671](https://github.com/mapbox/mapbox-gl-native/pull/5671))
* Added a property to MGLOfflineStorage, `countOfBytesCompleted`, that indicates the disk space occupied by all cached and offline resources. ([#5585](https://github.com/mapbox/mapbox-gl-native/pull/5585))

## 3.3.0 - July 14, 2016

### Styles and data

- Added methods to MGLMapView for obtaining the underlying map data rendered by the current style, along with additional classes to represent complex geometry in that data. ([#5110](https://github.com/mapbox/mapbox-gl-native/pull/5110))
- Improved performance viewing regions with large landcover polygons when viewing a style that uses the Mapbox Streets source. ([#2444](https://github.com/mapbox/mapbox-gl-native/pull/2444))
- Fixed a memory leak when using raster resources. ([#5141](https://github.com/mapbox/mapbox-gl-native/pull/5141))
- Rendering now occurs on the main thread, fixing a hang when calling `-[MGLMapView styleURL]` before the map view has fully loaded or while the application is in the background. ([#2909](https://github.com/mapbox/mapbox-gl-native/pull/2909))
- Added a `-reloadStyle:` action to MGLMapView to force a reload of the current style. ([#4728](https://github.com/mapbox/mapbox-gl-native/pull/4728))
- A more specific user agent string is now sent with style and tile requests. ([#4012](https://github.com/mapbox/mapbox-gl-native/pull/4012))
- Added a new option to `MGLMapDebugMaskOptions`, `MGLMapDebugOverdrawVisualizationMask`, that highlights overlapping drawing operations instead of the usual rendered output. ([#5403](https://github.com/mapbox/mapbox-gl-native/pull/5403))

### Interactivity

- The compass, user dot, and visible annotations are now accessible to VoiceOver users. ([#1496](https://github.com/mapbox/mapbox-gl-native/pull/1496))
- Added a method to MGLMapView, `-anchorPointForGesture:`, that you can override to anchor gestures at a point other than the user location. ([#5302](https://github.com/mapbox/mapbox-gl-native/pull/5302))
- Added a property to MGLMapView, `decelerationRate`, that allows you to speed up or slow down the drift animation at the end of a user gesture. You can also use this property to disable the drift animation entirely. ([#5504](https://github.com/mapbox/mapbox-gl-native/pull/5504))
- Improved responsiveness when zooming in then immediately panning around. ([#4595](https://github.com/mapbox/mapbox-gl-native/pull/4595))
- Added a new method, `-[MGLMapView cameraThatFitsCoordinateBounds:]`, to get a camera that you can pass into `-setCamera:` that fits the given coordinate bounds. ([#4790](https://github.com/mapbox/mapbox-gl-native/pull/4790))

### Annotations

- MGLPointAnnotation and custom MGLAnnotation implementations (but not MGLMultiPoint) can be backed by an MGLAnnotationView instead of an MGLAnnotationImage. MGLAnnotationView is a subclass of UIView, so you can use Core Animation and other familiar technologies with it. To associate an MGLAnnotation with an MGLAnnotationView, implement `-mapView:viewForAnnotation:` in your MGLMapViewDelegate class. ([#4801](https://github.com/mapbox/mapbox-gl-native/pull/4801))
- An MGLAnnotation can be relocated by changing its `coordinate` property in a KVO-compliant way. An MGLMultiPoint cannot be relocated. ([#3835](https://github.com/mapbox/mapbox-gl-native/pull/3835))
- Setting the `image` property of an MGLAnnotationImage to `nil` resets it to the default red pin image and reclaims resources that can be used to customize additional annotations. ([#3835](https://github.com/mapbox/mapbox-gl-native/pull/3835))
- An MGLPolygon can now have interior polygons, representing holes knocked out of the overall shape. ([#5110](https://github.com/mapbox/mapbox-gl-native/pull/5110))

### User location

- The user dot now moves smoothly between user location updates while user location tracking is disabled. ([#1582](https://github.com/mapbox/mapbox-gl-native/pull/1582))
- Fixed an issue preventing KVO change notifications from being generated on MGLMapView’s `userTrackingMode` key path when `-setUserTrackingMode:animated:` is called. ([#4724](https://github.com/mapbox/mapbox-gl-native/pull/4724))
- Fixed a crash setting MGLMapView’s `userLocationVerticalAlignment` property before a user location update has occurred. ([#5278](https://github.com/mapbox/mapbox-gl-native/pull/5278))
- Mapbox Telemetry is automatically disabled while the host application is running in the iOS Simulator. ([#4726](https://github.com/mapbox/mapbox-gl-native/pull/4726))

### Offline maps

- `MGLOfflinePackProgress` now indicates how many tiles have been downloaded and how much space they take up. ([#4874](https://github.com/mapbox/mapbox-gl-native/pull/4874))
- Fixed an issue where the tile cache could be included in iCloud backups on the first launch. ([#5124](https://github.com/mapbox/mapbox-gl-native/pull/5124), [#5601](https://github.com/mapbox/mapbox-gl-native/pull/5601))
- Suppressed “Unable to make space for entry” console spew. ([#4708](https://github.com/mapbox/mapbox-gl-native/pull/4708))
- Deprecated `-[MGLMapView emptyMemoryCache]`. ([#4725](https://github.com/mapbox/mapbox-gl-native/pull/4725))

### Packaging

- Improved the design of the generated API documentation. ([#5306](https://github.com/mapbox/mapbox-gl-native/pull/5306))
- Applications linking against the SDK static framework no longer need to add `-ObjC` to the Other Linker Flags (`OTHER_LDFLAGS`) build setting. If you previously added this flag solely for this SDK, removing the flag may potentially reduce the overall size of your application. ([#4641](https://github.com/mapbox/mapbox-gl-native/pull/4641))
- Removed the `armv7s` slice from the SDK to reduce its size. iPhone 5 and iPhone 5c automatically use the `armv7` slice instead. ([#4641](https://github.com/mapbox/mapbox-gl-native/pull/4641))
- The SDK is now localizable. No localizations are currently provided, other than English, but if you need a particular localization, you can install the SDK manually and drop a .lproj folder into the framework. ([#4783](https://github.com/mapbox/mapbox-gl-native/pull/4783))
- Removed unused SVG files from the SDK’s resource bundle. ([#4641](https://github.com/mapbox/mapbox-gl-native/pull/4641))

### Other changes

- Added category methods on NSValue for converting to and from the structure types defined in MGLGeometry.h. ([#4802](https://github.com/mapbox/mapbox-gl-native/pull/4802))
- Added NSFormatter subclasses for converting geographic coordinates and directions into display strings. ([#4802](https://github.com/mapbox/mapbox-gl-native/pull/4802))
- Added `MGLCoordinateInCoordinateBounds()`, a function that tests whether or not a coordinate is in a given bounds. ([#5053](https://github.com/mapbox/mapbox-gl-native/pull/5053))

## 3.2.3 - June 7, 2016

- Fixed an issue preventing `-[MGLMapViewDelegate mapViewDidFinishLoadingMap:]` from being called when returning to the view controller containing the map view from another view controller. ([#5164](https://github.com/mapbox/mapbox-gl-native/pull/5164))
- Declarations in the API documentation are shown in both Objective-C and Swift. ([realm/jazzy#530](https://github.com/realm/jazzy/pull/530))

## 3.2.2 - May 10, 2016

- Existing MGLStyle class methods that return default style URLs have been deprecated in favor of new methods that require an explicit style version parameter. The deprecated, unversioned methods continue to return version 8 of the respective styles and will not be updated as new versions of the styles are released. ([#4759](https://github.com/mapbox/mapbox-gl-native/pull/4759))
- Deprecated `+[MGLStyle emeraldStyleURL]` with no replacement method. To use the Emerald style going forward, we recommend that you use the underlying URL. ([#4759](https://github.com/mapbox/mapbox-gl-native/pull/4759))
- Added `+[MGLStyle outdoorsStyleURLWithVersion:]` for the new Outdoors style. ([#4759](https://github.com/mapbox/mapbox-gl-native/pull/4759))
- The Hybrid style is now called Satellite Streets. ([#4759](https://github.com/mapbox/mapbox-gl-native/pull/4759))

## 3.2.1 - April 20, 2016

- Fixed a hang that could occur if the host application attempts to set user defaults on a background queue. ([#4745](https://github.com/mapbox/mapbox-gl-native/pull/4745))
- User location heading updates now resume properly when an app becomes active again. ([#4674](https://github.com/mapbox/mapbox-gl-native/pull/4674))
- Fixed an issue causing hyperlinks in the documentation to be displayed as raw Markdown syntax when viewed in Xcode’s Quick Help popover or sidebar. ([#4760](https://github.com/mapbox/mapbox-gl-native/pull/4760))

## 3.2.0 - April 5, 2016

- If you’ve previously installed the SDK as a static framework, the installation workflow has changed to address issues when submitting your application to the App Store or installing it on a device. Upon upgrading to this version of the SDK, you’ll need to add Mapbox.bundle to the Copy Bundle Resources build phase and remove Mapbox.framework from the Embed Frameworks build phase. ([#4455](https://github.com/mapbox/mapbox-gl-native/pull/4455))
- Offline packs can now be downloaded to allow users to view specific regions of the map offline. A new MGLOfflineStorage class provides APIs for managing MGLOfflinePacks. ([#4221](https://github.com/mapbox/mapbox-gl-native/pull/4221))
- Tiles and other resources are cached in the same file that holds offline resources. The combined cache file is located in a subdirectory of the user’s Application Support directory, which means iOS will not delete the file when disk space runs low. ([#4377](https://github.com/mapbox/mapbox-gl-native/pull/4377))
- Fixed an issue where the map view’s center would always be calculated as if the view occupied the entire screen. ([#4504](https://github.com/mapbox/mapbox-gl-native/issues/4504))
- The user dot no longer disappears after panning the map across the antimeridian at low zoom levels. ([#4275](https://github.com/mapbox/mapbox-gl-native/pull/4275))
- The map no longer recoils when panning quickly at low zoom levels. ([#4214](https://github.com/mapbox/mapbox-gl-native/pull/4214))
- Fixed an issue causing the map to pan the wrong way when the user pinches unevenly. ([#4427](https://github.com/mapbox/mapbox-gl-native/pull/4427))
- The maximum zoom level is capped at 21 due to rendering issues at higher zoom levels. ([#4417](https://github.com/mapbox/mapbox-gl-native/pull/4417))
- An icon laid out along a line no longer appears if it would extend past the end of the line. Some one-way arrows no longer point the wrong way. ([#3839](https://github.com/mapbox/mapbox-gl-native/pull/3839))
- Fixed warping of dashed lines near sharp corners. ([#3914](https://github.com/mapbox/mapbox-gl-native/pull/3914))
- Telemetry location gathering now occurs only when the device is in motion. ([#4115](https://github.com/mapbox/mapbox-gl-native/pull/4115))
- An account’s monthly active users metric only counts a user once a map view is displayed to that user. ([#3713](https://github.com/mapbox/mapbox-gl-native/pull/3713))
- A .dSYM bundle is included with the dynamic framework to facilitate symbolication of crash logs.
- Updated documentation to reflect the requirement that you must embed the dynamic framework in the “Embedded Binaries” section in Xcode. ([#4011](https://github.com/mapbox/mapbox-gl-native/issues/4011))
- Polygons and polylines now default to using the map view’s tint color. ([#4028](https://github.com/mapbox/mapbox-gl-native/pull/4028))
- The user dot no longer lags when panning the map. ([#3683](https://github.com/mapbox/mapbox-gl-native/pull/3683))
- The Improve This Map tool now uses the same zoom level that is currently being shown in the map view. ([#4068](https://github.com/mapbox/mapbox-gl-native/pull/4068))
- Fixed a formatting issue in the documentation for `MGLCoordinateBoundsIsEmpty()`. ([#3958](https://github.com/mapbox/mapbox-gl-native/pull/3958))

## 3.1.2 - February 22, 2016

- You can once again install the static framework without manually linking several framework and library dependencies. ([#4029](https://github.com/mapbox/mapbox-gl-native/pull/4029))
- The location manager used by MGLMapView to show the user’s location is now paused when the application is sent to the background. ([#4034](https://github.com/mapbox/mapbox-gl-native/pull/4034))

## 3.1.1 - February 15, 2016

- Corrected the dynamic framework’s minimum deployment target to iOS 8.0. ([#3872](https://github.com/mapbox/mapbox-gl-native/pull/3872))
- Fixed Fabric compatibility. ([#3847](https://github.com/mapbox/mapbox-gl-native/pull/3847))
- Fixed a crash that can occur when reselecting an annotation. ([#3881](https://github.com/mapbox/mapbox-gl-native/pull/3881))
- Fixed an issue preventing the Latitude inspectable from working when it is set before setting the Zoom Level inspectable in Interface Builder. ([#3886](https://github.com/mapbox/mapbox-gl-native/pull/3886))
- Fixed an issue that incorrectly expanded the tappable area of an annotation and prevented the annotation’s alignment rect insets from having any effect on the tappable area. ([#3898](https://github.com/mapbox/mapbox-gl-native/pull/3898))
- Fixed an issue preventing `-[MGLMapViewDelegate mapView:tapOnCalloutForAnnotation:]` from being called when a non-custom callout view is tapped. ([#3875](https://github.com/mapbox/mapbox-gl-native/pull/3875))

## 3.1.0 - February 5, 2016

- The SDK is now distributed as a dynamic framework instead of a static library, resulting in a simpler installation workflow and significantly reduced download size. The framework contains both simulator and device content. If you install the dynamic framework manually, you’ll need to strip out the simulator content before submitting your application to the App Store due to [an Xcode bug](http://www.openradar.me/radar?id=6409498411401216); see the installation instructions included with the framework for details. ([#3183](https://github.com/mapbox/mapbox-gl-native/pull/3183))
- Fixed an issue causing the entire MGLMapView to leak. ([#3448](https://github.com/mapbox/mapbox-gl-native/pull/3448))
- `MGLMapView` methods that alter the viewport now accept optional completion handlers. ([#3090](https://github.com/mapbox/mapbox-gl-native/pull/3090))
- You can now modify an annotation’s image after adding the annotation to the map. ([#3146](https://github.com/mapbox/mapbox-gl-native/pull/3146))
- Tapping now selects annotations more reliably. Tapping near the top of a large annotation image now selects that annotation. An annotation image’s alignment insets influence how far away the user can tap and still select the annotation. For example, if your annotation image has a large shadow, you can keep that shadow from being tappable by excluding it from the image’s alignment rect. ([#3261](https://github.com/mapbox/mapbox-gl-native/pull/3261))
- Annotations remain visible after switching to a different style. ([#3049](https://github.com/mapbox/mapbox-gl-native/pull/3049))
- The minimum and maximum zoom levels can now be configured using the `minimumZoomLevel` and `maximumZoomLevel` properties, respectively. The map is no longer limited to zoom level 18: by default, the maximum zoom level is now 20, allowing for a more detailed map in urban areas. ([#3712](https://github.com/mapbox/mapbox-gl-native/pull/3712))
- A new method on MGLMapView, `-flyToCamera:withDuration:completionHandler:`, lets you transition between viewpoints along an arc as if by aircraft. ([#3171](https://github.com/mapbox/mapbox-gl-native/pull/3171), [#3301](https://github.com/mapbox/mapbox-gl-native/pull/3301))
- MGLMapCamera’s `altitude` values now match those of MKMapCamera. ([#3362](https://github.com/mapbox/mapbox-gl-native/pull/3362))
- MGLMapView properties like `centerCoordinate` and `camera` now offset the center to account for any translucent top or bottom bar. As a result, when user tracking is enabled and the map view is an immediate child of a view controller, the user dot is centered in the unobscured portion of the map view. To override this offset, modify the `contentInset` property; you may also need to set the containing view controller’s `automaticallyAdjustsScrollViewInsets` property to `NO`. ([#3583](https://github.com/mapbox/mapbox-gl-native/pull/3583))
- In user tracking mode, the user dot stays in a fixed position within MGLMapView while the map pans smoothly. A new property, `userLocationVerticalAlignment`, determines the user dot’s fixed position. ([#3589](https://github.com/mapbox/mapbox-gl-native/pull/3589))
- When the user tracking mode is set to `MGLUserTrackingModeFollowWithCourse`, an optional `targetCoordinate` is kept within sight at all times as the user changes location. This property, in conjunction with the `userLocationVerticalAlignment` property, may be useful for displaying the user’s progress toward a waypoint. ([#3680](https://github.com/mapbox/mapbox-gl-native/pull/3680))
- Heading or course tracking mode can now be enabled as soon as an MGLMapView is initialized. ([#3680](https://github.com/mapbox/mapbox-gl-native/pull/3680))
- Zooming and rotation gestures no longer disable user tracking mode. ([#3589](https://github.com/mapbox/mapbox-gl-native/pull/3589))
- User tracking mode starts out at a lower zoom level by default. ([#3589](https://github.com/mapbox/mapbox-gl-native/pull/3589))
- Fixed an issue with small map views not properly fitting annotations within bounds. ([#3407](https://github.com/mapbox/mapbox-gl-native/pull/3407))
- When the user rotates the map to within 7° of true north, the map view now snaps to true north. ([#3403](https://github.com/mapbox/mapbox-gl-native/pull/3403))
- The map view’s background can now be transparent or translucent, as long as the style’s background layer is transparent or translucent and `MGLMapView.opaque` is set to `NO`. ([#3096](https://github.com/mapbox/mapbox-gl-native/pull/3096))
- Documentation is now generated by [jazzy](https://github.com/realm/jazzy) instead of appledoc. ♪♫ ([#3203](https://github.com/mapbox/mapbox-gl-native/pull/3203))
- New API to provide a custom callout view to the map for annotations. ([#3456](https://github.com/mapbox/mapbox-gl-native/pull/3456))
- Made telemetry on/off setting available in-app. ([#3445](https://github.com/mapbox/mapbox-gl-native/pull/3445))
- Fixed an issue with users not being counted by Mapbox if they had disabled telemetry. ([#3495](https://github.com/mapbox/mapbox-gl-native/pull/3495))
- Fixed crash caused by MGLAnnotationImage with non-integer width or height ([#2198](https://github.com/mapbox/mapbox-gl-native/issues/2198))
- Fixed “include of non-modular header” errors in Swift projects managed by CocoaPods. ([#3679](https://github.com/mapbox/mapbox-gl-native/pull/3679))
- Avoids triggering the blue background location status bar when user has granted "when in use" permission. ([#3671](https://github.com/mapbox/mapbox-gl-native/issues/3671))
- Deprecated the `debugActive` property and `-toggleDebug` method on MGLMapView in favor of a new `debugMask` property that exposes individual style debugging options. ([#3742](https://github.com/mapbox/mapbox-gl-native/pull/3742))

## 3.0.1 - December 7, 2015

- Fixed CoreTelephony.framework crash. ([#3170](https://github.com/mapbox/mapbox-gl-native/pull/3170))
- Fixed an issue preventing the compass from responding to taps after the compass is moved programmatically. ([#3117](https://github.com/mapbox/mapbox-gl-native/pull/3117))
- CocoaPods is now distributed via a (static) framework. ([#3181](https://github.com/mapbox/mapbox-gl-native/issues/3181))

## 3.0.0 - November 23, 2015

- If you install this SDK via CocoaPods, CocoaPods version 0.38.0 or above is required. ([#2132](https://github.com/mapbox/mapbox-gl-native/pull/2132))
- The `styleID` property has been removed from MGLMapView. Instead, set the `styleURL` property to an NSURL in the form `mapbox://styles/STYLE_ID`. If you previously set the style ID in Interface Builder’s Attributes inspector, delete the `styleID` entry from the User Defined Runtime Attributes section of the Identity inspector, then set the new “Style URL” inspectable to a value in the form `mapbox://styles/STYLE_ID`. ([#2632](https://github.com/mapbox/mapbox-gl-native/pull/2632))
- Default styles such as Streets are no longer bundled with the SDK; instead, they are loaded at runtime from the style API on mapbox.com. As always, you can use these default styles with any valid access token, and Streets continues to be `MGLMapView`’s initial style. The `bundledStyleURLs` property on `MGLMapView` has been deprecated in favor of several class methods on `MGLStyle` that provide direct access to the default styles. ([#2746](https://github.com/mapbox/mapbox-gl-native/pull/2746))
- The SDK now builds with Bitcode enabled. A version of libMapbox.a with Bitcode disabled is also available. ([#2332](https://github.com/mapbox/mapbox-gl-native/issues/2332), [#3003](https://github.com/mapbox/mapbox-gl-native/pull/3003))
- The style URL can be set to a local resource: `asset://local-color.json` and `local-color.json` both resolve to a file named `local-color.json` in the application’s root folder. ([#3087](https://github.com/mapbox/mapbox-gl-native/pull/3087))
- The double-tap-drag gesture for zooming in and out is now consistent with the Google Maps SDK. ([#2153](https://github.com/mapbox/mapbox-gl-native/pull/2153))
- A new `MGLAnnotationImage.enabled` property allows you to disable touch events on individual annotations. ([#2501](https://github.com/mapbox/mapbox-gl-native/pull/2501))
- Fixed a rendering issue that caused one-way arrows along tile boundaries to point due east instead of in the direction of travel. ([#2530](https://github.com/mapbox/mapbox-gl-native/pull/2530))
- Fixed an issue that prevented zoom level–dependent style properties from updating after zooming programmatically with animation. ([#2951](https://github.com/mapbox/mapbox-gl-native/pull/2951))
- Performance and appearance improvements during annotation adds & removes. ([#1688](https://github.com/mapbox/mapbox-gl-native/issues/1688))
- Overall improved performance during renders by not rendering faster than necessary. ([#1975](https://github.com/mapbox/mapbox-gl-native/issues/1975))
- Fixed a rendering issue with styles that use the `background-pattern` property. ([#2531](https://github.com/mapbox/mapbox-gl-native/pull/2531))
- Fixed a crash when reusing a single `MGLMapView` across multiple `UIViewController`s. ([#2969](https://github.com/mapbox/mapbox-gl-native/pull/2969))
- Fixed a crash on iPod touch and other devices or simulators without a cell carrier. ([#2687](https://github.com/mapbox/mapbox-gl-native/issues/2687))
- Eliminated flickering when opening and closing an overlay, such as an alert or action sheet. ([#2309](https://github.com/mapbox/mapbox-gl-native/pull/2309))
- Labels can now line wrap on hyphens and other punctuation. ([#2598](https://github.com/mapbox/mapbox-gl-native/pull/2598))
- A new delegate callback was added for observing taps to annotation callout views. ([#2596](https://github.com/mapbox/mapbox-gl-native/pull/2596))
- `-mapViewRegionIsChanging:` is now sent to the map view’s delegate during gestures. ([#2700](https://github.com/mapbox/mapbox-gl-native/pull/2700))
- Improved gesture recognition while the map is tilted. ([#2770](https://github.com/mapbox/mapbox-gl-native/pull/2770))
- `-mapViewWillStartLoadingMap:` and `-mapViewDidFinishLoadingMap:` delegate methods now work. ([#2706](https://github.com/mapbox/mapbox-gl-native/pull/2706))
- Removed CoreTelephony.framework dependency. ([#2581](https://github.com/mapbox/mapbox-gl-native/pull/2581))
- Improved user location annotation responsiveness. ([#2643](https://github.com/mapbox/mapbox-gl-native/pull/2643))

## 2.1.2 - September 15, 2015

- Built with Xcode 6.4 to not yet trigger Bitcode compatibility until Xcode 7 stabilizes. ([#2332](https://github.com/mapbox/mapbox-gl-native/issues/2332))

## 2.1.1 - September 15, 2015

- Fixes for Xcode 7 and Bitcode. ([#2238](https://github.com/mapbox/mapbox-gl-native/pull/2238))

## 2.1.0 - September 14, 2015

- A two-finger vertical swipe now tilts the map into perspective mode. ([#2116](https://github.com/mapbox/mapbox-gl-native/pull/2116))
- A new `MGLMapCamera` API allows you to transition multiple viewpoint properties, including rotation and pitch, simultaneously with an optional custom duration and timing function. ([#2193](https://github.com/mapbox/mapbox-gl-native/pull/2193))
- A new user tracking mode, `MGLUserTrackingModeFollowWithCourse`, has been added for indicating the current direction of travel. ([#2068](https://github.com/mapbox/mapbox-gl-native/pull/2068))
- Version 8 (`v8`) of the [Mapbox GL style spec](https://www.mapbox.com/mapbox-gl-style-spec/) is now required. If you are using a custom `v7` style, it needs to be upgraded using [this migrator script](https://github.com/mapbox/mapbox-gl-style-spec/blob/mb-pages/migrations/v7.js). ([#2052](https://github.com/mapbox/mapbox-gl-native/pull/2052))
- Applications built with Mapbox GL no longer crash when Location Services launches them in background mode. ([#1821](https://github.com/mapbox/mapbox-gl-native/pull/1821), [#1869](https://github.com/mapbox/mapbox-gl-native/pull/1869))
- Fixed a crash when adding annotations to an `MGLMapView` inside `-viewDidLoad`. ([#1874](https://github.com/mapbox/mapbox-gl-native/pull/1874))
- The user location annotation view now indicates the location reading’s accuracy and the device’s heading. ([#2010](https://github.com/mapbox/mapbox-gl-native/pull/2010))
- Eliminated linker warnings and errors when building against the iOS 9.0 SDK in Xcode 7. ([#1962](https://github.com/mapbox/mapbox-gl-native/pull/1962))
- Worked around a bug in the iOS 9.0 SDK that caused a crash on launch. ([#1958](https://github.com/mapbox/mapbox-gl-native/pull/1958))
- User location tracking no longer sends `MGLMapView` into an invalid region on iOS 9. ([#1925](https://github.com/mapbox/mapbox-gl-native/pull/1925))
- Eliminated console spew in the iOS demo application that was related to Mapbox Metrics HTTP requests. ([#1937](https://github.com/mapbox/mapbox-gl-native/issues/1937))
- Implemented `-[MGLMapView showAnnotations:animated:]`. ([#2050](https://github.com/mapbox/mapbox-gl-native/pull/2050))
- Fixed a crash adding a shape annotation with zero points. ([#2098](https://github.com/mapbox/mapbox-gl-native/pull/2098))
- Debug mode now displays information useful for debugging the label collision algorithm. ([#1808](https://github.com/mapbox/mapbox-gl-native/pull/1808))
- Minor style updates. ([#1910](https://github.com/mapbox/mapbox-gl-native/pull/1910))
- The CocoaPods pod now contains a `README.md` file. ([#1886](https://github.com/mapbox/mapbox-gl-native/pull/1886))

## 2.0.0 - August 21, 2015

Repackaging 2.0.0-pre.1 as it contained no issues.

## 2.0.0-pre.1 - August 21, 2015

Repackaging 0.5.1 as the Mapbox iOS SDK 2.0.0 series.

## 0.5.1 - July 13, 2015

### iOS

- Added support for CocoaPods 0.38.0. ([#1876](https://github.com/mapbox/mapbox-gl-native/pull/1876))

## 0.5.0 - July 9, 2015

### Core

- Support for runtime marker imagery. ([#941](https://github.com/mapbox/mapbox-gl-native/pull/941))
- Added `Map::fitBounds()` for region-based viewport setting. ([#1092](https://github.com/mapbox/mapbox-gl-native/issues/1092))
- Added a raster satellite bundled style and improved raster rendering. ([#963](https://github.com/mapbox/mapbox-gl-native/issues/963))
- Improved round line joins for semi-transparent lines. ([#1839](https://github.com/mapbox/mapbox-gl-native/pull/1839))
- Improved map render lifecycle notifications. ([#1026](https://github.com/mapbox/mapbox-gl-native/issues/1026))
- Fixed a bug that caused annotations not to show at zoom level zero. ([#1279](https://github.com/mapbox/mapbox-gl-native/issues/1279))
- Fixed a bug with the ordering of shape layers. ([#1866](https://github.com/mapbox/mapbox-gl-native/pull/1866))
- Other bug fixes and performance improvements.

### iOS

- **Breaking:** Headers now make use of lightweight generics, eliminating many unnecessary casts when working with annotations in Swift 2.0 in Xcode 7. ([#1711](https://github.com/mapbox/mapbox-gl-native/pull/1711))
- **Breaking:** `-mapView:symbolNameForAnnotation:` has been removed from the `MGLMapViewDelegate` protocol. Implement `-mapView:imageForAnnotation:` instead, which accepts images at runtime. ([#941](https://github.com/mapbox/mapbox-gl-native/pull/941))
- **Breaking:** `MGLMapView.direction` is now expressed in terms of degrees clockwise from true north, as indicated in the documentation, rather than counterclockwise. ([#1789](https://github.com/mapbox/mapbox-gl-native/pull/1789))
- A Satellite style showing Mapbox Satellite imagery is now bundled with Mapbox GL. ([#1845](https://github.com/mapbox/mapbox-gl-native/pull/1845))
- Improved `UIView` tracking to the map. ([#1813](https://github.com/mapbox/mapbox-gl-native/pull/1813))
- Delegate method `-[MGLMapViewDelegate mapView:didFailToLocateUserWithError:]` now works. ([#1608](https://github.com/mapbox/mapbox-gl-native/pull/1608))
- It is now possible to fit the map’s viewport to a coordinate bounding box via `-[MGLMapView setVisibleCoordinateBounds:animated:]` or to a specific set of coordinates via `-[MGLMapView setVisibleCoordinates:count:edgePadding:animated:]`. ([#1783](https://github.com/mapbox/mapbox-gl-native/pull/1783), [#1795](https://github.com/mapbox/mapbox-gl-native/pull/1795))
- The logo and ℹ️ no longer disappear or get distorted after embedding MGLMapView in a different view, and you can now access these subviews directly via properties on MGLMapView. ([#1779](https://github.com/mapbox/mapbox-gl-native/pull/1779), [#1815](https://github.com/mapbox/mapbox-gl-native/pull/1815))
- Raster tiles now look sharper midway between two zoom levels. ([#1843](https://github.com/mapbox/mapbox-gl-native/pull/1843))
- Resetting the map rotation to north no longer also resets the user location tracking mode. ([#1809](https://github.com/mapbox/mapbox-gl-native/pull/1809))
- `-[MGLMapView convertPoint:toCoordinateFromView:]` now returns accurate coordinates on iPhone 6. ([#1827](https://github.com/mapbox/mapbox-gl-native/pull/1827))
- Fixed an issue in which `-[MGLMapView direction]` would sometimes return 360 instead of 0. ([#1829](https://github.com/mapbox/mapbox-gl-native/pull/1829))
- Build against iOS 8.4. ([#1868](https://github.com/mapbox/mapbox-gl-native/pull/1868))

## 0.4.0 - June 19, 2015

### Core

- Support for polyline and polygon shape annotations. ([#1655](https://github.com/mapbox/mapbox-gl-native/issues/1655))
- Improved placement and density of labels. ([#1666](https://github.com/mapbox/mapbox-gl-native/issues/1666), [blog](https://www.mapbox.com/blog/better-label-placement-mapbox-mobile/))
- Improved z-ordering appearance of point markers. ([#988](https://github.com/mapbox/mapbox-gl-native/issues/988))
- Fixed an issue in which certain features, such as roundabouts, were not rendered completely. ([#1725](https://github.com/mapbox/mapbox-gl-native/issues/1725))
- Many bug fixes and performance and stability improvements.
- Improved tests.

### iOS

- **Breaking:** `MGLMapView` no longer manages Mapbox access tokens directly; an access token cannot be passed in when initializing the map view. Instead, set `MGLMapboxAccessToken` to your access token in your app’s `Info.plist` file, or call `+[MGLAccountManager setAccessToken:]` before initializing the map view. If you were setting the access token inside an Interface Builder inspectable, also remove it from the User Defined Runtime Attributes section of the Identity inspector. ([#1553](https://github.com/mapbox/mapbox-gl-native/issues/1553))
- **Breaking:** `MGLAccountManager`'s `-setMapboxMetricsEnabledSettingShownInApp:` has been removed. If you implement a Mapbox Metrics switch inside your app, instead of inside a Settings bundle, set `MGLMapboxMetricsEnabledSettingShownInApp` to `YES` in the `Info.plist` file. ([#1553](https://github.com/mapbox/mapbox-gl-native/issues/1553))
- **Breaking:** `MGLMapView`'s `-mapID` has been renamed to `-styleID`. ([#1561](https://github.com/mapbox/mapbox-gl-native/issues/1561))
- Headers have been audited for nullability, improving type safety in both Objective-C and Swift 1.2 when compiling with Xcode 6.3 or above. ([#1578](https://github.com/mapbox/mapbox-gl-native/issues/1578))
- Fixed an issue in which the map would sometimes spin 180° while rotating the map with two fingers. ([#1453](https://github.com/mapbox/mapbox-gl-native/issues/1453))
- Added a shortcut to the Mapbox Metrics switch in `MGLMapView`'s action sheet that is attached to the ℹ️ button. ([#1611](https://github.com/mapbox/mapbox-gl-native/issues/1611))
- `MGLMapView` now supports Interface Builder designables. When you add an `MGLMapView` to a storyboard, it displays instructions for getting set up directly on the storyboard canvas. ([#1573](https://github.com/mapbox/mapbox-gl-native/issues/1573))
- The default title for the user location annotation is now “You Are Here”. You can customize the title by setting `mapView.userAnnotation.title`. ([#1559](https://github.com/mapbox/mapbox-gl-native/issues/1559))
- Internal use of the Reachability library has been cleaned up so that your app can include its own copy of Reachability. ([#1718](https://github.com/mapbox/mapbox-gl-native/issues/1718))
- Now distribute a binary stripped of debugging symbols by default with an optional, secondary symbols build. ([#1650](https://github.com/mapbox/mapbox-gl-native/issues/1650))

## 0.3.1 - May 15, 2015

- Temporarily removed `IBDesignable` support on iOS.

## 0.3.0 - May 14, 2015

- Initial iOS beta release.

Known issues:

- None.<|MERGE_RESOLUTION|>--- conflicted
+++ resolved
@@ -35,23 +35,19 @@
 ### Map snapshots
 
 * Fixed a memory leak that occurred when creating a map snapshot. ([#10585](https://github.com/mapbox/mapbox-gl-native/pull/10585))
-* Fixed an issue that caused `MGLMapSnapshotter.pointForCoordinate` to return an incorrect value. ([#11035](https://github.com/mapbox/mapbox-gl-native/pull/11035))
-
-### Other changes
+
+## Other changes
 
 * Feature querying results now account for the `MGLSymbolStyleLayer.circleStrokeWidth` property. ([#10897](https://github.com/mapbox/mapbox-gl-native/pull/10897))
 * Fixed an issue preventing labels from being transliterated when VoiceOver was enabled on iOS 10._x_ and below. ([#10881](https://github.com/mapbox/mapbox-gl-native/pull/10881))
 * Labels are now transliterated from more languages when VoiceOver is enabled. ([#10881](https://github.com/mapbox/mapbox-gl-native/pull/10881))
 * Long-pressing the attribution button causes the SDK’s version number to be displayed in the action sheet that appears. ([#10650](https://github.com/mapbox/mapbox-gl-native/pull/10650))
 
-<<<<<<< HEAD
-=======
 ## 3.7.4 - February 12, 2018
 
 * Added the `MGLTileSourceOptionTileCoordinateBounds` option to create an `MGLTileSource` that only supplies tiles within a specific geographic bounding box. ([#11141](https://github.com/mapbox/mapbox-gl-native/pull/11141))
 * Fixed an issue that caused `-[MGLMapSnapshotter pointForCoordinate:]` to return the wrong point. ([#11035](https://github.com/mapbox/mapbox-gl-native/pull/11035))
 
->>>>>>> 82de856c
 ## 3.7.3 - January 10, 2018
 
 * Fixed a crash while zooming while annotations are present on the map. ([#10791](https://github.com/mapbox/mapbox-gl-native/pull/10791))

# Changelog for Mapbox Maps SDK for iOS

Mapbox welcomes participation and contributions from everyone. Please read [CONTRIBUTING.md](../../CONTRIBUTING.md) to get started.

## master

### Styles and rendering
* Added an `-[MGLMapSnapshotter startWithOverlayHandler:completionHandler:]` method to provide the snapshot's current `CGContext` in order to perform custom drawing on `MGLMapSnapShot` objects. ([#15530](https://github.com/mapbox/mapbox-gl-native/pull/15530))
* Fixed an issue that `maxzoom` in style `Sources` option was ignored when URL resource is provided. It may cause problems such as extra tiles downloading at higher zoom level than `maxzoom`, or problems that wrong setting of `overscaledZ` in `OverscaledTileID` that will be passed to `SymbolLayout`, leading wrong rendering appearance. ([#15581](https://github.com/mapbox/mapbox-gl-native/pull/15581))
<<<<<<< HEAD
* Improve camera accuracy when user tilt the map as zoom in. ([#15674](https://github.com/mapbox/mapbox-gl-native/pull/15674))
=======
* Fixed an assertion hit caused by possibility of adding a layer to an incompatible source. ([#15644](https://github.com/mapbox/mapbox-gl-native/pull/15644))
>>>>>>> 80e8d7a2

### Performance improvements

* Newly loaded labels appear faster on the screen. ([#15308](https://github.com/mapbox/mapbox-gl-native/pull/15308))

## 5.4.0

### Styles and rendering

* Fixed crashes triggered when `MGLSource` and `MGLStyleLayer` objects are accessed after having been invalidated after a style change. ([#15539](https://github.com/mapbox/mapbox-gl-native/pull/15539))
* Fixed a rendering issue of `collisionBox` when `MGLSymbolStyleLayer.textTranslate` or `MGLSymbolStyleLayer.iconTranslate` is enabled. ([#15467](https://github.com/mapbox/mapbox-gl-native/pull/15467))
* Enabled use of `MGLSymbolStyleLayer.textOffset` option together with `MGLSymbolStyleLayer.textVariableAnchor` (if `MGLSymbolStyleLayer.textRadialOffset` option is not provided). ([#15542](https://github.com/mapbox/mapbox-gl-native/pull/15542))
* Fixed a bug where the completion block passed to `-[MGLMapView flyToCamera:completionHandler:` (and related methods) wouldn't be called. ([#15473](https://github.com/mapbox/mapbox-gl-native/pull/15473))
* Fixed a crash when `-[MGLOfflinePack invalidate]` is called on different threads. ([#15582](https://github.com/mapbox/mapbox-gl-native/pull/15582))

### User interaction

* Fixed an issue that caused the tilt gesture to trigger too easily and conflict with pinch or pan gestures. ([#15349](https://github.com/mapbox/mapbox-gl-native/pull/15349))
* Fixed an issue that caused the map to rotate too easily during a pinch gesture. [(#15562)](https://github.com/mapbox/mapbox-gl-native/pull/15562)

### Performance improvements
 
* Improved offline region download performance by batching certain database activities. ([#15521](https://github.com/mapbox/mapbox-gl-native/pull/15521))
* Newly loaded labels appear faster on the screen. ([#15308](https://github.com/mapbox/mapbox-gl-native/pull/15308))

### Other changes

* Fixed a potential integer overflow at high zoom levels. ([#15560](https://github.com/mapbox/mapbox-gl-native/pull/15560))
* Fixed a bug with annotation view positions after camera transitions. ([#15122](https://github.com/mapbox/mapbox-gl-native/pull/15122/))
* Fixed constant repainting for the sources with invisible layers, caused by `RenderSource::hasFadingTiles()` returning `true` all the time. ([#15600](https://github.com/mapbox/mapbox-gl-native/pull/15600))

## 5.3.2 - September 18, 2019

* Fixed an issue where `-[MGLMapView visibleFeaturesInRect:]` and `-[MGLShapeSource featuresMatchingPredicate:]` could return incorrect coordinates at zoom levels 20 and higher. ([#15560](https://github.com/mapbox/mapbox-gl-native/pull/15560))

## 5.3.1 - September 18, 2019

### Styles and rendering

* Fixed an issue where connecting coincident holes in a polygon could lead to a race condition. ([#15660](https://github.com/mapbox/mapbox-gl-native/pull/15660))

### Other changes

* Fixed an issue where the scale bar text would become illegible if iOS 13 dark mode was enabled. ([#15524](https://github.com/mapbox/mapbox-gl-native/pull/15524))
* Fixed an issue with the appearance of the compass text in iOS 13. ([#15547](https://github.com/mapbox/mapbox-gl-native/pull/15547))

## 5.3.0 - August 28, 2019

This release changes how offline tile requests are billed — they are now billed on a pay-as-you-go basis and all developers are able raise the offline tile limit for their users. Offline requests were previously exempt from monthly active user (MAU) billing and increasing the offline per-user tile limit to more than 6,000 tiles required the purchase of an enterprise license. By upgrading to this release, you are opting into the changes outlined in [this blog post](https://blog.mapbox.com/offline-maps-for-all-bb0fc51827be) and [#15380](https://github.com/mapbox/mapbox-gl-native/pull/15380).

### Styles and rendering

* Fixed flickering on style change for the same tile set. ([#15127](https://github.com/mapbox/mapbox-gl-native/pull/15127))
* Fixed performance issues when tilting a map with custom content insets. ([#15195](https://github.com/mapbox/mapbox-gl-native/pull/15195))
* Fixed an issue where animated camera transitions zoomed in or out too dramatically. ([#15281](https://github.com/mapbox/mapbox-gl-native/pull/15281))
* Enabled variable label placement when `MGLSymbolStyleLayer.textAllowsOverlap` is set to true. ([#15354](https://github.com/mapbox/mapbox-gl-native/pull/15354))
* Added the `MGLSymbolStyleLayer.textWritingModes` layout property. This property can be set to `MGLTextWritingModeHorizontal` or `MGLTextWritingModeVertical`. ([#14932](https://github.com/mapbox/mapbox-gl-native/pull/14932))
* Fixed rendering and collision detection issues with using `MGLSymbolStyleLayer.textVariableAnchor` and `MGLSymbolStyleLayer.iconTextFit` properties on the same layer. ([#15367](https://github.com/mapbox/mapbox-gl-native/pull/15367))
* Fixed symbol overlap when zooming out quickly. ([#15416](https://github.com/mapbox/mapbox-gl-native/pull/15416))
* Fixed a rendering issue where non-SDF icons would be treated as SDF icons if they are in the same layer. ([#15456](https://github.com/mapbox/mapbox-gl-native/pull/15456))

### Other changes

* Fixed a bug where glyphs generated through the LocalGlyphRasterizer interface were changing fonts during some zoom changes. ([#15407](https://github.com/mapbox/mapbox-gl-native/pull/15407))
* Fixed use of objects after moving, potentially causing crashes. ([#15408](https://github.com/mapbox/mapbox-gl-native/pull/15408))
* Fixed a possible crash that could be caused by invoking the wrong layer implementation casting function. ([#15398](https://github.com/mapbox/mapbox-gl-native/pull/15398))
* Fixed a rare crash when tile download requests returned “404 Not Found” errors. ([#15313](https://github.com/mapbox/mapbox-gl-native/pull/15313))
* `MGLLoggingLevel` has been updated to better match core log levels. You can now use `MGLLoggingConfiguration.loggingLevel` to filter logs from core. ([#15120](https://github.com/mapbox/mapbox-gl-native/pull/15120))
* Fixed an issue where the scale bar could show `0 mm` instead of `0`. ([#15381](https://github.com/mapbox/mapbox-gl-native/pull/15381))

## 4.11.2 - July 30, 2019

* Fixed a map update bug caused by the render tiles and the render passes becoming unsynchronized. ([#15092](https://github.com/mapbox/mapbox-gl-native/pull/15092))
* Fixed a custom geometry source bug caused by using the outdated tiles after style update. ([#15112](https://github.com/mapbox/mapbox-gl-native/pull/15112))

## 5.0.2 - July 29, 2019

* Fixed an issue where fill extrusion layers would be incorrectly rendered above other layers. ([#15065](https://github.com/mapbox/mapbox-gl-native/pull/15065))
* Fixed a map update bug caused by the render tiles and the render passes becoming unsynchronized. ([#15092](https://github.com/mapbox/mapbox-gl-native/pull/15092))
* Fixed a custom geometry source bug caused by using the outdated tiles after style update. ([#15112](https://github.com/mapbox/mapbox-gl-native/pull/15112))

## 5.1.2 - July 25, 2019

* Fixed a crash during network access. ([#15113](https://github.com/mapbox/mapbox-gl-native/pull/15113))		

## 5.2.0 - July 24, 2019

### Networking

* Added methods to clear the ambient cache, change the size of the ambient cache, and to delete and revalidate the database that contains the ambient cache and offline packs ([#14978](https://github.com/mapbox/mapbox-gl-native/pull/14978)):
  * `-[MGLOfflineStorage clearAmbientCacheWithCompletionHandler:]`
  * `-[MGLOfflineStorage invalidateAmbientCacheWithCompletionHandler:]`
  * `-[MGLOfflineStorage setMaximumAmbientCacheSize:withCompletionHandler:]`
  * `-[MGLOfflineStorage resetDatabaseWithCompletionHandler:]`
  * `-[MGLOfflineStorage invalidatePack:withCompletionHandler:]`

### Styles and rendering

* The `MGLIdeographicFontFamilyName` Info.plist key now also accepts an array of font family names, to customize font fallback behavior. It can also be set to a Boolean value of `NO` to force the SDK to typeset CJK characters in a remote font specified by `MGLSymbolStyleLayer.textFontNames`. ([#14862](https://github.com/mapbox/mapbox-gl-native/pull/14862))
* Hiragana and katakana are now included in the range of CJK glyphs that are rendered locally by default. ([#15009](https://github.com/mapbox/mapbox-gl-native/pull/15009))
* Fixed a map update bug caused by the render tiles and the render passes becoming unsynchronized. ([#15092](https://github.com/mapbox/mapbox-gl-native/pull/15092))
* Added the `-[MGLMapViewDelegate mapView:shouldRemoveStyleImage:]` method for optimizing style image caching. ([#14769](https://github.com/mapbox/mapbox-gl-native/pull/14769))
* Fixed style change transition regression caused by delayed setting of the updated layer properties. ([#15016](https://github.com/mapbox/mapbox-gl-native/pull/15016))
* Fixed an issue where layers with fill extrusions would be incorrectly rendered above other layers. ([#15065](https://github.com/mapbox/mapbox-gl-native/pull/15065))
* Improved feature querying performance. ([#14930](https://github.com/mapbox/mapbox-gl-native/pull/14930))
* Fixed a custom geometry source bug caused by using the outdated tiles after style update ([#15112](https://github.com/mapbox/mapbox-gl-native/pull/15112))

### User interaction

* Fixed an issue where annotations could not be selected. ([#15130](https://github.com/mapbox/mapbox-gl-native/pull/15130))
* Fixed a bug where using the pinch gesture could result in an incorrect map center coordinate. ([#15097](https://github.com/mapbox/mapbox-gl-native/pull/15097))
* Fixed an issue where the two-finger tilt gesture would continue after lifting one finger. ([#14969](https://github.com/mapbox/mapbox-gl-native/pull/14969))

### Offline maps

* Ideographic glyphs from Chinese, Japanese, and Korean are no longer downloaded by default as part of offline packs; they are instead rendered on-device, saving bandwidth and storage while improving performance. ([#14176](https://github.com/mapbox/mapbox-gl-native/pull/14176))
* Fixed an issue where offline regions could report the wrong number of tiles. ([#14958](https://github.com/mapbox/mapbox-gl-native/pull/14958))

### Packaging

* Removed previously deprecated methods and properties that had been marked `unavailable`. ([#15000](https://github.com/mapbox/mapbox-gl-native/pull/15000))
* The downloaded zip file of this framework no longer contains a local podspec. ([#15027](https://github.com/mapbox/mapbox-gl-native/pull/15027))

### Other changes

* Added variants of several animated `MGLMapView` methods that accept completion handlers ([#14381](https://github.com/mapbox/mapbox-gl-native/pull/14381)):
  * `-[MGLMapView setVisibleCoordinateBounds:edgePadding:animated:completionHandler:]`
  * `-[MGLMapView setContentInset:animated:completionHandler:]`
  * `-[MGLMapView setUserTrackingMode:animated:completionHandler:]`
  * `-[MGLMapView setTargetCoordinate:animated:completionHandler:]`
  * `-[MGLMapView showAnnotations:edgePadding:animated:completionHandler:]`
  * `-[MGLMapView selectAnnotation:animated:completionHandler:]`
* Deprecated variants of the above methods without completion handlers. ([#14959](https://github.com/mapbox/mapbox-gl-native/pull/14959))
* Added `MGLMapView.compassView.compassVisibility` and `MGLOrnamentVisibility` to allow configuration of compass visibility behavior. ([#15055](https://github.com/mapbox/mapbox-gl-native/pull/15055))
* Fixed a crash during network access. ([#15113](https://github.com/mapbox/mapbox-gl-native/pull/15113))
* Updated "map ID" to the more accurate term "tileset ID" in documentation; updated "style's Map ID" to the more accurate term "style URL". ([#15116](https://github.com/mapbox/mapbox-gl-native/pull/15116))

## 4.10.1 - July 19, 2019

* Fixed a bug in telemetry collection. ([#15077](https://github.com/mapbox/mapbox-gl-native/pull/15077))

## 4.11.1 - July 19, 2019

* Fixed a bug in telemetry collection. ([#15077](https://github.com/mapbox/mapbox-gl-native/pull/15077))

## 5.0.1 - July 18, 2019

* Fixed a bug in telemetry collection. ([#15077](https://github.com/mapbox/mapbox-gl-native/pull/15077))

## 5.1.1 - July 18, 2019

* Fixed a bug in telemetry collection. ([#15077](https://github.com/mapbox/mapbox-gl-native/pull/15077))

## 5.1.0 - June 19, 2019

### Styles and rendering

* Fixed a crash when a fill pattern in a style could not be found. ([#14696](https://github.com/mapbox/mapbox-gl-native/pull/14696))
* Fixed a rendering performance regression when rendering polylines. ([#14851](https://github.com/mapbox/mapbox-gl-native/pull/14851))
* Fixed a rendering performance regression introduced in 4.11.0. ([#14907](https://github.com/mapbox/mapbox-gl-native/pull/14907))
* Fixed an issue where symbols underneath opaque fill layers could be incorrectly drawn above such layers. ([#14839](https://github.com/mapbox/mapbox-gl-native/pull/14839))
* Fixed an issue where `MGLFillExtrusionStyleLayer` vertical gradients might not be rendered. ([#14808](https://github.com/mapbox/mapbox-gl-native/pull/14808))

### Other changes

* The `-[MGLMapView setCamera:withDuration:animationTimingFunction:edgePadding:completionHandler:]` method now adds the current value of the `MGLMapView.contentInset` property to the `edgePadding` parameter. ([#14813](https://github.com/mapbox/mapbox-gl-native/pull/14813))
* Setting `MGLMapView.contentInset` now moves the map’s focal point to the center of the content frame after insetting. ([#14664](https://github.com/mapbox/mapbox-gl-native/pull/14664))
* Fixed a feature querying bug caused by incorrect sort feature index calculation. ([#14884](https://github.com/mapbox/mapbox-gl-native/pull/14884))

## 5.0.0 - May 22, 2019

This release improves how monthly active users are counted. By upgrading to this release, you are opting into the changes outlined in [this blog post](https://www.mapbox.com/52219) and [#14421](https://github.com/mapbox/mapbox-gl-native/pull/14421).

There are no breaking API changes in this release.

### Styles and rendering

* Changed placement order of `MGLSymbolStyleLayer` to match the viewport-y order when `MGLSymbolStyleLayer.symbolZOrder` is set to `MGLSymbolZOrderViewportY`, allowing icons to overlap but not text. ([#14486](https://github.com/mapbox/mapbox-gl-native/pull/14486))
* Added `MGLSymbolStyleLayer.symbolSortKey` and `MGLSymbolZOrderAuto` to allow customization of symbol z-ordering. ([#14386](https://github.com/mapbox/mapbox-gl-native/pull/14386))

### Other changes

* Fixed an issue where `-[MGLMapView setVisibleCoordinates:count:edgePadding:direction:duration:animationTimingFunction:completionHandler:]` interpreted a negative `direction` as due north instead of maintaining the current direction. ([#14575](https://github.com/mapbox/mapbox-gl-native/pull/14575))

## 4.11.0 - May 15, 2019

### Styles and rendering

* Fixed a bug where some layers weren’t rendering correctly after panning. ([#14527](https://github.com/mapbox/mapbox-gl-native/pull/14527))
* Speculatively fixed a rare background crash when receiving a memory warning. ([#14383](https://github.com/mapbox/mapbox-gl-native/pull/14383))

### Annotations

* Fixed a bug with jittery callout views when using sprite-based annotations. ([#14445](https://github.com/mapbox/mapbox-gl-native/pull/14445))

### Other changes

* Fixed an Interface Builder crash when using an `MGLMapView` in a storyboard. ([#14379](https://github.com/mapbox/mapbox-gl-native/pull/14379))
* Fixed a bug that caused incorrect positioning of the attribution dialog after rotation. ([#14185](https://github.com/mapbox/mapbox-gl-native/pull/14185))
* Improved `MGLLocationManager` optional protocol properties bridging to Swift. ([#14477](https://github.com/mapbox/mapbox-gl-native/pull/14477))
* Fixed a layout constraints crash on iOS 9 when a view is removed from its superview. ([#14529](https://github.com/mapbox/mapbox-gl-native/pull/14529))

## 4.10.0 - April 17, 2019

### Styles and rendering

* Client-side text rendering of CJK ideographs is now enabled by default. ([#13988](https://github.com/mapbox/mapbox-gl-native/pull/13988))
* Fixed an issue that caused `MGL_FUNCTION` to ignore multiple formatting parameters when passed a `format` function as parameter. ([#14064](https://github.com/mapbox/mapbox-gl-native/pull/14064))
* Added `mgl_attributed:` expression operator, which concatenates `MGLAttributedExpression` objects for specifying rich text in the `MGLSymbolStyleLayer.text` property. ([#14094](https://github.com/mapbox/mapbox-gl-native/pull/14094))
* Fixed an issue that caused conditional expressions to crash when passed nested conditional expressions as parameters. ([#14181](https://github.com/mapbox/mapbox-gl-native/pull/14181))
* Added `-[MGLMapViewDelegate mapView:didFailToLoadImage:]` to load missing symbol icons in the style if they are not found. ([#14302](https://github.com/mapbox/mapbox-gl-native/pull/14302))
* Fixed a possible crash with certain expressions containing arguments that evaluate to a dictionary containing `NSArray` or `NSNumber` values. ([#14352](https://github.com/mapbox/mapbox-gl-native/pull/14352))
* Fixed a bug where non-opaque `UIColor` values were ignored when assigned to a style layer color property. ([#14406](https://github.com/mapbox/mapbox-gl-native/pull/14406))
* Speculatively fixed a bug where GL rendering could occur in the background. ([#14439](https://github.com/mapbox/mapbox-gl-native/pull/14439))

### Packaging

* Added a Galician localization. ([#14095](https://github.com/mapbox/mapbox-gl-native/pull/14095))
* Added support for building with Xcode 10.2 / iOS SDK 12.2. ([#14241](https://github.com/mapbox/mapbox-gl-native/pull/14241))

### Offline maps

* Fixed a bug that caused offline packs created prior to v4.0.0 to be marked as `MGLOfflinePackStateInactive`. ([#14188](https://github.com/mapbox/mapbox-gl-native/pull/14188))

### Other changes

* Added `MGLOrnamentPosition` enum and margin properties to customize scale bar, compass, logo, and attribution position within the map view. ([#13911](https://github.com/mapbox/mapbox-gl-native/pull/13911))
* Added an `MGLMapView.prefetchesTiles` property to configure lower-resolution tile prefetching behavior. ([#14031](https://github.com/mapbox/mapbox-gl-native/pull/14031))
* Speculatively fixed a performance issue seen on iOS 12.2, when an `MGLMapView` is repeatedly removed and re-added in a view hierarchy. ([#14264](https://github.com/mapbox/mapbox-gl-native/pull/14264))

## 4.9.0 - February 27, 2019

* Fixed a bug where setting `MGLMapView.userTrackingMode` to `MGLUserTrackingModeFollowWithHeading` or `MGLUserTrackingModeFollowWithCourse` would be ignored if the user’s location was not already available. ([#13849](https://github.com/mapbox/mapbox-gl-native/pull/13849))
* Improved tilt gesture performance. ([#13902](https://github.com/mapbox/mapbox-gl-native/pull/13902))
* Fixed a bug where `layoutSubviews` was always called on device rotation, regardless of the application's or top-most view controller's supported orientations. ([#13900](https://github.com/mapbox/mapbox-gl-native/pull/13900))
* Added `MGLNetworkConfiguration` class to customize the SDK's `NSURLSessionConfiguration` object. ([#13886](https://github.com/mapbox/mapbox-gl-native/pull/13886))

## 4.8.0 - January 30, 2019

### Styles and rendering

* Added an `MGLStyle.performsPlacementTransitions` property to control how long it takes for colliding labels to fade out. ([#13565](https://github.com/mapbox/mapbox-gl-native/pull/13565))
* Fixed a crash when casting large numbers in `NSExpression`. ([#13580](https://github.com/mapbox/mapbox-gl-native/pull/13580))
* Added the `-[MGLShapeSource leavesOfCluster:offset:limit:]`, `-[MGLShapeSource childrenOfCluster:]`, `-[MGLShapeSource zoomLevelForExpandingCluster:]` methods for inspecting a cluster in an `MGLShapeSource`s created with the `MGLShapeSourceOptionClustered` option. Feature querying now returns clusters represented by `MGLPointFeatureCluster` objects (that conform to the `MGLCluster` protocol). ([#12952](https://github.com/mapbox/mapbox-gl-native/pull/12952)

### Annotations

* Fixed a bug where the `animated` parameter to `-[MGLMapView selectAnnotation:animated:]` was being ignored. ([#13689](https://github.com/mapbox/mapbox-gl-native/pull/13689))
* Fixed a bug where selecting partially on-screen annotations (without a callout) would move the map. ([#13727](https://github.com/mapbox/mapbox-gl-native/pull/13727))

### Packaging

* Added a Czech localization. ([#13782](https://github.com/mapbox/mapbox-gl-native/pull/13782))

### Other changes

* Reinstates version 11 as the default Mapbox Streets style (as introduced in 4.7.0). ([#13690](https://github.com/mapbox/mapbox-gl-native/pull/13690))
* `MGLMapView` no longer freezes on external displays connected through AirPlay or CarPlay when the main device’s screen goes to sleep or the user manually locks the screen. ([#13701](https://github.com/mapbox/mapbox-gl-native/pull/13701))
* Fixed an issue calculating the viewport when setting visible coordinates with a `direction`. ([#13761](https://github.com/mapbox/mapbox-gl-native/pull/13761))

## 4.7.1 - December 21, 2018

### Styles and rendering

* Reverts the ability for `MGLMapView`, `MGLShapeOfflineRegion`, and `MGLTilePyramidOfflineRegion` to use version 11 of the Mapbox Streets style. ([#13650](https://github.com/mapbox/mapbox-gl-native/pull/13650))
* Reverts the ability for convenience methods on `MGLStyle` such as `MGLStyle.lightStyleURL`, to use version 11 of the Mapbox Streets style. ([#13650](https://github.com/mapbox/mapbox-gl-native/pull/13650))

## 4.7.0 - December 18, 2018

### Packaging

* Added the `Mapbox-iOS-SDK-stripped` build flavor, featuring fewer debug symbols. Regular framework binaries are no longer stripped of debug symbols and the `Mapbox-iOS-SDK-symbols` build has been retired. ([#13504](https://github.com/mapbox/mapbox-gl-native/pull/13504))
* This SDK’s dynamic framework now has a bundle identifier of `com.mapbox.Mapbox`. ([#12857](https://github.com/mapbox/mapbox-gl-native/pull/12857))
* `MGLMapView`, `MGLShapeOfflineRegion`, and `MGLTilePyramidOfflineRegion` now default to version 11 of the Mapbox Streets style. Similarly, several class properties of `MGLStyle`, such as `MGLStyle.lightStyleURL`, have been updated to return URLs to new versions of their respective styles. ([#13585](https://github.com/mapbox/mapbox-gl-native/pull/13585))

### Styles and rendering

* Fixed an issue where the `{prefix}` token in tile URL templates was evaluated incorrectly when requesting a source’s tiles. ([#13429](https://github.com/mapbox/mapbox-gl-native/pull/13429))
* Added an `-[MGLStyle removeSource:error:]` method that returns a descriptive error if the style fails to remove the source, whereas `-[MGLStyle removeSource:]` fails silently. ([#13399](https://github.com/mapbox/mapbox-gl-native/pull/13399))
* Added the `MGLFillExtrusionStyleLayer.fillExtrusionHasVerticalGradient` property. ([#13463](https://github.com/mapbox/mapbox-gl-native/pull/13463))
* Added support for setting `MGLCollisionBehaviorPre4_0` in `NSUserDefaults`. ([#13426](https://github.com/mapbox/mapbox-gl-native/pull/13426))
* `-[MGLStyle localizeLabelsIntoLocale:]` and `-[NSExpression(MGLAdditions) mgl_expressionLocalizedIntoLocale:]` can automatically localize styles that use version 8 of the Mapbox Streets source. ([#13481](https://github.com/mapbox/mapbox-gl-native/pull/13481))
* Fixed symbol flickering during instantaneous transitions. ([#13535](https://github.com/mapbox/mapbox-gl-native/pull/13535))
* Fixed a crash when specifying `MGLShapeSourceOptionLineDistanceMetrics` when creating an `MGLShapeSource`. ([#13543](https://github.com/mapbox/mapbox-gl-native/pull/13543))

### Map snapshots

* `MGLMapSnapshotter` now respects the `MGLIdeographicFontFamilyName` key in Info.plist, which reduces bandwidth consumption when snapshotting regions that contain Chinese or Japanese characters. ([#13427](https://github.com/mapbox/mapbox-gl-native/pull/13427))
* Fixed a sporadic crash when using `MGLMapSnapshotter`. ([#13300](https://github.com/mapbox/mapbox-gl-native/pull/13300))

### Other changes

* Modified the behavior of the map view so that programmatic camera transitions can no longer be interrupted by user interaction when `MGLMapView.zoomEnabled`, `MGLMapView.rotateEnabled`, `MGLMapView.scrollEnabled`, and `MGLMapView.pitchEnabled` are set to false. ([#13362](https://github.com/mapbox/mapbox-gl-native/pull/13362))
* Renamed `-[MGLOfflineStorage putResourceWithUrl:data:modified:expires:etag:mustRevalidate:]` to `-[MGLOfflineStorage preloadData:forURL:modificationDate:expirationDate:eTag:mustRevalidate:]`. ([#13318](https://github.com/mapbox/mapbox-gl-native/pull/13318))
* Points of interest have clearer, localized VoiceOver hints in styles that use version 8 of the Mapbox Streets source. ([#13525](https://github.com/mapbox/mapbox-gl-native/pull/13525))
* Added `MGLLoggingConfiguration` and `MGLLoggingBlockHandler` that handle error and fault events produced by the SDK. ([#13235](https://github.com/mapbox/mapbox-gl-native/pull/13235))
* Fixed random crashes during app termination. ([#13367](https://github.com/mapbox/mapbox-gl-native/pull/13367))

## 4.6.0 - November 7, 2018

### Styles and rendering

* `MGLSymbolStyleLayer.text` can now be set to rich text with varying fonts and text sizes. ([#12624](https://github.com/mapbox/mapbox-gl-native/pull/12624))
* Fixed a crash when using the `MGL_LET`, `MGL_MATCH`, `MGL_IF`, or `MGL_FUNCTION` functions without a colon inside an `NSExpression` or `NSPredicate` format string. ([#13189](https://github.com/mapbox/mapbox-gl-native/pull/13189))
* Fixed a crash setting the `MGLLineStyleLayer.lineGradient` property to an expression containing the `$lineProgress` variable. Added an `NSExpression.lineProgressVariableExpression` class property that returns an expression for the `$lineProgress` variable. ([#13192](https://github.com/mapbox/mapbox-gl-native/pull/13192))
* Feature querying can now return point features represented by icons that have both the `MGLSymbolStyleLayer.iconRotation` and `MGLSymbolStyleLayer.iconOffset` properties applied. ([#13105](https://github.com/mapbox/mapbox-gl-native/pull/13105))
* Fixed an issue where polygons crossing tile boundaries could be improperly clipped. ([#13231](https://github.com/mapbox/mapbox-gl-native/pull/13231))

### Offline maps

* Network requests by `MGLMapView` are now prioritized over offline pack downloads. ([#13019](https://github.com/mapbox/mapbox-gl-native/pull/13019))
* Added the `-[MGLOfflineStorage putResourceWithUrl:data:modified:expires:etag:mustRevalidate:]` method to allow pre-warming of the ambient cache. ([#13119](https://github.com/mapbox/mapbox-gl-native/pull/13119))

### Other changes

* Fixed an issue where the map view could not be panned after setting `MGLMapView.visibleCoordinateBounds` to a coordinate bounds that spanned exactly the longitudes −180° and 180°. ([#13006](https://github.com/mapbox/mapbox-gl-native/pull/13006))
* Fixed an issue where snapshots had the wrong heading and pitch. ([#13123](https://github.com/mapbox/mapbox-gl-native/pull/13123))
* Fixed an issue where `-[MGLMapViewDelegate mapView:shouldChangeFromCamera:toCamera:]` was called with an incorrectly rotated `newCamera` when the user rotated the map. ([#13123](https://github.com/mapbox/mapbox-gl-native/pull/13123))

## 4.5.0 - October 10, 2018

### Styles and rendering

* Added support for 120 frames per second on capable devices. ([#12979](https://github.com/mapbox/mapbox-gl-native/pull/12979))
* Added an `MGLSymbolStyleLayer.symbolZOrder` property for forcing point features in a symbol layer to be layered in the same order that they are specified in the layer’s associated source. ([#12783](https://github.com/mapbox/mapbox-gl-native/pull/12783))
* Fixed a crash when the `MGLBackgroundStyleLayer.backgroundPattern`, `MGLFillExtrusionStyleLayer.fillExtrusionPattern`, `MGLFillStyleLayer.fillPattern`, or `MGLLineStyleLayer.linePattern` property evaluates to `nil` for a particular feature. ([#12896](https://github.com/mapbox/mapbox-gl-native/pull/12896))
* Fixed an issue with view annotations (including the user location annotation) and the GL map lagging relative to each other. ([#12895](https://github.com/mapbox/mapbox-gl-native/pull/12895))
* Fixed an issue where features in `MGLFillStyleLayer` and `MGLLineStyleLayer` would occasionally flicker when zooming in and out. ([#12982](https://github.com/mapbox/mapbox-gl-native/pull/12982))
* Fixed a crash when casting a `UIColor` to a `UIColor` inside an `NSExpression`. ([#12864](https://github.com/mapbox/mapbox-gl-native/pull/12864))
* `NIL` cast to an `NSNumber` now evaluates to 0 inside an `NSExpression`. ([#12864](https://github.com/mapbox/mapbox-gl-native/pull/12864))
* Fixed a crash when applying the `to-array` operator to an empty array inside a JSON expression. ([#12864](https://github.com/mapbox/mapbox-gl-native/pull/12864))
* Added the `MGLCollisionBehaviorPre4_0` Info.plist key to restore the collision detection behavior in version 3.7 of the SDK. ([#12941](https://github.com/mapbox/mapbox-gl-native/pull/12941))

### User location

* Added `-[MGLMapViewDelegate mapViewUserLocationAnchorPoint:]` to customize the position of the user location annotation. ([#12907](https://github.com/mapbox/mapbox-gl-native/pull/12907))
* Marked `MGLMapView.userLocationVerticalAlignment` as deprecated. Use `-[MGLMapViewDelegate mapViewUserLocationAnchorPoint:]` instead. ([#12907](https://github.com/mapbox/mapbox-gl-native/pull/12907))
* Added the `-[MGLMapView updateUserLocationAnnotationView]` and `-[MGLMapView updateUserLocationAnnotationViewAnimatedWithDuration:]` methods to update the position of the user location annotation between location updates. ([#12907](https://github.com/mapbox/mapbox-gl-native/pull/12907))
* Fixed an issue where the user location annotation was positioned incorrectly when the map view had a left or right content inset. ([#12907](https://github.com/mapbox/mapbox-gl-native/pull/12907))

### Offline maps

* Added `-[MGLOfflineStorage addContentsOfFile:withCompletionHandler:]` and `-[MGLOfflineStorage addContentsOfURL:withCompletionHandler:]` methods to add pregenerated offline packs to offline storage. ([#12791](https://github.com/mapbox/mapbox-gl-native/pull/12791))
* Fixed an issue where some tiles were rendered incorrectly when the device was unable to connect to the Internet. ([#12931](https://github.com/mapbox/mapbox-gl-native/pull/12931))

### Other changes

* Added `MGLAltitudeForZoomLevel()` and `MGLZoomLevelForAltitude()` methods for converting between zoom levels used by `MGLMapView` and altitudes used by `MGLMapCamera`. ([#12986](https://github.com/mapbox/mapbox-gl-native/pull/12986))
* Deprecated the `+[MGLMapCamera cameraLookingAtCenterCoordinate:fromDistance:pitch:heading:]` method in favor of `+[MGLMapCamera cameraLookingAtCenterCoordinate:altitude:pitch:heading:]` and `+[MGLMapCamera cameraLookingAtCenterCoordinate:acrossDistance:pitch:heading:]`. ([#12966](https://github.com/mapbox/mapbox-gl-native/pull/12966))
* Fixed an issue where `+[MGLMapCamera cameraLookingAtCenterCoordinate:fromEyeCoordinate:eyeAltitude:]` created a camera looking from the wrong eye coordinate. ([#12966](https://github.com/mapbox/mapbox-gl-native/pull/12966))
* Added an `MGLMapCamera.viewingDistance` property based on the existing `MGLMapCamera.altitude` property. ([#12966](https://github.com/mapbox/mapbox-gl-native/pull/12966))
* Fixed an issue where `-[MGLMapSnapshotter startWithQueue:completionHandler:]` failed to call its completion handler in some cases. ([#12355](https://github.com/mapbox/mapbox-gl-native/pull/12355))
* Fixed an issue where symbols from the events library could be duplicated when the maps SDK was used in conjunction with another Mapbox framework. ([#13008](https://github.com/mapbox/mapbox-gl-native/pull/13008))

## 4.4.1 - September 13, 2018

* Fixed several crashes related to telemetry collection. ([#12825](https://github.com/mapbox/mapbox-gl-native/pull/12825))
* Fixed a crash when the network connection was offline. ([#12889](https://github.com/mapbox/mapbox-gl-native/pull/12889))

## 4.4.0 - September 12, 2018

### Styles and rendering

* When a symbol in an `MGLSymbolStyleLayer` has both an icon and text, both are shown or hidden together based on available space. ([#12521](https://github.com/mapbox/mapbox-gl-native/pull/12521))
* Invalid values of `MGLSymbolStyleLayer.textFontNames` are treated as warnings instead of errors. ([#12414](https://github.com/mapbox/mapbox-gl-native/pull/12414))
* Added an `MGLLineStyleLayer.lineGradient` property that can be used to define a gradient with which to color a line feature. ([#12575](https://github.com/mapbox/mapbox-gl-native/pull/12575))
* The `MGLLineStyleLayer.linePattern`, `MGLFillStyleLayer.fillPattern`, and `MGLFillExtrusionStyleLayer.fillExtrusionPattern` properties can now be set to expressions that refer to feature attributes. ([#12284](https://github.com/mapbox/mapbox-gl-native/pull/12284))
* Reduced the amount of memory consumed by font data after changing the style. ([#12414](https://github.com/mapbox/mapbox-gl-native/pull/12414))
* `-[MGLShapeSource initWithIdentifier:shape:options:]` warns about possible attribute loss when passing in an `MGLShapeCollection` object. ([#12625](https://github.com/mapbox/mapbox-gl-native/pull/12625))
* Added an `MGLShapeSourceOptionLineDistanceMetrics` option that enables or disables calculating line distance metrics. ([#12604](https://github.com/mapbox/mapbox-gl-native/pull/12604))
* Fixed an issue where the `cubic-bezier` curve type for `mgl_interpolate:withCurveType:parameters:stops:` expressions was misinterpreted for some style layer properties. ([#12826](https://github.com/mapbox/mapbox-gl-native/pull/12826))
* Fixed an issue that could cause symbols to fade in during pan operations instead of always showing when using `MGLSymbolStyleLayer.iconAllowsOverlap` or `MGLSymbolStyleLayer.textAllowsOverlap` properties. ([#12698](https://github.com/mapbox/mapbox-gl-native/pull/12698))

### Offline maps

* Added the `MGLShapeOfflineRegion` class for creating an offline pack that covers an arbitrary shape. ([#11447](https://github.com/mapbox/mapbox-gl-native/pull/11447))
* Fixed crashes when offline storage encountered certain SQLite errors. ([#12224](https://github.com/mapbox/mapbox-gl-native/pull/12224))

### Other changes

* The predefined values of `MGLMapView.decelerationRate` are now typed as `MGLMapViewDecelerationRate`s for improved bridging to Swift. ([#12584](https://github.com/mapbox/mapbox-gl-native/pull/12584))
* Added an `-[MGLMapViewDelegate mapView:shapeAnnotationIsEnabled:]` method to specify whether an annotation is selectable. ([#12352](https://github.com/mapbox/mapbox-gl-native/pull/12352))
* The `-[MGLMapView visibleFeaturesAtPoint:]` method can now return features near tile boundaries at high zoom levels. ([#12570](https://github.com/mapbox/mapbox-gl-native/pull/12570))
* Fixed inconsistencies in exception naming. ([#12583](https://github.com/mapbox/mapbox-gl-native/issues/12583))
* Fixed an issue where `-[MGLMapView convertCoordinateBounds:toRectToView:]` would return an empty CGRect if the bounds crossed the antimeridian. ([#12758](https://github.com/mapbox/mapbox-gl-native/pull/12758))

## 4.3.0 - August 15, 2018

### Styles and rendering

* Added an `MGLMapView.preferredFramesPerSecond` property that controls the rate at which the map view is rendered. The default rate now adapts to device capabilities to provide a smoother experience. ([#12501](https://github.com/mapbox/mapbox-gl-native/issues/12501))
* Token string syntax (`"{token}"`) in `MGLSymbolStyleLayer` `text` and `iconImageName` properties is now correctly converted to the appropriate `NSExpression` equivalent. ([#11659](https://github.com/mapbox/mapbox-gl-native/issues/11659))
* Fixed a crash when switching between two styles having layers with the same identifier but different layer types. ([#12432](https://github.com/mapbox/mapbox-gl-native/issues/12432))
* Added a new option to `MGLSymbolPlacement`, `MGLSymbolPlacementLineCenter`, that places the label relative to the center of the geometry. ([#12337](https://github.com/mapbox/mapbox-gl-native/pull/12337))

### User location

* Added an `MGLMapView.locationManager` property and `MGLLocationManager` protocol for tracking user location using a custom alternative to `CLLocationManager`. ([#12013](https://github.com/mapbox/mapbox-gl-native/pull/12013))
* Fixed a crash that occurred when `MMELocationManager` was deallocated and the delegate was reporting updates. ([#12542](https://github.com/mapbox/mapbox-gl-native/pull/12542))

### Other changes

* Fixed a crash that occurred when the user started a gesture before the drift animation for a previous gesture was complete. ([#12148](https://github.com/mapbox/mapbox-gl-native/pull/12148))
* Fixed an issue where the symbols for `MGLMapPointForCoordinate` could not be found. ([#12445](https://github.com/mapbox/mapbox-gl-native/issues/12445))
* Fixed an issue causing country and ocean labels to disappear after calling `-[MGLStyle localizeLabelsIntoLocale:]` when the system language is set to Simplified Chinese. ([#12164](https://github.com/mapbox/mapbox-gl-native/issues/12164))
* Closed a security vulnerability introduced in 4.1.0 that would potentially allow the owner of a style to compromise apps loading that style. ([#12571](https://github.com/mapbox/mapbox-gl-native/pull/12571))
* Reduced binary size and improved performance by enabling LTO. ([#12502](https://github.com/mapbox/mapbox-gl-native/pull/12502))

## 4.0.5 - August 15, 2018

### Packaging

* When integrating this framework using CocoaPods, the included bcsymbolmap files are now preserved. If you have bitcode enabled and you are seeing incorrectly symbolicated crash logs, you should create a build phase in your Xcode project that copies these bcsymbolmap files to your app’s Products Directory when installing. ([#12257](https://github.com/mapbox/mapbox-gl-native/pull/12257))

### Other changes

* Added an `MGLMapView.locationManager` property and `MGLLocationManager` protocol for tracking user location using a custom alternative to `CLLocationManager`. ([#12013](https://github.com/mapbox/mapbox-gl-native/pull/12013))

## 4.2.0 - July 18, 2018

### Packaging

* When integrating this framework using CocoaPods, the included bcsymbolmap files are now preserved. If you have bitcode enabled and you are seeing incorrectly symbolicated crash logs, you should create a build phase in your Xcode project that copies these bcsymbolmap files to your app’s Products Directory when installing. ([#12257](https://github.com/mapbox/mapbox-gl-native/pull/12257))

### Styles and rendering

* Added an `MGLRasterStyleLayer.rasterResamplingMode` property for configuring how raster style layers are overscaled. ([#12176](https://github.com/mapbox/mapbox-gl-native/pull/12176))
* `-[MGLStyle localizeLabelsIntoLocale:]` and `-[NSExpression mgl_expressionLocalizedIntoLocale:]` can automatically localize labels into Japanese or Korean based on the system’s language settings. ([#12286](https://github.com/mapbox/mapbox-gl-native/pull/12286))
* The `c` and `d` options are supported within comparison predicates for case and diacritic insensitivity, respectively. ([#12329](https://github.com/mapbox/mapbox-gl-native/pull/12329))
* Added the `collator` and `resolved-locale` expression operators to more precisely compare strings in style JSON. A subset of this functionality is available through predicate options when creating an `NSPredicate`. ([#11869](https://github.com/mapbox/mapbox-gl-native/pull/11869))
* Fixed a crash when trying to parse expressions containing legacy filters. ([#12263](https://github.com/mapbox/mapbox-gl-native/pull/12263))
* Fixed a crash that occurred when creating an `MGL_MATCH` expression using non-expressions as arguments. ([#12332](https://github.com/mapbox/mapbox-gl-native/pull/12332))

### Networking and storage

* Improved caching performance. ([#12072](https://github.com/mapbox/mapbox-gl-native/pull/12072))

### Other changes

* Added `-[MGLMapView camera:fittingShape:edgePadding:]` and `-[MGLMapView camera:fittingCoordinateBounds:edgePadding:]` allowing you specify the pitch and direction for the calculated camera. ([#12213](https://github.com/mapbox/mapbox-gl-native/pull/12213))
* Added `-[MGLMapSnapshot coordinateForPoint:]` that returns a map coordinate for a specified snapshot image point. ([#12221](https://github.com/mapbox/mapbox-gl-native/pull/12221))
* Reduced memory usage when collision debug mode is disabled. ([#12294](https://github.com/mapbox/mapbox-gl-native/issues/12294))
* Fixed a bug with annotation view touch handling when a non-zero `centerOffset` is specified. ([#12234](https://github.com/mapbox/mapbox-gl-native/pull/12234))

## 4.0.4 - June 27, 2018

* Improved compatibility with Mapbox China APIs. ([#12233](https://github.com/mapbox/mapbox-gl-native/pull/12233))

## 4.0.3 - June 22, 2018

* Fixed a crash in `-[MGLStyle localizeLabelsIntoLocale:]` on iOS 9._x_. ([#12123](https://github.com/mapbox/mapbox-gl-native/pull/12123))
* Improved compatibility with Mapbox China APIs. ([#11845](https://github.com/mapbox/mapbox-gl-native/pull/11845))

## 4.1.0 - June 20, 2018

### Packaging

* The minimum deployment target for this SDK is now iOS 9.0. ([#11776](https://github.com/mapbox/mapbox-gl-native/pull/11776))
* Removed support for the Fabric distribution platform. ([#12106](https://github.com/mapbox/mapbox-gl-native/pull/12106))
* Improved compatibility with Mapbox China APIs. ([#11845](https://github.com/mapbox/mapbox-gl-native/pull/11845))

### Styles and rendering

* Added support for aggregate expressions as input values to `MGL_MATCH` expressions. ([#11866](https://github.com/mapbox/mapbox-gl-native/pull/11866))
* Fixed a crash that occurred when style JSON contained an invalid filter containing an expression. ([#12065](https://github.com/mapbox/mapbox-gl-native/pull/12065))
* Fixed a crash in `-[MGLStyle localizeLabelsIntoLocale:]` on iOS 9._x_. ([#12123](https://github.com/mapbox/mapbox-gl-native/pull/12123))
* Unknown tokens in URLs are now preserved, rather than replaced with an empty string. ([#11787](https://github.com/mapbox/mapbox-gl-native/issues/11787))
* Fixed an issue preventing nested key path expressions from accessing the correct feature attributes. ([#11959](https://github.com/mapbox/mapbox-gl-native/pull/11959))
* Fixed an issue where `MGLSymbolStyleLayer` flickered when straddling the antimeridian. ([#11938](https://github.com/mapbox/mapbox-gl-native/pull/11938))
* Fixed an issue where certain `MGLLineStyleLayer.lineDashPattern` values produced unexpected rendering. ([#12114](https://github.com/mapbox/mapbox-gl-native/pull/12114))

### Other changes

* Adjusted when and how the camera transition update and finish callbacks are called, fixing recursion bugs. ([#11614](https://github.com/mapbox/mapbox-gl-native/pull/11614))
* Fixed an issue where `-[MGLMapViewDelegate mapView:tapOnCalloutForAnnotation:]` was called when the user tapped on transparent areas beneath the standard callout view. ([#11939](https://github.com/mapbox/mapbox-gl-native/pull/11939))
* Improved `MGLMapView`’s performance when the scale bar is shown. ([#11921](https://github.com/mapbox/mapbox-gl-native/pull/11921))
* Fixed a crash that could occur when reusing `MGLMapSnapshotter` or using multiple snapshotters at the same time. ([#11831](https://github.com/mapbox/mapbox-gl-native/pull/11831))
* Fixed an issue where an empty `MGLFeature` array caused high CPU utilization. ([#11985](https://github.com/mapbox/mapbox-gl-native/pull/11985))
* Improved offline download performance. ([#11284](https://github.com/mapbox/mapbox-gl-native/pull/11284))
* Fixed an issue that caused `-[MGLMapView visibleFeaturesAtPoint:]` to return an empty array when adding or removing features. ([#12076](https://github.com/mapbox/mapbox-gl-native/pull/12076))
* Improved application launch performance. ([#11784](https://github.com/mapbox/mapbox-gl-native/pull/11784))

## 4.0.2 - May 29, 2018

* Fixed a crash when constant expressions were used for style properties that didn't support data-driven styling. ([#11960](https://github.com/mapbox/mapbox-gl-native/issues/11960))
* Improved symbol querying. ([#11571](https://github.com/mapbox/mapbox-gl-native/pull/11571), [#11742](https://github.com/mapbox/mapbox-gl-native/pull/11742))

## 4.0.1 - May 14, 2018

### Packaging

* Re-added support for 32-bit simulators (i386) to work around an issue in CocoaPods. ([#11891](https://github.com/mapbox/mapbox-gl-native/pull/11891))
* Added a Korean localization. ([#11792](https://github.com/mapbox/mapbox-gl-native/pull/11792))

### Style layers

* Deprecated `+[NSExpression featurePropertiesVariableExpression]`; use `+[NSExpression featureAttributesVariableExpression]` instead. ([#11748](https://github.com/mapbox/mapbox-gl-native/pull/11748))
* Added an `-[NSPredicate(MGLAdditions) predicateWithMGLJSONObject:]` method and `NSPredicate.mgl_jsonExpressionObject` property. ([#11810](https://github.com/mapbox/mapbox-gl-native/pull/11810))
* Added `FIRST`, `LAST`, and `SIZE` symbolic array subscripting support to expressions. ([#11770](https://github.com/mapbox/mapbox-gl-native/pull/11770))
* Inside an expression, casting `nil` to a string turns it into the empty string instead of the string `"null"`. ([#11904](https://github.com/mapbox/mapbox-gl-native/pull/11904))
* Fixed an issue where certain colors were being misrepresented in `NSExpression` obtained from `MGLStyleLayer` getters. ([#11725](https://github.com/mapbox/mapbox-gl-native/pull/11725))

### Annotations

* Fixed an issue where selecting an onscreen annotation could move the map unintentionally. ([#11731](https://github.com/mapbox/mapbox-gl-native/pull/11731))
* Fixed an issue where annotation views could become distorted if `rotatesToMatchCamera` was enabled. ([#11817](https://github.com/mapbox/mapbox-gl-native/pull/11817))
* Fixed `MGLAnnotationView.rotatesToMatchCamera` overriding other transforms that might be applied to annotation views that had this property enabled. ([#11842](https://github.com/mapbox/mapbox-gl-native/pull/11842))
* Fixed an issue where an `MGLOverlay` object straddling the antimeridian had an empty `MGLOverlay.overlayBounds` value. ([#11783](https://github.com/mapbox/mapbox-gl-native/pull/11783))

### Other changes

* If English is the first language listed in the user’s Preferred Languages setting, `-[MGLStyle localizeLabelsIntoLocale:]` no longer prioritizes other languages over English. ([#11907](https://github.com/mapbox/mapbox-gl-native/pull/11907))
* Fixed an issue where `-[MGLMapView metersPerPixelAtLatitude:]` was removed, but not marked as unavailable. ([#11765](https://github.com/mapbox/mapbox-gl-native/pull/11765))
* Reduced per-frame render CPU time. ([#11811](https://github.com/mapbox/mapbox-gl-native/issues/11811))

## 3.7.8 - May 7, 2018

* Improved compatibility with Mapbox China APIs. ([#11845](https://github.com/mapbox/mapbox-gl-native/pull/11845))

## 3.7.7 - May 3, 2018

* Fixed a crash when removing an `MGLOfflinePack`. ([#11821](https://github.com/mapbox/mapbox-gl-native/issues/11821))

## 4.0.0 - April 19, 2018

The 4.0._x_ series of releases will be the last to support iOS 8. The minimum iOS deployment version will increase to iOS 9.0 in a future release.

### Packaging

* Removed support for 32-bit simulators. ([#10962](https://github.com/mapbox/mapbox-gl-native/pull/10962))
* Added Danish, Hebrew, and European Portuguese localizations. ([#10967](https://github.com/mapbox/mapbox-gl-native/pull/10967), [#11136](https://github.com/mapbox/mapbox-gl-native/pull/11134), [#11695](https://github.com/mapbox/mapbox-gl-native/pull/11695))
* Removed methods, properties, and constants that had been deprecated as of v3.7.6. ([#11205](https://github.com/mapbox/mapbox-gl-native/pull/11205), [#11681](https://github.com/mapbox/mapbox-gl-native/pull/11681))
* Refined certain Swift interfaces by converting them from class methods to class properties. ([#11674](https://github.com/mapbox/mapbox-gl-native/pull/11674))
* Revamped the “Adding Points to a Map” guide. ([#11496](https://github.com/mapbox/mapbox-gl-native/pull/11496))

### Style layers

* The layout and paint properties on subclasses of `MGLStyleLayer` are now of type `NSExpression` instead of `MGLStyleValue`. A new “Predicates and Expressions” guide provides an overview of the supported operators, which include arithmetic and conditional operators. ([#10726](https://github.com/mapbox/mapbox-gl-native/pull/10726))
* A style can now display a heatmap layer that visualizes a point data distribution. You can customize the appearance at runtime using the `MGLHeatmapStyleLayer` class. ([#11046](https://github.com/mapbox/mapbox-gl-native/pull/11046))
* A style can now display a smooth hillshading layer and customize its appearance at runtime using the `MGLHillshadeStyleLayer` class. Hillshading is based on a rasterized digital elevation model supplied by the `MGLRasterDEMSource` class. ([#10642](https://github.com/mapbox/mapbox-gl-native/pull/10642))
* You can now set the `MGLVectorStyleLayer.predicate` property to a predicate that contains arithmetic and calls to built-in `NSExpression` functions. You may need to cast a feature attribute key to `NSString` or `NSNumber` before comparing it to a string or number. ([#11587](https://github.com/mapbox/mapbox-gl-native/pull/11587))
* Replaced the `MGLStyle.localizesLabels` property with an `-[MGLStyle localizeLabelsIntoLocale:]` method that allows you to specify the language to localize into. Also added an `-[NSExpression(MGLAdditions) mgl_expressionLocalizedIntoLocale:]` method for localizing an individual value used with `MGLSymbolStyleLayer.text`. ([#11651](https://github.com/mapbox/mapbox-gl-native/pull/11651))
* The `MGLSymbolStyleLayer.textFontNames` property can now depend on a feature’s attributes. ([#10850](https://github.com/mapbox/mapbox-gl-native/pull/10850))
* Changes to the `MGLStyleLayer.minimumZoomLevel` and `MGLStyleLayer.maximumZoomLevel` properties take effect immediately. ([#11399](https://github.com/mapbox/mapbox-gl-native/pull/11399))

### Content sources

* Renamed `MGLRasterSource` to `MGLRasterTileSource` and `MGLVectorSource` to `MGLVectorTileSource`. ([#11568](https://github.com/mapbox/mapbox-gl-native/pull/11568))
* Added an `MGLComputedShapeSource` class that allows applications to supply vector data to a style layer on a per-tile basis. ([#9983](https://github.com/mapbox/mapbox-gl-native/pull/9983))
* Properties such as `MGLSymbolStyleLayer.iconAllowsOverlap` and `MGLSymbolStyleLayer.iconIgnoresPlacement` now account for symbols in other sources. ([#10436](https://github.com/mapbox/mapbox-gl-native/pull/10436))

### Map rendering

* Improved the reliability of collision detection between symbols near the edges of tiles, as well as between symbols when the map is tilted. It is no longer necessary to enable `MGLSymbolStyleLayer.symbolAvoidsEdges` to prevent symbols in adjacent tiles from overlapping with each other. ([#10436](https://github.com/mapbox/mapbox-gl-native/pull/10436))
* Symbols can fade in and out as the map pans, rotates, or tilts. ([#10436](https://github.com/mapbox/mapbox-gl-native/pull/10436))
* Fixed an issue preventing a dynamically-added `MGLRasterStyleLayer` from drawing until the map pans. ([#10270](https://github.com/mapbox/mapbox-gl-native/pull/10270))
* Fixed an issue preventing `MGLImageSource`s from drawing on the map when the map is zoomed in and tilted. ([#10677](https://github.com/mapbox/mapbox-gl-native/pull/10677))
* Improved the sharpness of raster tiles on Retina displays. ([#10984](https://github.com/mapbox/mapbox-gl-native/pull/10984))
* Fixed a crash parsing a malformed style. ([#11001](https://github.com/mapbox/mapbox-gl-native/pull/11001))
* Reduced memory usage by clearing in-memory tile cache before entering background. ([#11197](https://github.com/mapbox/mapbox-gl-native/pull/11197))
* Fixed an issue where symbols with empty labels would always be hidden. ([#11206](https://github.com/mapbox/mapbox-gl-native/pull/11206))
* Fixed an issue where a tilted map could flicker while displaying rotating symbols. ([#11488](https://github.com/mapbox/mapbox-gl-native/pull/11488))
* Increased the maximum width of labels by a factor of two. ([#11508](https://github.com/mapbox/mapbox-gl-native/pull/11508))

### Annotations

* Changed the default value of `MGLAnnotationView.scalesWithViewingDistance` to `NO`, to improve performance. If your use case involves many annotation views, consider keeping this property disabled. ([#11636](https://github.com/mapbox/mapbox-gl-native/pull/11636))
* Fixed an issue preventing `MGLAnnotationImage.image` from being updated. ([#10372](https://github.com/mapbox/mapbox-gl-native/pull/10372))
* Improved performance of `MGLAnnotationView`-backed annotations that have `scalesWithViewingDistance` enabled. ([#10951](https://github.com/mapbox/mapbox-gl-native/pull/10951))
* Fixed an issue where tapping a group of annotations may not have selected the nearest annotation. ([#11438](https://github.com/mapbox/mapbox-gl-native/pull/11438))
* The `MGLMapView.selectedAnnotations` property (backed by `-[MGLMapView setSelectedAnnotations:]`) now selects annotations that are off-screen. ([#9790](https://github.com/mapbox/mapbox-gl-native/issues/9790))
* The `animated` parameter to `-[MGLMapView selectAnnotation:animated:]` now controls whether the annotation and its callout are brought on-screen. If `animated` is `NO` then the annotation is selected if offscreen, but the map is not panned. Currently only point annotations are supported. Setting the `MGLMapView.selectedAnnotations` property now animates. ([#3249](https://github.com/mapbox/mapbox-gl-native/issues/3249))
* Fixed a crash when rapidly adding and removing annotations. ([#11551](https://github.com/mapbox/mapbox-gl-native/issues/11551), [#11575](https://github.com/mapbox/mapbox-gl-native/issues/11575))
* Marked protocol method `-[MGLCalloutView presentCalloutFromRect:inView:constrainedToView:animated:]` as unavailable. Use `-[MGLCalloutView presentCalloutFromRect:inView:constrainedToRect:animated:]` instead. ([#11738](https://github.com/mapbox/mapbox-gl-native/pull/11738))

### Map snapshots

* Fixed a memory leak that occurred when creating a map snapshot. ([#10585](https://github.com/mapbox/mapbox-gl-native/pull/10585))

### Other changes

* The `-[MGLMapView convertRect:toCoordinateBoundsFromView:]` method and the `MGLMapView.visibleCoordinateBounds` property’s getter now indicate that the coordinate bounds straddles the antimeridian by extending one side beyond ±180 degrees longitude. ([#11265](https://github.com/mapbox/mapbox-gl-native/pull/11265))
* Feature querying results now account for the `MGLSymbolStyleLayer.circleStrokeWidth` property. ([#10897](https://github.com/mapbox/mapbox-gl-native/pull/10897))
* Fixed an issue preventing labels from being transliterated when VoiceOver was enabled on iOS 10._x_ and below. ([#10881](https://github.com/mapbox/mapbox-gl-native/pull/10881))
* Labels are now transliterated from more languages when VoiceOver is enabled. ([#10881](https://github.com/mapbox/mapbox-gl-native/pull/10881))
* Long-pressing the attribution button causes the SDK’s version number to be displayed in the action sheet that appears. ([#10650](https://github.com/mapbox/mapbox-gl-native/pull/10650))
* Reduced offline download sizes for styles with symbol layers that render only icons, and no text. ([#11055](https://github.com/mapbox/mapbox-gl-native/pull/11055))
* Added haptic feedback that occurs when the user rotates the map to due north, configurable via `MGLMapView.hapticFeedbackEnabled`. ([#10847](https://github.com/mapbox/mapbox-gl-native/pull/10847))
* Added `MGLMapView.showsScale` as the recommended way to show the scale bar. This property can be set directly in Interface Builder. ([#11335](https://github.com/mapbox/mapbox-gl-native/pull/11335))
* Fixed an issue where the scale bar would not appear until the map had moved. ([#11335](https://github.com/mapbox/mapbox-gl-native/pull/11335))

## 3.7.6 - March 12, 2018

* Fixed an issue where full-resolution tiles could fail to replace lower-resolution placeholders. ([#11227](https://github.com/mapbox/mapbox-gl-native/pull/11227))
* Fixed an issue where tilesets with bounds that cover the entire world would fail to render. ([#11425](https://github.com/mapbox/mapbox-gl-native/pull/11425))
* Fixed a memory leak in `MGLMapSnapshotter`. ([#11193](https://github.com/mapbox/mapbox-gl-native/pull/11193))
* Fixed an issue where the pinch gesture could drift beyond bounds imposed by `-[MGLMapViewDelegate mapView:shouldChangeFromCamera:toCamera:]`. ([#11423](https://github.com/mapbox/mapbox-gl-native/pull/11423))
* Improved the visibility of the heading indicator arrow. ([#11337](https://github.com/mapbox/mapbox-gl-native/pull/11337))

## 3.7.5 - February 16, 2018

* Fixed an issue where requesting location services permission would trigger an unrecoverable loop. ([#11229](https://github.com/mapbox/mapbox-gl-native/pull/11229))

## 3.7.4 - February 12, 2018

* Added the `MGLTileSourceOptionTileCoordinateBounds` option to create an `MGLTileSource` that only supplies tiles within a specific geographic bounding box. ([#11141](https://github.com/mapbox/mapbox-gl-native/pull/11141))
* Fixed an issue that caused `-[MGLMapSnapshotter pointForCoordinate:]` to return the wrong point. ([#11035](https://github.com/mapbox/mapbox-gl-native/pull/11035))

## 3.7.3 - January 10, 2018

* Fixed a crash while zooming while annotations are present on the map. ([#10791](https://github.com/mapbox/mapbox-gl-native/pull/10791))
* CJK characters can be displayed in a locally installed font or a custom font bundled with the application, reducing map download times. Specify the font name using the `MGLIdeographicFontFamilyName` key in the application’s Info.plist file. ([#10522](https://github.com/mapbox/mapbox-gl-native/pull/10522))
* Fixed a hang that could occur if the application makes many changes to user defaults immediately after launching. ([#10803](https://github.com/mapbox/mapbox-gl-native/pull/10803))

## 3.7.2 - December 21, 2017

### Packaging

* Reduced the file size of the dSYM by removing the i386 architecture. Support for the i386 architecture (used by 32-bit simulators) will also be removed from the framework itself in a future release. ([#10781](https://github.com/mapbox/mapbox-gl-native/pull/10781))

### Other changes

* Fixed an issue where removing a `MGLOpenGLStyleLayer` from a map might result in a crash. ([#10765](https://github.com/mapbox/mapbox-gl-native/pull/10765))
* Added documentation for usage of coordinate bounds that cross the anti-meridian. ([#9804](https://github.com/mapbox/mapbox-gl-native/issues/9804))
* Removed duplicated variables in `MGLMapSnapshotter`. ([#10702](https://github.com/mapbox/mapbox-gl-native/pull/10702))

## 3.7.1 - December 6, 2017

### Packaging

* Renamed this SDK from Mapbox iOS SDK to Mapbox Maps SDK for iOS. ([#10610](https://github.com/mapbox/mapbox-gl-native/pull/10610))

### Annotations

* Fixed incorrect hit targets for `MGLAnnotationImage`-backed annotations that caused `-[MGLMapViewDelegate mapView:didSelectAnnotation:]` to be called unnecessarily. ([#10538](https://github.com/mapbox/mapbox-gl-native/pull/10538))

### Other changes

* Fixed an issue that caused  `MGLMapView.minimumZoomLevel` to not be set. ([#10596](https://github.com/mapbox/mapbox-gl-native/pull/10596))

## 3.7.0 - Novemeber 13, 2017

### Networking and storage

* Added a new `MGLMapSnapshotter` class for capturing rendered map images from an `MGLMapView`’s camera. ([#9891](https://github.com/mapbox/mapbox-gl-native/pull/9891))
* Reduced the time it takes to create new `MGLMapView` instances in some cases. ([#9864](https://github.com/mapbox/mapbox-gl-native/pull/9864))
* Added support for forced cache revalidation that will eliminate flickering that was sometimes visible for certain types of tiles (e.g., traffic tiles). ([#9670](https://github.com/mapbox/mapbox-gl-native/pull/9670), [#9103](https://github.com/mapbox/mapbox-gl-native/issues/9103))
* Improved the performance of the SDK when parsing vector tile data used to render the map. ([#9312](https://github.com/mapbox/mapbox-gl-native/pull/9312))

### Styles

* Added a new type of source, represented by the `MGLImageSource` class at runtime, that displays a georeferenced image. ([#9110](https://github.com/mapbox/mapbox-gl-native/pull/9110))
* Setting a style using `MGLMapView`'s `styleURL` property now smoothly transitions from the previous style to the new style and maintains equivalent layers and sources along with their identifiers. ([#9256](https://github.com/mapbox/mapbox-gl-native/pull/9256))
* Added `MGLCircleStyleLayer.circlePitchAlignment` and `MGLSymbolStyleLayer.iconPitchAlignment` properties to control whether circles and symbols lie flat against a tilted map. ([#9426](https://github.com/mapbox/mapbox-gl-native/pull/9426), [#9479](https://github.com/mapbox/mapbox-gl-native/pull/9479))
* Added an `MGLSymbolStyleLayer.iconAnchor` property to control where an icon is anchored. ([#9849](https://github.com/mapbox/mapbox-gl-native/pull/9849))
* The `maximumTextWidth` and `textLetterSpacing` properties of `MGLSymbolStyleLayer` are now compatible with `MGLSourceStyleFunction`s and `MGLCompositeStyleFunction`s, allowing data-driven styling of these properties. ([#9870](https://github.com/mapbox/mapbox-gl-native/pull/9870))
* The `MGLSymbolStyleLayer.textAnchor`, `MGLSymbolStyleLayer.textJustification` and `MGLLineStyleLayer.lineJoin` properties are now compatible with `MGLSourceStyleFunction`s and `MGLCompositeStyleFunction`s, allowing data-driven styling of these properties. ([#9583](https://github.com/mapbox/mapbox-gl-native/pull/9583))
* Improved the legibility of labels that follow lines when the map is tilted. ([#9009](https://github.com/mapbox/mapbox-gl-native/pull/9009))
* Fixed an issue that could cause flickering when a translucent raster style layer was present. ([#9468](https://github.com/mapbox/mapbox-gl-native/pull/9468))
* Fixed an issue that could cause antialiasing between polygons on the same layer to fail if the fill layers used data-driven styling for the fill color. ([#9699](https://github.com/mapbox/mapbox-gl-native/pull/9699))
* The previously deprecated support for style classes has been removed. For interface compatibility, the API methods remain, but they are now non-functional.

### Annotations

* Fixed several bugs and performance issues related to the use of annotations backed by `MGLAnnotationImage`. The limits on the number and size of images and glyphs has been effectively eliminated and should now depend on hardware constraints. These fixes also apply to images used to represent icons in `MGLSymbolStyleLayer`. ([#9213](https://github.com/mapbox/mapbox-gl-native/pull/9213))
* Added an `overlays` property to `MGLMapView`. ([#8617](https://github.com/mapbox/mapbox-gl-native/pull/8617))
* Selecting an annotation no longer sets the user tracking mode to `MGLUserTrackingModeNone`. ([#10094](https://github.com/mapbox/mapbox-gl-native/pull/10094))
* Added `-[MGLMapView cameraThatFitsShape:direction:edgePadding:]` to get a camera with zoom level and center coordinate computed to fit a shape. ([#10107](https://github.com/mapbox/mapbox-gl-native/pull/10107))
* Added support selection of shape and polyline annotations.([#9984](https://github.com/mapbox/mapbox-gl-native/pull/9984))
* Fixed an issue where view annotations could be slightly misaligned. View annotation placement is now rounded to the nearest pixel. ([#10219](https://github.com/mapbox/mapbox-gl-native/pull/10219))
* Fixed an issue where a shape annotation callout was not displayed if the centroid was not visible. ([#10255](https://github.com/mapbox/mapbox-gl-native/pull/10255))

### User interaction

* Users of VoiceOver can now swipe left and right to navigate among visible places, points of interest, and roads. ([#9950](https://github.com/mapbox/mapbox-gl-native/pull/9950))
* Increased the default maximum zoom level from 20 to 22. ([#9835](https://github.com/mapbox/mapbox-gl-native/pull/9835))
* Fixed an issue where the same value was passed in as the `oldCamera` and `newCamera` parameters to the `-[MGLMapViewDelegate mapView:shouldChangeFromCamera:toCamera:]` method. ([#10433](https://github.com/mapbox/mapbox-gl-native/pull/10433))

### Other changes

* Added a Bulgarian localization. ([#10309](https://github.com/mapbox/mapbox-gl-native/pull/10309))
* Fixed an issue that could cause line label rendering glitches when the line geometry is projected to a point behind the plane of the camera. ([#9865](https://github.com/mapbox/mapbox-gl-native/pull/9865))
* Fixed an issue that could cause a crash when using `-[MGLMapView flyToCamera:completionHandler:]` and related methods with zoom levels at or near the maximum value. ([#9381](https://github.com/mapbox/mapbox-gl-native/pull/9381))
* Added `-[MGLMapView showAttribution:]` to allow custom attribution buttons to show the default attribution interface. ([#10085](https://github.com/mapbox/mapbox-gl-native/pull/10085))
* Fixed a conflict between multiple copies of SMCalloutView in a project. ([#10183](https://github.com/mapbox/mapbox-gl-native/pull/10183))
* Fixed a crash when enabling the scale bar in iOS 8. ([#10241](https://github.com/mapbox/mapbox-gl-native/pull/10241))

## 3.6.4 - September 25, 2017

* Fixed an issue where stale (but still valid) map data could be ignored in offline mode. ([#10012](https://github.com/mapbox/mapbox-gl-native/pull/10012))

## 3.6.3 - September 15, 2017

* Added the option to display an always-on heading indicator with the default user location annotation, controlled via the `MGLMapView.showsUserHeadingIndicator` property. ([#9886](https://github.com/mapbox/mapbox-gl-native/pull/9886))
* Fixed an issue where user heading tracking mode would update too frequently. ([#9845](https://github.com/mapbox/mapbox-gl-native/pull/9845))
* Added support for iOS 11 location usage descriptions. ([#9869](https://github.com/mapbox/mapbox-gl-native/pull/9869))
* Fixed an issue where `MGLUserLocation.location` did not follow its documented initialization behavior. This property will now properly return `nil` until the user’s location has been determined. ([#9639](https://github.com/mapbox/mapbox-gl-native/pull/9639))
* `MGLMapView`’s `minimumZoomLevel` and `maximumZoomLevel` properties are now available in Interface Builder’s Attributes inspector. ([#9729](https://github.com/mapbox/mapbox-gl-native/pull/9729))
* Deprecated `+[MGLStyle trafficDayStyleURL]` and `+[MGLStyle trafficNightStyleURL]` with no replacement method. To use the Traffic Day and Traffic Night styles going forward, we recommend that you use the underlying URL. ([#9918](https://github.com/mapbox/mapbox-gl-native/pull/9918))
* Fixed a crash that sometimes occurred when a map view's view controller was deallocated. ([#9995](https://github.com/mapbox/mapbox-gl-native/pull/9995))

## 3.6.2 - August 18, 2017

* Added an `MGLStyle.localizesLabels` property, off by default, that localizes any Mapbox Streets–sourced symbol layer into the user’s preferred language. ([#9582](https://github.com/mapbox/mapbox-gl-native/pull/9582))
* Added an additional camera method to MGLMapView that accepts an edge padding parameter. ([#9651](https://github.com/mapbox/mapbox-gl-native/pull/9651))
* Fixed an issue with the scaling of the user location annotation’s horizontal accuracy indicator. ([#9721](https://github.com/mapbox/mapbox-gl-native/pull/9721))
* Fixed an issue that caused `-[MGLShapeSource featuresMatchingPredicate:]` and `-[MGLVectorSource featuresInSourceLayersWithIdentifiers:predicate:]` to always return an empty array. ([#9784](https://github.com/mapbox/mapbox-gl-native/pull/9784))

## 3.6.1 - July 28, 2017

* Reduced the size of the dynamic framework by optimizing symbol visibility. ([#7604](https://github.com/mapbox/mapbox-gl-native/pull/7604))
* Fixed an issue where the attribution button would have its custom tint color reset when the map view received a tint color change notification, such as when an alert controller was presented. ([#9598](https://github.com/mapbox/mapbox-gl-native/pull/9598))
* Improved the behavior of zoom gestures when the map reaches the minimum zoom limit. ([#9626](https://github.com/mapbox/mapbox-gl-native/pull/9626))
* Fixed an issue where tilt gesture was triggered with two fingers aligned vertically and panning down. ([#9571](https://github.com/mapbox/mapbox-gl-native/pull/9571))
* Bitcode symbol maps (.bcsymbolmap files) are now included with the dynamic framework. ([#9613](https://github.com/mapbox/mapbox-gl-native/pull/9613))

## 3.6.0 - June 29, 2017

### Packaging

* Xcode 8.0 or higher is now recommended for using this SDK. ([#8775](https://github.com/mapbox/mapbox-gl-native/pull/8775))
* Fixed an issue in the static framework where localizations would never load. ([#9074](https://github.com/mapbox/mapbox-gl-native/pull/9074))
* Updated MGLMapView’s logo view to display [the new Mapbox logo](https://www.mapbox.com/blog/new-mapbox-logo/). ([#8771](https://github.com/mapbox/mapbox-gl-native/pull/8771), [#8773](https://github.com/mapbox/mapbox-gl-native/pull/8773))
* Added a Hungarian localization. ([#9347](https://github.com/mapbox/mapbox-gl-native/pull/9347))

### Styles

* Added support for 3D extrusion of buildings and other polygonal features via the `MGLFillExtrusionStyleLayer` class and the `fill-extrusion` layer type in style JSON. ([#8431](https://github.com/mapbox/mapbox-gl-native/pull/8431))
* MGLMapView and MGLTilePyramidOfflineRegion now default to version 10 of the Mapbox Streets style. Similarly, several style URL class methods of MGLStyle return URLs to version 10 styles. Unversioned variations of these methods are no longer deprecated. `MGLStyleDefaultVersion` should no longer be used with any style other than Streets. ([#6301](https://github.com/mapbox/mapbox-gl-native/pull/6301))
* Added class methods to MGLStyle that correspond to the new [Traffic Day and Traffic Night](https://www.mapbox.com/blog/live-traffic-maps/) styles. ([#6301](https://github.com/mapbox/mapbox-gl-native/pull/6301))
* MGLSymbolStyleLayer’s `iconImageName`, `iconScale`, `textFontSize`, `textOffset`, and `textRotation` properties can now be set to a source or composite function. ([#8544](https://github.com/mapbox/mapbox-gl-native/pull/8544), [#8590](https://github.com/mapbox/mapbox-gl-native/pull/8590), [#8592](https://github.com/mapbox/mapbox-gl-native/pull/8592), [#8593](https://github.com/mapbox/mapbox-gl-native/pull/8593))
* Fixed an issue where setting the `MGLVectorStyleLayer.predicate` property failed to take effect if the relevant source was not in use by a visible layer at the time. ([#8653](https://github.com/mapbox/mapbox-gl-native/pull/8653))
* Fixed an issue preventing programmatically added style layers from appearing in already cached tiles. ([#8954](https://github.com/mapbox/mapbox-gl-native/pull/8954))
* Fixed an issue causing a composite function’s highest zoom level stop to be misinterpreted. ([#8613](https://github.com/mapbox/mapbox-gl-native/pull/8613), [#8790](https://github.com/mapbox/mapbox-gl-native/pull/8790))
* Fixed an issue where re-adding a layer that had been previously removed from a style would reset its paint properties. Moved initializers for `MGLTileSource`, `MGLStyleLayer`, and `MGLForegroundStyleLayer` to their concrete subclasses; because these classes were already intended for initialization only via concrete subclasses, this should have no developer impact. ([#8626](https://github.com/mapbox/mapbox-gl-native/pull/8626))
* Fixed a crash that occurred when removing a source that was still being used by one or more style layers. Since this is a programming error, a warning is logged to the console instead. ([#9129](https://github.com/mapbox/mapbox-gl-native/pull/9129))
* Feature querying results now account for any changes to a feature’s size caused by a source or composite style function. ([#8665](https://github.com/mapbox/mapbox-gl-native/pull/8665))
* Fixed the behavior of composite functions that specify fractional zoom level stops. ([#9289](https://github.com/mapbox/mapbox-gl-native/pull/9289))
* Letter spacing is now disabled in Arabic text so that ligatures are drawn correctly. ([#9062](https://github.com/mapbox/mapbox-gl-native/pull/9062))
* Improved the performance of styles using source and composite style functions. ([#9185](https://github.com/mapbox/mapbox-gl-native/pull/9185), [#9257](https://github.com/mapbox/mapbox-gl-native/pull/9257))

### Annotations

* Added a new initializer to `MGLAnnotationView` so that it is possible to create a new instance with an associated annotation object. ([#9029](https://github.com/mapbox/mapbox-gl-native/pull/9029))
* Added a new `rotatesToMatchCamera` property to `MGLAnnotationView` that, when set to true, causes the annotation view to rotate along with the map's rotation angle giving the appearance that the annoation view is pinned to the map. ([#9147](https://github.com/mapbox/mapbox-gl-native/pull/9147))
* Fixed an issue causing a view-backed annotation to disappear immediately instead of animating when the annotation’s `coordinate` property is set to a value outside the current viewport. ([#8565](https://github.com/mapbox/mapbox-gl-native/pull/8565))
* Fixed an issue in which `MGLMapView` overrode the tint colors of its annotation views. ([#8789](https://github.com/mapbox/mapbox-gl-native/pull/8789))
* Fixed an issue causing annotation views to persist in the map’s annotation container view even after their associated annotations were removed. ([#9025](https://github.com/mapbox/mapbox-gl-native/pull/9025))
* The `MGLPolyline.coordinate` and `MGLPolygon.coordinate` properties now return the midpoint and centroid, respectively, instead of the first coordinate. ([#8713](https://github.com/mapbox/mapbox-gl-native/pull/8713))

### User interaction

* Added a scale bar to `MGLMapView` that indicates the scale of the map. ([#7631](https://github.com/mapbox/mapbox-gl-native/pull/7631))
* Fixed an issue causing the map to go blank during a flight animation that travels a very short distance. ([#9199](https://github.com/mapbox/mapbox-gl-native/pull/9199))
* Fixed an issue where gesture recognizers associated with map view interactivity were not disabled when their related interactions were disabled. ([#8304](https://github.com/mapbox/mapbox-gl-native/pull/8304))
* Fixed an issue preventing the Mapbox Telemetry confirmation dialog from appearing when opened from within a map view in a modal view controller. ([#9027](https://github.com/mapbox/mapbox-gl-native/pull/9027))
* Corrected the size of MGLMapView’s compass. ([#9060](https://github.com/mapbox/mapbox-gl-native/pull/9060))
* The Improve This Map button in the attribution action sheet now leads to a feedback tool that matches MGLMapView’s rotation and pitch. `-[MGLAttributionInfo feedbackURLAtCenterCoordinate:zoomLevel:]` no longer respects the feedback URL specified in TileJSON. ([#9078](https://github.com/mapbox/mapbox-gl-native/pull/9078))
* `-[MGLMapViewDelegate mapView:shouldChangeFromCamera:toCamera:]` can now block any panning caused by a pinch gesture. ([#9344](https://github.com/mapbox/mapbox-gl-native/pull/9344))
* If the user taps on the map while it is flying to the user’s location, the user dot no longer appears in the incorrect location. ([#7916](https://github.com/mapbox/mapbox-gl-native/pull/7916))
* Improved the responsiveness of the tilt gesture by reducing the initial recognition delay. ([#9386](https://github.com/mapbox/mapbox-gl-native/pull/9386))

### Other changes

* Fixed a crash that occurred when accessing the `MGLMultiPolygon.coordinate` property. ([#8713](https://github.com/mapbox/mapbox-gl-native/pull/8713))
* Fixed a crash or console spew when MGLMapView is initialized with a frame smaller than 64 points wide by 64 points tall. ([#8562](https://github.com/mapbox/mapbox-gl-native/pull/8562))
* Fixed an issue that caused the compass and scale bar to underlap navigation and tab bars. ([#7716](https://github.com/mapbox/mapbox-gl-native/pull/7716))
* The error passed into `-[MGLMapViewDelegate mapViewDidFailLoadingMap:withError:]` now includes a more specific description and failure reason. ([#8418](https://github.com/mapbox/mapbox-gl-native/pull/8418))
* Improved CPU and battery performance while animating a tilted map’s camera in an area with many labels. ([#9031](https://github.com/mapbox/mapbox-gl-native/pull/9031))
* Fixed an issue rendering polylines that contain duplicate vertices. ([#8808](https://github.com/mapbox/mapbox-gl-native/pull/8808))
* Added struct boxing to `MGLCoordinateSpan`, `MGLCoordinateBounds`, `MGLOfflinePackProgress`, and `MGLTransition`. ([#9343](https://github.com/mapbox/mapbox-gl-native/pull/9343))

## 3.5.4 - May 9, 2017

* Fixed an issue that caused view backed annotations to become detached from the map view during pan gestures combined with animations of annotation view size or when the annotation view had no size but contained subviews with a non-zero size. ([#8926](https://github.com/mapbox/mapbox-gl-native/pull/8926))

## 3.5.3 - May 2, 2017

* Fixed an issue that prevented the attribution `UIAlertController` from showing in modal hierarchies. ([#8837](https://github.com/mapbox/mapbox-gl-native/pull/8837))

## 3.5.2 - April 7, 2017

* Fixed an issue that caused a crash when the user location annotation was presenting a callout view and the map was moved. ([#8686](https://github.com/mapbox/mapbox-gl-native/pull/8686))
* This release was built with Xcode 8.3.1, which fixed [a significant bitcode issue](http://www.openradar.me/31302382) introduced in Xcode 8.3 that caused Mapbox iOS SDK 3.5.1 to be 2× larger than 3.5.0.

## 3.5.1 - April 5, 2017

* Fixed an issue that caused the return type of a map view delegate method to bridge incorrectly to applications written in Swift. ([#8541](https://github.com/mapbox/mapbox-gl-native/pull/8541))
* Fixed a crash that could occur when calling `-[MGLShapeSource featuresMatchingPredicate:]` or `-[MGLVectorSource featuresInSourceLayersWithIdentifiers:predicate:]`. ([#8553](https://github.com/mapbox/mapbox-gl-native/pull/8553))
* Fixed a crash that could occur after adding view-backed annotations to the map. ([#8513](https://github.com/mapbox/mapbox-gl-native/pull/8513))
* Renamed the “Data-Driven Styling” guide to “Using Style Functions at Runtime” and clarified the meaning of data-driven styling in the guide’s discussion of runtime style functions. ([#8627](https://github.com/mapbox/mapbox-gl-native/pull/8627))

## 3.5.0 - March 21, 2017

### Packaging

* The minimum deployment target for this SDK is now iOS 8. ([#8129](https://github.com/mapbox/mapbox-gl-native/pull/8129))
* Added support for the Carthage dependency manager. See [our website](https://www.mapbox.com/ios-sdk/) for setup instructions. ([#8257](https://github.com/mapbox/mapbox-gl-native/pull/8257))
* While running your application in the iOS Simulator, you will receive a notice in the console if a newer version of this SDK is available. ([#8282](https://github.com/mapbox/mapbox-gl-native/pull/8282))

### Internationalization

* Added support for right-to-left text and Arabic ligatures in labels. ([#6984](https://github.com/mapbox/mapbox-gl-native/pull/6984), [#7123](https://github.com/mapbox/mapbox-gl-native/pull/7123))
* Improved the line wrapping behavior of point-placed labels, especially labels written in Chinese and Japanese. ([#6828](https://github.com/mapbox/mapbox-gl-native/pull/6828), [#7446](https://github.com/mapbox/mapbox-gl-native/pull/7446))
* CJK characters now remain upright in vertically oriented labels that have line placement, such as road labels. ([#7114](https://github.com/mapbox/mapbox-gl-native/issues/7114))
* Added Catalan, Chinese (Simplified and Traditional), Dutch, Finnish, French, German, Japanese, Lithuanian, Polish, Portuguese (Brazilian), Russian, Spanish, Swedish, Ukrainian, and Vietnamese localizations. ([#7316](https://github.com/mapbox/mapbox-gl-native/pull/7316), [#7899](https://github.com/mapbox/mapbox-gl-native/pull/7899), [#7999](https://github.com/mapbox/mapbox-gl-native/pull/7999), [#8113](https://github.com/mapbox/mapbox-gl-native/pull/8113), [#8256](https://github.com/mapbox/mapbox-gl-native/pull/8256))

### Styles

* Added support for data-driven styling in the form of source and composite style functions. `MGLStyleFunction` is now an abstract class, with `MGLCameraStyleFunction` providing the behavior of `MGLStyleFunction` in previous releases. New `MGLStyleFunction` subclasses allow you to vary a style attribute by the values of attributes of features in the source. ([#7596](https://github.com/mapbox/mapbox-gl-native/pull/7596))
* Added `circleStrokeColor`, `circleStrokeWidth`, and `circleStrokeOpacity` properties to MGLCircleStyleLayer and support for corresponding properties in style JSON files. ([#7356](https://github.com/mapbox/mapbox-gl-native/pull/7356))
* Point-placed labels in symbol style layers are now placed at more optimal locations within polygons. ([#7465](https://github.com/mapbox/mapbox-gl-native/pull/7465))
* Fixed flickering that occurred when manipulating a style layer. ([#7616](https://github.com/mapbox/mapbox-gl-native/pull/7616))
* Symbol style layers can now render point collections (known as multipoints in GeoJSON). ([#7445](https://github.com/mapbox/mapbox-gl-native/pull/7445))
* Added a `transition` property to MGLStyle to customize the timing of changes to style layers. ([#7711](https://github.com/mapbox/mapbox-gl-native/pull/7711))
* Added properties to MGLStyleLayer subclasses to customize the timing of transitions between values of individual attributes. ([#8225](https://github.com/mapbox/mapbox-gl-native/pull/8225))
* Fixed an issue causing lines and text labels toward the top of the map view to appear blurry when the map is tilted. ([#7444](https://github.com/mapbox/mapbox-gl-native/pull/7444))
* Fixed incorrect interpolation of style functions in Boolean-typed style attributes. ([#7526](https://github.com/mapbox/mapbox-gl-native/pull/7526))
* Removed support for the `ref` property in layers in style JSON files. ([#7586](https://github.com/mapbox/mapbox-gl-native/pull/7586))
* Fixed an issue that collapsed consecutive newlines within text labels. ([#7446](https://github.com/mapbox/mapbox-gl-native/pull/7446))
* Fixed artifacts when drawing particularly acute line joins. ([#7786](https://github.com/mapbox/mapbox-gl-native/pull/7786))
* Fixed an issue in which a vector style layer predicate involving the `$id` key path would exclude all features from the layer. ([#7989](https://github.com/mapbox/mapbox-gl-native/pull/7989), [#7971](https://github.com/mapbox/mapbox-gl-native/pull/7971))
* Fixed an issue causing vector style layer predicates to be evaluated as if each feature had a `$type` attribute of 1, 2, or 3. The `$type` key path can now be compared to `Point`, `LineString`, or `Polygon`, as described in the documentation. ([#7971](https://github.com/mapbox/mapbox-gl-native/pull/7971))
* When setting an `MGLShapeSource`’s shape to an `MGLFeature` instance, any `UIColor` attribute value is now converted to the equivalent CSS string representation for use with `MGLInterpolationModeIdentity` in style functions. ([#8025](https://github.com/mapbox/mapbox-gl-native/pull/8025))
* An exception is no longer thrown if layers or sources are removed from a style before they are added. ([#7962](https://github.com/mapbox/mapbox-gl-native/pull/7962))
* Renamed MGLStyleConstantValue to MGLConstantStyleValue. For compatibility with previous releases, MGLStyleConstantValue is now an alias of MGLConstantStyleValue. ([#8090](https://github.com/mapbox/mapbox-gl-native/pull/8090))
* Fixed a crash that could occur when switching styles after adding an MGLSource to the style. ([#8298](https://github.com/mapbox/mapbox-gl-native/pull/8298))

### Annotations and user interaction

* Added a method to MGLMapViewDelegate, `-mapView:shouldChangeFromCamera:toCamera:`, that you can implement to restrict which parts the user can navigate to using gestures. ([#5584](https://github.com/mapbox/mapbox-gl-native/pull/5584))
* Annotations are no longer deselected when the map is panned or zoomed, even if the annotation moves out of the visible bounds. ([#8022](https://github.com/mapbox/mapbox-gl-native/pull/8022))
* Changing the coordinates of a point annotation no longer deselects the annotation. ([#8269](https://github.com/mapbox/mapbox-gl-native/pull/8269))
* Fixed an issue that could cause a crash when point annotations were added and removed while simultaneously querying source features. ([#8374](https://github.com/mapbox/mapbox-gl-native/pull/8374))
* Fixed an issue preventing MGLMapView from adding a polyline annotation with the same coordinates as a polygon annotation. ([#8355](https://github.com/mapbox/mapbox-gl-native/pull/8355))
* Fixed an issue where translucent, non-view-backed point annotations along tile boundaries would be drawn darker than expected. ([#6832](https://github.com/mapbox/mapbox-gl-native/pull/6832))
* Double-tap and two-finger tap gestures now zoom to the nearest integer zoom level. ([#8027](https://github.com/mapbox/mapbox-gl-native/pull/8027))
* The `MGLAnnotationView.annotation` property is now read-write. ([#8139](https://github.com/mapbox/mapbox-gl-native/pull/8139))
* Enabled the one-finger zoom gesture on iPad. To execute this gesture, tap twice; on second tap, hold your finger on the map and pan up to zoom in, or down to zoom out. ([#8379](https://github.com/mapbox/mapbox-gl-native/pull/8379))

### Networking and offline maps

* Offline pack notifications are now posted by `MGLOfflinePack` instances instead of the shared `MGLOfflineStorage` object. For backwards compatibility, the `userInfo` dictionary still indicates the pack’s state and progress. ([#7952](https://github.com/mapbox/mapbox-gl-native/pull/7952))
* Fixed a memory leak in MGLMapView. ([#7956](https://github.com/mapbox/mapbox-gl-native/pull/7956))
* Fixed an issue that could prevent a cached style from appearing while the device is offline. ([#7770](https://github.com/mapbox/mapbox-gl-native/pull/7770))
* Fixed an issue that could prevent a style from loading when reestablishing a network connection. ([#7902](https://github.com/mapbox/mapbox-gl-native/pull/7902))
* `MGLOfflineStorage` instances now support a delegate conforming to `MGLOfflineStorageDelegate`, which allows altering URLs before they are requested from the Internet. ([#8084](https://github.com/mapbox/mapbox-gl-native/pull/8084))

### Other changes

* Fixed an issue that, among other things, caused various islands to disappear at certain zoom levels. ([#7621](https://github.com/mapbox/mapbox-gl-native/pull/7621))
* Added a method to MGLMapView that allows you to specify a predicate when querying for visible features. ([#8256](https://github.com/mapbox/mapbox-gl-native/pull/8246))
* Fixed flickering that occurred when panning past the antimeridian. ([#7574](https://github.com/mapbox/mapbox-gl-native/pull/7574))
* Fixed an issue that sometimes caused crashes when the SDK interacted with the file system in the background. ([#8125](https://github.com/mapbox/mapbox-gl-native/pull/8125))
* Added a `MGLDistanceFormatter` class for formatting geographic distances. ([#7888](https://github.com/mapbox/mapbox-gl-native/pull/7888))
* Fixed an issue that was causing the system location indicator to stay on in background after telemetry was disabled. ([#7833](https://github.com/mapbox/mapbox-gl-native/pull/7833))
* Added support for predicates in rendered feature querying [8256](https://github.com/mapbox/mapbox-gl-native/pull/8246)
* Added a nightly build of the dynamic framework. ([#8337](https://github.com/mapbox/mapbox-gl-native/pull/8337))

## 3.4.2 - February 21, 2017

This is the final scheduled version of the Mapbox iOS SDK that supports iOS 7. ([#8129](https://github.com/mapbox/mapbox-gl-native/pull/8129))

* A programmatic change to an MGLMapView’s camera no longer resets the user tracking mode. ([#7856](https://github.com/mapbox/mapbox-gl-native/pull/7856))
* Improved the performance of trivial camera animations. ([#7125](https://github.com/mapbox/mapbox-gl-native/pull/7125))
* Added a guide detailing the built-in gesture recognizers and various ways to configure them. ([#7937](https://github.com/mapbox/mapbox-gl-native/pull/7937))

## 3.4.1 - January 25, 2017

* Fixed a build error in the static framework flavor of this SDK caused by a missing header. ([#7844](https://github.com/mapbox/mapbox-gl-native/pull/7844))
* Fixed an issue causing MGLMapView’s `camera`’s `heading` to be set to a negative value, indicating an undefined heading, when the map view faces northwest. The heading is now wrapped to between zero and 360 degrees, for consistency with MGLMapView’s `direction` property. ([#7724](https://github.com/mapbox/mapbox-gl-native/pull/7724))
* Fixed an issue where MGLMapView could initially flash black before loading. ([#7859](https://github.com/mapbox/mapbox-gl-native/pull/7859))
* Deprecated the style class methods in MGLStyle. ([#7785](https://github.com/mapbox/mapbox-gl-native/pull/7785))

## 3.4.0 - January 20, 2017

### Packaging

* Xcode 7.3 or above is required for using this SDK. ([#6059](https://github.com/mapbox/mapbox-gl-native/issues/6059))
* Clarified that the `-ObjC` linker flag is required for linking against the static framework distribution of this SDK. ([#6213](https://github.com/mapbox/mapbox-gl-native/pull/6213))
* The API reference has a sharper look. ([#7422](https://github.com/mapbox/mapbox-gl-native/pull/7422))
* Added documentation for the Info.plist keys used by this SDK. ([#6833](https://github.com/mapbox/mapbox-gl-native/pull/6833))

### Styles and data

* A new runtime styling API allows you to adjust the style and content of the base map dynamically. All the options available in [Mapbox Studio](https://www.mapbox.com/studio/) are now exposed via MGLStyle and subclasses of MGLStyleLayer and MGLSource. ([#5727](https://github.com/mapbox/mapbox-gl-native/pull/5727))
* MGLMapView’s `styleURL` property can now be set to an absolute file URL. ([#6026](https://github.com/mapbox/mapbox-gl-native/pull/6026))
* When creating an MGLShapeSource, you can now specify options for clustering point features within the shape source. Similarly, GeoJSON sources specified by the stylesheet at design time can specify the `cluster`, `clusterMaxZoom`, and `clusterRadius` attributes. ([#5724](https://github.com/mapbox/mapbox-gl-native/pull/5724))
* Added [quadkey](https://msdn.microsoft.com/en-us/library/bb259689.aspx) support and limited WMS support in raster tile URL templates. ([#5628](https://github.com/mapbox/mapbox-gl-native/pull/5628))
* When creating an MGLTileSource, you can now specify that the tile URLs use [TMS](https://en.wikipedia.org/wiki/Tile_Map_Service) coordinates by setting `MGLTileSourceOptionTileCoordinateSystem` to `MGLTileCoordinateSystemTMS`. TileJSON files can specify `"scheme": "tms"`. ([#2270](https://github.com/mapbox/mapbox-gl-native/pull/2270))
* Fixed an issue causing abstract MGLMultiPointFeature objects to be returned in feature query results. Now concrete MGLPointCollectionFeature objects are returned. MGLMultiPointFeature is now an alias of MGLPointCollectionFeature. ([#6742](https://github.com/mapbox/mapbox-gl-native/pull/6742))
* Fixed rendering artifacts and missing glyphs that occurred after viewing a large number of CJK characters on the map. ([#5908](https://github.com/mapbox/mapbox-gl-native/pull/5908))
* `-[MGLMapView resetPosition]` now resets to the current style’s default center coordinates, zoom level, direction, and pitch, if specified. ([#6127](https://github.com/mapbox/mapbox-gl-native/pull/6127))
* Fixed an issue where feature querying sometimes failed to return the expected features when the map was tilted. ([#6773](https://github.com/mapbox/mapbox-gl-native/pull/6773))
* MGLFeature’s `attributes` and `identifier` properties are now writable. ([#6728](https://github.com/mapbox/mapbox-gl-native/pull/6728))
* The action sheet that appears when tapping the information button in the bottom-right corner now lists the correct attribution for the current style. ([#5999](https://github.com/mapbox/mapbox-gl-native/pull/5999))
* Added support for MGLSymbolStyleLayer’s `textPitchAlignment` property and the corresponding style JSON property for improved street label legibility on a tilted map. ([#5288](https://github.com/mapbox/mapbox-gl-native/pull/5288))
* Added support for MGLSymbolStyleLayer’s `iconTextFit` and `iconTextFitPadding` properties and the corresponding style JSON properties, allowing the background of a shield to automatically resize to fit the shield’s text. ([#5334](https://github.com/mapbox/mapbox-gl-native/pull/5334))
* Added support for MGLSymbolStyleLayer’s `circlePitchScale` property and the corresponding style JSON property, allowing circle features in a tilted base map to scale or remain the same size as the viewing distance changes. ([#5576](https://github.com/mapbox/mapbox-gl-native/pull/5576))
* The `identifier` property of an MGLFeature may now be either a number or string. ([#5514](https://github.com/mapbox/mapbox-gl-native/pull/5514))
* If MGLMapView is unable to obtain or parse a style, it now calls its delegate’s `-mapViewDidFailLoadingMap:withError:` method. ([#6145](https://github.com/mapbox/mapbox-gl-native/pull/6145))
* Added the `-[MGLMapViewDelegate mapView:didFinishLoadingStyle:]` delegate method, which offers the earliest opportunity to modify the layout or appearance of the current style before the map view is displayed to the user. ([#6636](https://github.com/mapbox/mapbox-gl-native/pull/6636))
* Fixed crashes that could occur when loading a malformed stylesheet. ([#5736](https://github.com/mapbox/mapbox-gl-native/pull/5736))
* Fixed an issue causing stepwise zoom functions to be misinterpreted. ([#6328](https://github.com/mapbox/mapbox-gl-native/pull/6328))
* A source’s tiles are no longer rendered when the map is outside the source’s supported zoom levels. ([#6345](https://github.com/mapbox/mapbox-gl-native/pull/6345))
* Improved style parsing performance. ([#6170](https://github.com/mapbox/mapbox-gl-native/pull/6170))
* Improved feature querying performance. ([#6514](https://github.com/mapbox/mapbox-gl-native/pull/6514))
* Fixed an issue where shapes that cannot currently be visually represented as annotations were still shown on the map as point annotations. ([#6764](https://github.com/mapbox/mapbox-gl-native/issues/6764))

### User location

* The user dot now animates between user locations when user tracking is disabled. ([#6215](https://github.com/mapbox/mapbox-gl-native/pull/6215))
* To customize the appearance of the user location annotation, subclass the newly added MGLUserLocationAnnotationView class and implement `-[MGLMapViewDelegate mapView:viewForAnnotation:]`. ([#5882](https://github.com/mapbox/mapbox-gl-native/pull/5882))
* `-[MGLMapView viewForAnnotation:]` now returns the user location annotation view when given the user location annotation. ([#6957](https://github.com/mapbox/mapbox-gl-native/pull/6957))
* Fixed an issue causing the user dot’s accuracy ring to wobble while zooming in and out. ([#6019](https://github.com/mapbox/mapbox-gl-native/pull/6019))
* Heading accuracy indicator sizing has been changed to appear more precise. ([#6120](https://github.com/mapbox/mapbox-gl-native/pull/6120))
* Fixed an issue that caused the map to not update to reflect the centerOffset when the user location was tracked. ([#6216](https://github.com/mapbox/mapbox-gl-native/pull/6216))

### Annotations

* Added new methods to MGLMultiPoint for changing the vertices along a polyline annotation or the exterior of a polygon annotation. ([#6565](https://github.com/mapbox/mapbox-gl-native/pull/6565))
* Added new APIs to MGLMapView to query for visible annotations. Combined with `-[MGLMapView viewForAnnotation:]`, these APIs can be used to access all visible annotation views. ([#6061](https://github.com/mapbox/mapbox-gl-native/pull/6061))
* Shape, feature, and annotation classes now conform to NSSecureCoding. ([#6559](https://github.com/mapbox/mapbox-gl-native/pull/6559))
* Fixed an issue causing offscreen annotation views to be updated even when they were in the reuse queue. ([#5987](https://github.com/mapbox/mapbox-gl-native/pull/5987))
* Fixed an issue preventing MGLAnnotationView from animating when its coordinate changes. ([#6215](https://github.com/mapbox/mapbox-gl-native/pull/6215))
* Fixed an issue causing the wrong annotation view to be selected when tapping an annotation view with a center offset applied. ([#5931](https://github.com/mapbox/mapbox-gl-native/pull/5931))
* Fixed an issue that assigned annotation views to polyline and polygon annotations. ([#5770](https://github.com/mapbox/mapbox-gl-native/pull/5770))
* Fixed an issue causing the callout view to be dismissed when panning around. ([#6676](https://github.com/mapbox/mapbox-gl-native/pull/6676))
* Per documentation, the first and last coordinates in an MGLPolygon must be identical in order for the polygon to draw correctly. The same is true for an MGLPolygon’s interior polygon. ([#5514](https://github.com/mapbox/mapbox-gl-native/pull/5514))
* To make an MGLPolyline or MGLPolygon span the antimeridian, specify coordinates with longitudes greater than 180° or less than −180°. ([#6088](https://github.com/mapbox/mapbox-gl-native/pull/6088))
* Various method arguments that are represented as C arrays of `CLLocationCoordinate2D` instances have been marked `const` to streamline bridging to Swift. ([#7215](https://github.com/mapbox/mapbox-gl-native/pull/7215))
* Fixed an issue that caused an annotation view to disappear if it isn’t created using the annotation view reuse queue. ([#6485](https://github.com/mapbox/mapbox-gl-native/pull/6485))
* Fixed an issue that could reset user-added transformations on annotation views. ([#6166](https://github.com/mapbox/mapbox-gl-native/pull/6166))
* Improved the performance of relocating a non-view-backed point annotation by changing its `coordinate` property. ([#5385](https://github.com/mapbox/mapbox-gl-native/pull/5385))
* Fixed an issue that caused an assertion failure if a `MGLShapeCollection` (a GeoJSON GeometryCollection) was created with an empty array of shapes. ([#7632](https://github.com/mapbox/mapbox-gl-native/pull/7632))
* Improved the precision of annotations at zoom levels greater than 18. ([#5517](https://github.com/mapbox/mapbox-gl-native/pull/5517))

### Networking and offline maps

* Fixed an issue preventing an MGLMapView from loading tiles while an offline pack is downloading. ([#6446](https://github.com/mapbox/mapbox-gl-native/pull/6446))
* Fixed a crash that could occur when the device is disconnected while downloading an offline pack. ([#6293](https://github.com/mapbox/mapbox-gl-native/pull/6293))
* Fixed a crash that occurred when encountering a rate-limit error in response to a network request. ([#6223](https://github.com/mapbox/mapbox-gl-native/pull/6223))
* Fixed an issue causing an MGLOfflinePack’s progress to continue to update after calling `-suspend`. ([#6186](https://github.com/mapbox/mapbox-gl-native/pull/6186))
* Fixed an issue preventing cached annotation images from displaying while the device is offline. ([#6358](https://github.com/mapbox/mapbox-gl-native/pull/6358))
* Added support for an `MGLMapboxAPIBaseURL` key in an app's `Info.plist` in order to customize the base URL used for retrieving map data, styles, and other resources. ([#6709](https://github.com/mapbox/mapbox-gl-native/pull/6709))
* Query parameters are no longer stripped from mapbox: URLs used as resource URLs. ([#6182](https://github.com/mapbox/mapbox-gl-native/pull/6182), [#6432](https://github.com/mapbox/mapbox-gl-native/pull/6432))
* Database errors are now logged to the console. ([#6291](https://github.com/mapbox/mapbox-gl-native/pull/6291))

### Other changes

* Raster tiles such as those from Mapbox Satellite are now cached, eliminating flashing while panning back and forth. ([#7091](https://github.com/mapbox/mapbox-gl-native/pull/7091))
* Improved the performance of symbol style layers. ([#7025](https://github.com/mapbox/mapbox-gl-native/pull/7025))
* As the user zooms in, tiles from lower zoom levels are scaled up until tiles for higher zoom levels are loaded. ([#5143](https://github.com/mapbox/mapbox-gl-native/pull/5143))
* Notification names and user info keys are now string enumeration values for ease of use in Swift. ([#6794](https://github.com/mapbox/mapbox-gl-native/pull/6794))
* MGLMapDebugOverdrawVisualizationMask no longer has any effect in Release builds of the SDK. This debug mask has been disabled for performance reasons. ([#5555](https://github.com/mapbox/mapbox-gl-native/pull/5555))
* Fixed a typo in the documentation for the MGLCompassDirectionFormatter class. ([#5879](https://github.com/mapbox/mapbox-gl-native/pull/5879))
* The UITapGestureRecognizer on MGLMapView that is used for selecting annotations now fails if a tap does not select an annotation. ([#7246](https://github.com/mapbox/mapbox-gl-native/pull/7246))
* Fixed issues related to the visibility of sources in viewports less than 512 pixels wide or tall. ([#7438](https://github.com/mapbox/mapbox-gl-native/pull/7438))

## 3.3.7 - November 17, 2016

* This version is the same as 3.3.6 but it is built with Xcode 8 that produces a smaller binary. Developers using this version in Swift applications built with Xcode 7.3.1 should use the  unstripped, `*-symbols` framework.

## 3.3.6 - November 9, 2016

* Fixed a crash that occurred during low-memory situations when multiple instances of MGLMapView were in the view hierarchy. The speculative fix in v3.3.5 has been reverted. ([#6972](https://github.com/mapbox/mapbox-gl-native/pull/6972))

## 3.3.5 - November 2, 2016

* Speculatively fixed an OpenGL rendering crash. ([#6844](https://github.com/mapbox/mapbox-gl-native/pull/6844))
* Fixed an issue with symbols not being properly stripped from the dynamic framework. The dSYM file included with the standard dynamic framework in previous releases (e.g., `mapbox-ios-sdk-3.3.4-dynamic.zip` or the `Mapbox-iOS-SDK` pod) could not be used to symbolicate crashes. ([#6531](https://github.com/mapbox/mapbox-gl-native/pull/6531))
* Simulator architecture slices are included in the included dSYM file, allowing you to symbolicate crashes that occur in the Simulator. ([#5740](https://github.com/mapbox/mapbox-gl-native/pull/5740))
* Fixed a crash that sometimes occurred when initializing an MGLMapView. ([#5932](https://github.com/mapbox/mapbox-gl-native/pull/5932))

## 3.3.4 - August 8, 2016

* Fixed an issue that caused the user dot to be selected when tapping an annotation that lies within the user dot’s accuracy circle. First attempt was [#5816](https://github.com/mapbox/mapbox-gl-native/pull/5816) in v3.3.2, which excluded the pulsing halo but not the accuracy circle. ([#5894](https://github.com/mapbox/mapbox-gl-native/pull/5894))

## 3.3.3 - July 29, 2016

* Fixed an issue where the style zoom levels were not respected when deciding when to render a layer. ([#5811](https://github.com/mapbox/mapbox-gl-native/issues/5811))

## 3.3.2 - July 28, 2016

* Speculatively fixed a crash that occurred when initializing an MGLMapView on iOS 7.x. ([#5791](https://github.com/mapbox/mapbox-gl-native/pull/5791))
* View-backed annotations no longer prevent the user from starting to pan the map. ([#5813](https://github.com/mapbox/mapbox-gl-native/pull/5813))
* Fixed an issue that caused the user dot to be selected when tapping an annotation that lies within the user dot’s accuracy circle. ([#5816](https://github.com/mapbox/mapbox-gl-native/pull/5816))

## 3.3.1 - July 19, 2016

* Fixed a crash that occurred when a sprite URL lacks a file extension. See [this comment](https://github.com/mapbox/mapbox-gl-native/issues/5722#issuecomment-233701251) to determine who may be affected by this bug. ([#5723](https://github.com/mapbox/mapbox-gl-native/pull/5723))
* Fixed an issue causing overlapping polylines and polygons to be drawn in undefined z-order. Shapes are always drawn in the order they are added to the map, from the oldest on the bottom to the newest on the top. ([#5710](https://github.com/mapbox/mapbox-gl-native/pull/5710))
* Fixed an issue preventing MGLMapView from changing its viewport when a single annotation was passed into `-[MGLMapView showAnnotations:animated:]`. ([#5693](https://github.com/mapbox/mapbox-gl-native/pull/5693))
* Fixed an issue causing polyline and polygon annotations to disappear when the zoom level is one less than the maximum zoom level. ([#5418](https://github.com/mapbox/mapbox-gl-native/pull/5418))
* Fixed a crash that occurred when a style or other resource URL has a query string. ([#5554](https://github.com/mapbox/mapbox-gl-native/pull/5554))
* If you subclass MGLAnnotationView, your implementation of `-setSelected:animated:` is now called with the correct value in the `animated` parameter, making it possible to animate a deselection. ([#5677](https://github.com/mapbox/mapbox-gl-native/pull/5677))
* The compass, Mapbox logo, and attribution button now accommodate the containing map view’s content insets. If your interface elements partially overlap the map view but do not affect the top and bottom layout guides, set the `automaticallyAdjustsScrollViewInsets` property to `NO` and set the `contentInset` property to a suitable value. ([#5671](https://github.com/mapbox/mapbox-gl-native/pull/5671))
* Added a property to MGLOfflineStorage, `countOfBytesCompleted`, that indicates the disk space occupied by all cached and offline resources. ([#5585](https://github.com/mapbox/mapbox-gl-native/pull/5585))

## 3.3.0 - July 14, 2016

### Styles and data

- Added methods to MGLMapView for obtaining the underlying map data rendered by the current style, along with additional classes to represent complex geometry in that data. ([#5110](https://github.com/mapbox/mapbox-gl-native/pull/5110))
- Improved performance viewing regions with large landcover polygons when viewing a style that uses the Mapbox Streets source. ([#2444](https://github.com/mapbox/mapbox-gl-native/pull/2444))
- Fixed a memory leak when using raster resources. ([#5141](https://github.com/mapbox/mapbox-gl-native/pull/5141))
- Rendering now occurs on the main thread, fixing a hang when calling `-[MGLMapView styleURL]` before the map view has fully loaded or while the application is in the background. ([#2909](https://github.com/mapbox/mapbox-gl-native/pull/2909))
- Added a `-reloadStyle:` action to MGLMapView to force a reload of the current style. ([#4728](https://github.com/mapbox/mapbox-gl-native/pull/4728))
- A more specific user agent string is now sent with style and tile requests. ([#4012](https://github.com/mapbox/mapbox-gl-native/pull/4012))
- Added a new option to `MGLMapDebugMaskOptions`, `MGLMapDebugOverdrawVisualizationMask`, that highlights overlapping drawing operations instead of the usual rendered output. ([#5403](https://github.com/mapbox/mapbox-gl-native/pull/5403))

### Interactivity

- The compass, user dot, and visible annotations are now accessible to VoiceOver users. ([#1496](https://github.com/mapbox/mapbox-gl-native/pull/1496))
- Added a method to MGLMapView, `-anchorPointForGesture:`, that you can override to anchor gestures at a point other than the user location. ([#5302](https://github.com/mapbox/mapbox-gl-native/pull/5302))
- Added a property to MGLMapView, `decelerationRate`, that allows you to speed up or slow down the drift animation at the end of a user gesture. You can also use this property to disable the drift animation entirely. ([#5504](https://github.com/mapbox/mapbox-gl-native/pull/5504))
- Improved responsiveness when zooming in then immediately panning around. ([#4595](https://github.com/mapbox/mapbox-gl-native/pull/4595))
- Added a new method, `-[MGLMapView cameraThatFitsCoordinateBounds:]`, to get a camera that you can pass into `-setCamera:` that fits the given coordinate bounds. ([#4790](https://github.com/mapbox/mapbox-gl-native/pull/4790))

### Annotations

- MGLPointAnnotation and custom MGLAnnotation implementations (but not MGLMultiPoint) can be backed by an MGLAnnotationView instead of an MGLAnnotationImage. MGLAnnotationView is a subclass of UIView, so you can use Core Animation and other familiar technologies with it. To associate an MGLAnnotation with an MGLAnnotationView, implement `-mapView:viewForAnnotation:` in your MGLMapViewDelegate class. ([#4801](https://github.com/mapbox/mapbox-gl-native/pull/4801))
- An MGLAnnotation can be relocated by changing its `coordinate` property in a KVO-compliant way. An MGLMultiPoint cannot be relocated. ([#3835](https://github.com/mapbox/mapbox-gl-native/pull/3835))
- Setting the `image` property of an MGLAnnotationImage to `nil` resets it to the default red pin image and reclaims resources that can be used to customize additional annotations. ([#3835](https://github.com/mapbox/mapbox-gl-native/pull/3835))
- An MGLPolygon can now have interior polygons, representing holes knocked out of the overall shape. ([#5110](https://github.com/mapbox/mapbox-gl-native/pull/5110))

### User location

- The user dot now moves smoothly between user location updates while user location tracking is disabled. ([#1582](https://github.com/mapbox/mapbox-gl-native/pull/1582))
- Fixed an issue preventing KVO change notifications from being generated on MGLMapView’s `userTrackingMode` key path when `-setUserTrackingMode:animated:` is called. ([#4724](https://github.com/mapbox/mapbox-gl-native/pull/4724))
- Fixed a crash setting MGLMapView’s `userLocationVerticalAlignment` property before a user location update has occurred. ([#5278](https://github.com/mapbox/mapbox-gl-native/pull/5278))
- Mapbox Telemetry is automatically disabled while the host application is running in the iOS Simulator. ([#4726](https://github.com/mapbox/mapbox-gl-native/pull/4726))

### Offline maps

- `MGLOfflinePackProgress` now indicates how many tiles have been downloaded and how much space they take up. ([#4874](https://github.com/mapbox/mapbox-gl-native/pull/4874))
- Fixed an issue where the tile cache could be included in iCloud backups on the first launch. ([#5124](https://github.com/mapbox/mapbox-gl-native/pull/5124), [#5601](https://github.com/mapbox/mapbox-gl-native/pull/5601))
- Suppressed “Unable to make space for entry” console spew. ([#4708](https://github.com/mapbox/mapbox-gl-native/pull/4708))
- Deprecated `-[MGLMapView emptyMemoryCache]`. ([#4725](https://github.com/mapbox/mapbox-gl-native/pull/4725))

### Packaging

- Improved the design of the generated API documentation. ([#5306](https://github.com/mapbox/mapbox-gl-native/pull/5306))
- Applications linking against the SDK static framework no longer need to add `-ObjC` to the Other Linker Flags (`OTHER_LDFLAGS`) build setting. If you previously added this flag solely for this SDK, removing the flag may potentially reduce the overall size of your application. ([#4641](https://github.com/mapbox/mapbox-gl-native/pull/4641))
- Removed the `armv7s` slice from the SDK to reduce its size. iPhone 5 and iPhone 5c automatically use the `armv7` slice instead. ([#4641](https://github.com/mapbox/mapbox-gl-native/pull/4641))
- The SDK is now localizable. No localizations are currently provided, other than English, but if you need a particular localization, you can install the SDK manually and drop a .lproj folder into the framework. ([#4783](https://github.com/mapbox/mapbox-gl-native/pull/4783))
- Removed unused SVG files from the SDK’s resource bundle. ([#4641](https://github.com/mapbox/mapbox-gl-native/pull/4641))

### Other changes

- Added category methods on NSValue for converting to and from the structure types defined in MGLGeometry.h. ([#4802](https://github.com/mapbox/mapbox-gl-native/pull/4802))
- Added NSFormatter subclasses for converting geographic coordinates and directions into display strings. ([#4802](https://github.com/mapbox/mapbox-gl-native/pull/4802))
- Added `MGLCoordinateInCoordinateBounds()`, a function that tests whether or not a coordinate is in a given bounds. ([#5053](https://github.com/mapbox/mapbox-gl-native/pull/5053))

## 3.2.3 - June 7, 2016

- Fixed an issue preventing `-[MGLMapViewDelegate mapViewDidFinishLoadingMap:]` from being called when returning to the view controller containing the map view from another view controller. ([#5164](https://github.com/mapbox/mapbox-gl-native/pull/5164))
- Declarations in the API documentation are shown in both Objective-C and Swift. ([realm/jazzy#530](https://github.com/realm/jazzy/pull/530))

## 3.2.2 - May 10, 2016

- Existing MGLStyle class methods that return default style URLs have been deprecated in favor of new methods that require an explicit style version parameter. The deprecated, unversioned methods continue to return version 8 of the respective styles and will not be updated as new versions of the styles are released. ([#4759](https://github.com/mapbox/mapbox-gl-native/pull/4759))
- Deprecated `+[MGLStyle emeraldStyleURL]` with no replacement method. To use the Emerald style going forward, we recommend that you use the underlying URL. ([#4759](https://github.com/mapbox/mapbox-gl-native/pull/4759))
- Added `+[MGLStyle outdoorsStyleURLWithVersion:]` for the new Outdoors style. ([#4759](https://github.com/mapbox/mapbox-gl-native/pull/4759))
- The Hybrid style is now called Satellite Streets. ([#4759](https://github.com/mapbox/mapbox-gl-native/pull/4759))

## 3.2.1 - April 20, 2016

- Fixed a hang that could occur if the host application attempts to set user defaults on a background queue. ([#4745](https://github.com/mapbox/mapbox-gl-native/pull/4745))
- User location heading updates now resume properly when an app becomes active again. ([#4674](https://github.com/mapbox/mapbox-gl-native/pull/4674))
- Fixed an issue causing hyperlinks in the documentation to be displayed as raw Markdown syntax when viewed in Xcode’s Quick Help popover or sidebar. ([#4760](https://github.com/mapbox/mapbox-gl-native/pull/4760))

## 3.2.0 - April 5, 2016

- If you’ve previously installed the SDK as a static framework, the installation workflow has changed to address issues when submitting your application to the App Store or installing it on a device. Upon upgrading to this version of the SDK, you’ll need to add Mapbox.bundle to the Copy Bundle Resources build phase and remove Mapbox.framework from the Embed Frameworks build phase. ([#4455](https://github.com/mapbox/mapbox-gl-native/pull/4455))
- Offline packs can now be downloaded to allow users to view specific regions of the map offline. A new MGLOfflineStorage class provides APIs for managing MGLOfflinePacks. ([#4221](https://github.com/mapbox/mapbox-gl-native/pull/4221))
- Tiles and other resources are cached in the same file that holds offline resources. The combined cache file is located in a subdirectory of the user’s Application Support directory, which means iOS will not delete the file when disk space runs low. ([#4377](https://github.com/mapbox/mapbox-gl-native/pull/4377))
- Fixed an issue where the map view’s center would always be calculated as if the view occupied the entire screen. ([#4504](https://github.com/mapbox/mapbox-gl-native/issues/4504))
- The user dot no longer disappears after panning the map across the antimeridian at low zoom levels. ([#4275](https://github.com/mapbox/mapbox-gl-native/pull/4275))
- The map no longer recoils when panning quickly at low zoom levels. ([#4214](https://github.com/mapbox/mapbox-gl-native/pull/4214))
- Fixed an issue causing the map to pan the wrong way when the user pinches unevenly. ([#4427](https://github.com/mapbox/mapbox-gl-native/pull/4427))
- The maximum zoom level is capped at 21 due to rendering issues at higher zoom levels. ([#4417](https://github.com/mapbox/mapbox-gl-native/pull/4417))
- An icon laid out along a line no longer appears if it would extend past the end of the line. Some one-way arrows no longer point the wrong way. ([#3839](https://github.com/mapbox/mapbox-gl-native/pull/3839))
- Fixed warping of dashed lines near sharp corners. ([#3914](https://github.com/mapbox/mapbox-gl-native/pull/3914))
- Telemetry location gathering now occurs only when the device is in motion. ([#4115](https://github.com/mapbox/mapbox-gl-native/pull/4115))
- An account’s monthly active users metric only counts a user once a map view is displayed to that user. ([#3713](https://github.com/mapbox/mapbox-gl-native/pull/3713))
- A .dSYM bundle is included with the dynamic framework to facilitate symbolication of crash logs.
- Updated documentation to reflect the requirement that you must embed the dynamic framework in the “Embedded Binaries” section in Xcode. ([#4011](https://github.com/mapbox/mapbox-gl-native/issues/4011))
- Polygons and polylines now default to using the map view’s tint color. ([#4028](https://github.com/mapbox/mapbox-gl-native/pull/4028))
- The user dot no longer lags when panning the map. ([#3683](https://github.com/mapbox/mapbox-gl-native/pull/3683))
- The Improve This Map tool now uses the same zoom level that is currently being shown in the map view. ([#4068](https://github.com/mapbox/mapbox-gl-native/pull/4068))
- Fixed a formatting issue in the documentation for `MGLCoordinateBoundsIsEmpty()`. ([#3958](https://github.com/mapbox/mapbox-gl-native/pull/3958))

## 3.1.2 - February 22, 2016

- You can once again install the static framework without manually linking several framework and library dependencies. ([#4029](https://github.com/mapbox/mapbox-gl-native/pull/4029))
- The location manager used by MGLMapView to show the user’s location is now paused when the application is sent to the background. ([#4034](https://github.com/mapbox/mapbox-gl-native/pull/4034))

## 3.1.1 - February 15, 2016

- Corrected the dynamic framework’s minimum deployment target to iOS 8.0. ([#3872](https://github.com/mapbox/mapbox-gl-native/pull/3872))
- Fixed Fabric compatibility. ([#3847](https://github.com/mapbox/mapbox-gl-native/pull/3847))
- Fixed a crash that can occur when reselecting an annotation. ([#3881](https://github.com/mapbox/mapbox-gl-native/pull/3881))
- Fixed an issue preventing the Latitude inspectable from working when it is set before setting the Zoom Level inspectable in Interface Builder. ([#3886](https://github.com/mapbox/mapbox-gl-native/pull/3886))
- Fixed an issue that incorrectly expanded the tappable area of an annotation and prevented the annotation’s alignment rect insets from having any effect on the tappable area. ([#3898](https://github.com/mapbox/mapbox-gl-native/pull/3898))
- Fixed an issue preventing `-[MGLMapViewDelegate mapView:tapOnCalloutForAnnotation:]` from being called when a non-custom callout view is tapped. ([#3875](https://github.com/mapbox/mapbox-gl-native/pull/3875))

## 3.1.0 - February 5, 2016

- The SDK is now distributed as a dynamic framework instead of a static library, resulting in a simpler installation workflow and significantly reduced download size. The framework contains both simulator and device content. If you install the dynamic framework manually, you’ll need to strip out the simulator content before submitting your application to the App Store due to [an Xcode bug](http://www.openradar.me/radar?id=6409498411401216); see the installation instructions included with the framework for details. ([#3183](https://github.com/mapbox/mapbox-gl-native/pull/3183))
- Fixed an issue causing the entire MGLMapView to leak. ([#3448](https://github.com/mapbox/mapbox-gl-native/pull/3448))
- `MGLMapView` methods that alter the viewport now accept optional completion handlers. ([#3090](https://github.com/mapbox/mapbox-gl-native/pull/3090))
- You can now modify an annotation’s image after adding the annotation to the map. ([#3146](https://github.com/mapbox/mapbox-gl-native/pull/3146))
- Tapping now selects annotations more reliably. Tapping near the top of a large annotation image now selects that annotation. An annotation image’s alignment insets influence how far away the user can tap and still select the annotation. For example, if your annotation image has a large shadow, you can keep that shadow from being tappable by excluding it from the image’s alignment rect. ([#3261](https://github.com/mapbox/mapbox-gl-native/pull/3261))
- Annotations remain visible after switching to a different style. ([#3049](https://github.com/mapbox/mapbox-gl-native/pull/3049))
- The minimum and maximum zoom levels can now be configured using the `minimumZoomLevel` and `maximumZoomLevel` properties, respectively. The map is no longer limited to zoom level 18: by default, the maximum zoom level is now 20, allowing for a more detailed map in urban areas. ([#3712](https://github.com/mapbox/mapbox-gl-native/pull/3712))
- A new method on MGLMapView, `-flyToCamera:withDuration:completionHandler:`, lets you transition between viewpoints along an arc as if by aircraft. ([#3171](https://github.com/mapbox/mapbox-gl-native/pull/3171), [#3301](https://github.com/mapbox/mapbox-gl-native/pull/3301))
- MGLMapCamera’s `altitude` values now match those of MKMapCamera. ([#3362](https://github.com/mapbox/mapbox-gl-native/pull/3362))
- MGLMapView properties like `centerCoordinate` and `camera` now offset the center to account for any translucent top or bottom bar. As a result, when user tracking is enabled and the map view is an immediate child of a view controller, the user dot is centered in the unobscured portion of the map view. To override this offset, modify the `contentInset` property; you may also need to set the containing view controller’s `automaticallyAdjustsScrollViewInsets` property to `NO`. ([#3583](https://github.com/mapbox/mapbox-gl-native/pull/3583))
- In user tracking mode, the user dot stays in a fixed position within MGLMapView while the map pans smoothly. A new property, `userLocationVerticalAlignment`, determines the user dot’s fixed position. ([#3589](https://github.com/mapbox/mapbox-gl-native/pull/3589))
- When the user tracking mode is set to `MGLUserTrackingModeFollowWithCourse`, an optional `targetCoordinate` is kept within sight at all times as the user changes location. This property, in conjunction with the `userLocationVerticalAlignment` property, may be useful for displaying the user’s progress toward a waypoint. ([#3680](https://github.com/mapbox/mapbox-gl-native/pull/3680))
- Heading or course tracking mode can now be enabled as soon as an MGLMapView is initialized. ([#3680](https://github.com/mapbox/mapbox-gl-native/pull/3680))
- Zooming and rotation gestures no longer disable user tracking mode. ([#3589](https://github.com/mapbox/mapbox-gl-native/pull/3589))
- User tracking mode starts out at a lower zoom level by default. ([#3589](https://github.com/mapbox/mapbox-gl-native/pull/3589))
- Fixed an issue with small map views not properly fitting annotations within bounds. ([#3407](https://github.com/mapbox/mapbox-gl-native/pull/3407))
- When the user rotates the map to within 7° of true north, the map view now snaps to true north. ([#3403](https://github.com/mapbox/mapbox-gl-native/pull/3403))
- The map view’s background can now be transparent or translucent, as long as the style’s background layer is transparent or translucent and `MGLMapView.opaque` is set to `NO`. ([#3096](https://github.com/mapbox/mapbox-gl-native/pull/3096))
- Documentation is now generated by [jazzy](https://github.com/realm/jazzy) instead of appledoc. ♪♫ ([#3203](https://github.com/mapbox/mapbox-gl-native/pull/3203))
- New API to provide a custom callout view to the map for annotations. ([#3456](https://github.com/mapbox/mapbox-gl-native/pull/3456))
- Made telemetry on/off setting available in-app. ([#3445](https://github.com/mapbox/mapbox-gl-native/pull/3445))
- Fixed an issue with users not being counted by Mapbox if they had disabled telemetry. ([#3495](https://github.com/mapbox/mapbox-gl-native/pull/3495))
- Fixed crash caused by MGLAnnotationImage with non-integer width or height ([#2198](https://github.com/mapbox/mapbox-gl-native/issues/2198))
- Fixed “include of non-modular header” errors in Swift projects managed by CocoaPods. ([#3679](https://github.com/mapbox/mapbox-gl-native/pull/3679))
- Avoids triggering the blue background location status bar when user has granted "when in use" permission. ([#3671](https://github.com/mapbox/mapbox-gl-native/issues/3671))
- Deprecated the `debugActive` property and `-toggleDebug` method on MGLMapView in favor of a new `debugMask` property that exposes individual style debugging options. ([#3742](https://github.com/mapbox/mapbox-gl-native/pull/3742))

## 3.0.1 - December 7, 2015

- Fixed CoreTelephony.framework crash. ([#3170](https://github.com/mapbox/mapbox-gl-native/pull/3170))
- Fixed an issue preventing the compass from responding to taps after the compass is moved programmatically. ([#3117](https://github.com/mapbox/mapbox-gl-native/pull/3117))
- CocoaPods is now distributed via a (static) framework. ([#3181](https://github.com/mapbox/mapbox-gl-native/issues/3181))

## 3.0.0 - November 23, 2015

- If you install this SDK via CocoaPods, CocoaPods version 0.38.0 or above is required. ([#2132](https://github.com/mapbox/mapbox-gl-native/pull/2132))
- The `styleID` property has been removed from MGLMapView. Instead, set the `styleURL` property to an NSURL in the form `mapbox://styles/STYLE_ID`. If you previously set the style ID in Interface Builder’s Attributes inspector, delete the `styleID` entry from the User Defined Runtime Attributes section of the Identity inspector, then set the new “Style URL” inspectable to a value in the form `mapbox://styles/STYLE_ID`. ([#2632](https://github.com/mapbox/mapbox-gl-native/pull/2632))
- Default styles such as Streets are no longer bundled with the SDK; instead, they are loaded at runtime from the style API on mapbox.com. As always, you can use these default styles with any valid access token, and Streets continues to be `MGLMapView`’s initial style. The `bundledStyleURLs` property on `MGLMapView` has been deprecated in favor of several class methods on `MGLStyle` that provide direct access to the default styles. ([#2746](https://github.com/mapbox/mapbox-gl-native/pull/2746))
- The SDK now builds with Bitcode enabled. A version of libMapbox.a with Bitcode disabled is also available. ([#2332](https://github.com/mapbox/mapbox-gl-native/issues/2332), [#3003](https://github.com/mapbox/mapbox-gl-native/pull/3003))
- The style URL can be set to a local resource: `asset://local-color.json` and `local-color.json` both resolve to a file named `local-color.json` in the application’s root folder. ([#3087](https://github.com/mapbox/mapbox-gl-native/pull/3087))
- The double-tap-drag gesture for zooming in and out is now consistent with the Google Maps SDK. ([#2153](https://github.com/mapbox/mapbox-gl-native/pull/2153))
- A new `MGLAnnotationImage.enabled` property allows you to disable touch events on individual annotations. ([#2501](https://github.com/mapbox/mapbox-gl-native/pull/2501))
- Fixed a rendering issue that caused one-way arrows along tile boundaries to point due east instead of in the direction of travel. ([#2530](https://github.com/mapbox/mapbox-gl-native/pull/2530))
- Fixed an issue that prevented zoom level–dependent style properties from updating after zooming programmatically with animation. ([#2951](https://github.com/mapbox/mapbox-gl-native/pull/2951))
- Performance and appearance improvements during annotation adds & removes. ([#1688](https://github.com/mapbox/mapbox-gl-native/issues/1688))
- Overall improved performance during renders by not rendering faster than necessary. ([#1975](https://github.com/mapbox/mapbox-gl-native/issues/1975))
- Fixed a rendering issue with styles that use the `background-pattern` property. ([#2531](https://github.com/mapbox/mapbox-gl-native/pull/2531))
- Fixed a crash when reusing a single `MGLMapView` across multiple `UIViewController`s. ([#2969](https://github.com/mapbox/mapbox-gl-native/pull/2969))
- Fixed a crash on iPod touch and other devices or simulators without a cell carrier. ([#2687](https://github.com/mapbox/mapbox-gl-native/issues/2687))
- Eliminated flickering when opening and closing an overlay, such as an alert or action sheet. ([#2309](https://github.com/mapbox/mapbox-gl-native/pull/2309))
- Labels can now line wrap on hyphens and other punctuation. ([#2598](https://github.com/mapbox/mapbox-gl-native/pull/2598))
- A new delegate callback was added for observing taps to annotation callout views. ([#2596](https://github.com/mapbox/mapbox-gl-native/pull/2596))
- `-mapViewRegionIsChanging:` is now sent to the map view’s delegate during gestures. ([#2700](https://github.com/mapbox/mapbox-gl-native/pull/2700))
- Improved gesture recognition while the map is tilted. ([#2770](https://github.com/mapbox/mapbox-gl-native/pull/2770))
- `-mapViewWillStartLoadingMap:` and `-mapViewDidFinishLoadingMap:` delegate methods now work. ([#2706](https://github.com/mapbox/mapbox-gl-native/pull/2706))
- Removed CoreTelephony.framework dependency. ([#2581](https://github.com/mapbox/mapbox-gl-native/pull/2581))
- Improved user location annotation responsiveness. ([#2643](https://github.com/mapbox/mapbox-gl-native/pull/2643))

## 2.1.2 - September 15, 2015

- Built with Xcode 6.4 to not yet trigger Bitcode compatibility until Xcode 7 stabilizes. ([#2332](https://github.com/mapbox/mapbox-gl-native/issues/2332))

## 2.1.1 - September 15, 2015

- Fixes for Xcode 7 and Bitcode. ([#2238](https://github.com/mapbox/mapbox-gl-native/pull/2238))

## 2.1.0 - September 14, 2015

- A two-finger vertical swipe now tilts the map into perspective mode. ([#2116](https://github.com/mapbox/mapbox-gl-native/pull/2116))
- A new `MGLMapCamera` API allows you to transition multiple viewpoint properties, including rotation and pitch, simultaneously with an optional custom duration and timing function. ([#2193](https://github.com/mapbox/mapbox-gl-native/pull/2193))
- A new user tracking mode, `MGLUserTrackingModeFollowWithCourse`, has been added for indicating the current direction of travel. ([#2068](https://github.com/mapbox/mapbox-gl-native/pull/2068))
- Version 8 (`v8`) of the [Mapbox GL style spec](https://www.mapbox.com/mapbox-gl-style-spec/) is now required. If you are using a custom `v7` style, it needs to be upgraded using [this migrator script](https://github.com/mapbox/mapbox-gl-style-spec/blob/mb-pages/migrations/v7.js). ([#2052](https://github.com/mapbox/mapbox-gl-native/pull/2052))
- Applications built with Mapbox GL no longer crash when Location Services launches them in background mode. ([#1821](https://github.com/mapbox/mapbox-gl-native/pull/1821), [#1869](https://github.com/mapbox/mapbox-gl-native/pull/1869))
- Fixed a crash when adding annotations to an `MGLMapView` inside `-viewDidLoad`. ([#1874](https://github.com/mapbox/mapbox-gl-native/pull/1874))
- The user location annotation view now indicates the location reading’s accuracy and the device’s heading. ([#2010](https://github.com/mapbox/mapbox-gl-native/pull/2010))
- Eliminated linker warnings and errors when building against the iOS 9.0 SDK in Xcode 7. ([#1962](https://github.com/mapbox/mapbox-gl-native/pull/1962))
- Worked around a bug in the iOS 9.0 SDK that caused a crash on launch. ([#1958](https://github.com/mapbox/mapbox-gl-native/pull/1958))
- User location tracking no longer sends `MGLMapView` into an invalid region on iOS 9. ([#1925](https://github.com/mapbox/mapbox-gl-native/pull/1925))
- Eliminated console spew in the iOS demo application that was related to Mapbox Metrics HTTP requests. ([#1937](https://github.com/mapbox/mapbox-gl-native/issues/1937))
- Implemented `-[MGLMapView showAnnotations:animated:]`. ([#2050](https://github.com/mapbox/mapbox-gl-native/pull/2050))
- Fixed a crash adding a shape annotation with zero points. ([#2098](https://github.com/mapbox/mapbox-gl-native/pull/2098))
- Debug mode now displays information useful for debugging the label collision algorithm. ([#1808](https://github.com/mapbox/mapbox-gl-native/pull/1808))
- Minor style updates. ([#1910](https://github.com/mapbox/mapbox-gl-native/pull/1910))
- The CocoaPods pod now contains a `README.md` file. ([#1886](https://github.com/mapbox/mapbox-gl-native/pull/1886))

## 2.0.0 - August 21, 2015

Repackaging 2.0.0-pre.1 as it contained no issues.

## 2.0.0-pre.1 - August 21, 2015

Repackaging 0.5.1 as the Mapbox iOS SDK 2.0.0 series.

## 0.5.1 - July 13, 2015

### iOS

- Added support for CocoaPods 0.38.0. ([#1876](https://github.com/mapbox/mapbox-gl-native/pull/1876))

## 0.5.0 - July 9, 2015

### Core

- Support for runtime marker imagery. ([#941](https://github.com/mapbox/mapbox-gl-native/pull/941))
- Added `Map::fitBounds()` for region-based viewport setting. ([#1092](https://github.com/mapbox/mapbox-gl-native/issues/1092))
- Added a raster satellite bundled style and improved raster rendering. ([#963](https://github.com/mapbox/mapbox-gl-native/issues/963))
- Improved round line joins for semi-transparent lines. ([#1839](https://github.com/mapbox/mapbox-gl-native/pull/1839))
- Improved map render lifecycle notifications. ([#1026](https://github.com/mapbox/mapbox-gl-native/issues/1026))
- Fixed a bug that caused annotations not to show at zoom level zero. ([#1279](https://github.com/mapbox/mapbox-gl-native/issues/1279))
- Fixed a bug with the ordering of shape layers. ([#1866](https://github.com/mapbox/mapbox-gl-native/pull/1866))
- Other bug fixes and performance improvements.

### iOS

- **Breaking:** Headers now make use of lightweight generics, eliminating many unnecessary casts when working with annotations in Swift 2.0 in Xcode 7. ([#1711](https://github.com/mapbox/mapbox-gl-native/pull/1711))
- **Breaking:** `-mapView:symbolNameForAnnotation:` has been removed from the `MGLMapViewDelegate` protocol. Implement `-mapView:imageForAnnotation:` instead, which accepts images at runtime. ([#941](https://github.com/mapbox/mapbox-gl-native/pull/941))
- **Breaking:** `MGLMapView.direction` is now expressed in terms of degrees clockwise from true north, as indicated in the documentation, rather than counterclockwise. ([#1789](https://github.com/mapbox/mapbox-gl-native/pull/1789))
- A Satellite style showing Mapbox Satellite imagery is now bundled with Mapbox GL. ([#1845](https://github.com/mapbox/mapbox-gl-native/pull/1845))
- Improved `UIView` tracking to the map. ([#1813](https://github.com/mapbox/mapbox-gl-native/pull/1813))
- Delegate method `-[MGLMapViewDelegate mapView:didFailToLocateUserWithError:]` now works. ([#1608](https://github.com/mapbox/mapbox-gl-native/pull/1608))
- It is now possible to fit the map’s viewport to a coordinate bounding box via `-[MGLMapView setVisibleCoordinateBounds:animated:]` or to a specific set of coordinates via `-[MGLMapView setVisibleCoordinates:count:edgePadding:animated:]`. ([#1783](https://github.com/mapbox/mapbox-gl-native/pull/1783), [#1795](https://github.com/mapbox/mapbox-gl-native/pull/1795))
- The logo and ℹ️ no longer disappear or get distorted after embedding MGLMapView in a different view, and you can now access these subviews directly via properties on MGLMapView. ([#1779](https://github.com/mapbox/mapbox-gl-native/pull/1779), [#1815](https://github.com/mapbox/mapbox-gl-native/pull/1815))
- Raster tiles now look sharper midway between two zoom levels. ([#1843](https://github.com/mapbox/mapbox-gl-native/pull/1843))
- Resetting the map rotation to north no longer also resets the user location tracking mode. ([#1809](https://github.com/mapbox/mapbox-gl-native/pull/1809))
- `-[MGLMapView convertPoint:toCoordinateFromView:]` now returns accurate coordinates on iPhone 6. ([#1827](https://github.com/mapbox/mapbox-gl-native/pull/1827))
- Fixed an issue in which `-[MGLMapView direction]` would sometimes return 360 instead of 0. ([#1829](https://github.com/mapbox/mapbox-gl-native/pull/1829))
- Build against iOS 8.4. ([#1868](https://github.com/mapbox/mapbox-gl-native/pull/1868))

## 0.4.0 - June 19, 2015

### Core

- Support for polyline and polygon shape annotations. ([#1655](https://github.com/mapbox/mapbox-gl-native/issues/1655))
- Improved placement and density of labels. ([#1666](https://github.com/mapbox/mapbox-gl-native/issues/1666), [blog](https://www.mapbox.com/blog/better-label-placement-mapbox-mobile/))
- Improved z-ordering appearance of point markers. ([#988](https://github.com/mapbox/mapbox-gl-native/issues/988))
- Fixed an issue in which certain features, such as roundabouts, were not rendered completely. ([#1725](https://github.com/mapbox/mapbox-gl-native/issues/1725))
- Many bug fixes and performance and stability improvements.
- Improved tests.

### iOS

- **Breaking:** `MGLMapView` no longer manages Mapbox access tokens directly; an access token cannot be passed in when initializing the map view. Instead, set `MGLMapboxAccessToken` to your access token in your app’s `Info.plist` file, or call `+[MGLAccountManager setAccessToken:]` before initializing the map view. If you were setting the access token inside an Interface Builder inspectable, also remove it from the User Defined Runtime Attributes section of the Identity inspector. ([#1553](https://github.com/mapbox/mapbox-gl-native/issues/1553))
- **Breaking:** `MGLAccountManager`'s `-setMapboxMetricsEnabledSettingShownInApp:` has been removed. If you implement a Mapbox Metrics switch inside your app, instead of inside a Settings bundle, set `MGLMapboxMetricsEnabledSettingShownInApp` to `YES` in the `Info.plist` file. ([#1553](https://github.com/mapbox/mapbox-gl-native/issues/1553))
- **Breaking:** `MGLMapView`'s `-mapID` has been renamed to `-styleID`. ([#1561](https://github.com/mapbox/mapbox-gl-native/issues/1561))
- Headers have been audited for nullability, improving type safety in both Objective-C and Swift 1.2 when compiling with Xcode 6.3 or above. ([#1578](https://github.com/mapbox/mapbox-gl-native/issues/1578))
- Fixed an issue in which the map would sometimes spin 180° while rotating the map with two fingers. ([#1453](https://github.com/mapbox/mapbox-gl-native/issues/1453))
- Added a shortcut to the Mapbox Metrics switch in `MGLMapView`'s action sheet that is attached to the ℹ️ button. ([#1611](https://github.com/mapbox/mapbox-gl-native/issues/1611))
- `MGLMapView` now supports Interface Builder designables. When you add an `MGLMapView` to a storyboard, it displays instructions for getting set up directly on the storyboard canvas. ([#1573](https://github.com/mapbox/mapbox-gl-native/issues/1573))
- The default title for the user location annotation is now “You Are Here”. You can customize the title by setting `mapView.userAnnotation.title`. ([#1559](https://github.com/mapbox/mapbox-gl-native/issues/1559))
- Internal use of the Reachability library has been cleaned up so that your app can include its own copy of Reachability. ([#1718](https://github.com/mapbox/mapbox-gl-native/issues/1718))
- Now distribute a binary stripped of debugging symbols by default with an optional, secondary symbols build. ([#1650](https://github.com/mapbox/mapbox-gl-native/issues/1650))

## 0.3.1 - May 15, 2015

- Temporarily removed `IBDesignable` support on iOS.

## 0.3.0 - May 14, 2015

- Initial iOS beta release.

Known issues:

- None.<|MERGE_RESOLUTION|>--- conflicted
+++ resolved
@@ -7,11 +7,8 @@
 ### Styles and rendering
 * Added an `-[MGLMapSnapshotter startWithOverlayHandler:completionHandler:]` method to provide the snapshot's current `CGContext` in order to perform custom drawing on `MGLMapSnapShot` objects. ([#15530](https://github.com/mapbox/mapbox-gl-native/pull/15530))
 * Fixed an issue that `maxzoom` in style `Sources` option was ignored when URL resource is provided. It may cause problems such as extra tiles downloading at higher zoom level than `maxzoom`, or problems that wrong setting of `overscaledZ` in `OverscaledTileID` that will be passed to `SymbolLayout`, leading wrong rendering appearance. ([#15581](https://github.com/mapbox/mapbox-gl-native/pull/15581))
-<<<<<<< HEAD
+* Fixed an assertion hit caused by possibility of adding a layer to an incompatible source. ([#15644](https://github.com/mapbox/mapbox-gl-native/pull/15644))
 * Improve camera accuracy when user tilt the map as zoom in. ([#15674](https://github.com/mapbox/mapbox-gl-native/pull/15674))
-=======
-* Fixed an assertion hit caused by possibility of adding a layer to an incompatible source. ([#15644](https://github.com/mapbox/mapbox-gl-native/pull/15644))
->>>>>>> 80e8d7a2
 
 ### Performance improvements
 

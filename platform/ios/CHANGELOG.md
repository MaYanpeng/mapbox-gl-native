--- conflicted
+++ resolved
@@ -2,7 +2,6 @@
 
 Mapbox welcomes participation and contributions from everyone. Please read [CONTRIBUTING.md](../../CONTRIBUTING.md) to get started.
 
-<<<<<<< HEAD
 ## master
 
 ### Styles and rendering
@@ -15,10 +14,7 @@
 
 * Newly loaded labels appear faster on the screen. ([#15308](https://github.com/mapbox/mapbox-gl-native/pull/15308))
 
-## 5.4.0
-=======
 ## 5.4.0 - September 25, 2019
->>>>>>> 7c2a7a26
 
 ### Styles and rendering
 

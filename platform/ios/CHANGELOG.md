# Changelog for Mapbox Maps SDK for iOS

Mapbox welcomes participation and contributions from everyone. Please read [CONTRIBUTING.md](../../CONTRIBUTING.md) to get started.

<<<<<<< HEAD
## master

### Packaging

* The minimum deployment target for this SDK is now iOS 9.0. ([#11776](https://github.com/mapbox/mapbox-gl-native/pull/11776))

### Style layers

* Deprecated `+[NSExpression featurePropertiesVariableExpression]` use `+[NSExpression featureAttributesVariableExpression]` instead. ([#11748](https://github.com/mapbox/mapbox-gl-native/pull/11748))
=======
## 3.7.8 - May 7, 2018

* Improved compatibility with Mapbox China APIs. ([#11845](https://github.com/mapbox/mapbox-gl-native/pull/11845))

## 3.7.7 - May 3, 2018

* Fixed a crash when removing an `MGLOfflinePack`. ([#11821](https://github.com/mapbox/mapbox-gl-native/issues/11821))
>>>>>>> 30e8798d

## 4.0.0 - April 19, 2018

The 4.0._x_ series of releases will be the last to support iOS 8. The minimum iOS deployment version will increase to iOS 9.0 in a future release.

### Packaging

* Removed support for 32-bit simulators. ([#10962](https://github.com/mapbox/mapbox-gl-native/pull/10962))
* Added Danish, Hebrew, and European Portuguese localizations. ([#10967](https://github.com/mapbox/mapbox-gl-native/pull/10967), [#11136](https://github.com/mapbox/mapbox-gl-native/pull/11134), [#11695](https://github.com/mapbox/mapbox-gl-native/pull/11695))
* Removed methods, properties, and constants that had been deprecated as of v3.7.6. ([#11205](https://github.com/mapbox/mapbox-gl-native/pull/11205), [#11681](https://github.com/mapbox/mapbox-gl-native/pull/11681))
* Refined certain Swift interfaces by converting them from class methods to class properties. ([#11674](https://github.com/mapbox/mapbox-gl-native/pull/11674))
* Revamped the “Adding Points to a Map” guide. ([#11496](https://github.com/mapbox/mapbox-gl-native/pull/11496))

### Style layers

* The layout and paint properties on subclasses of `MGLStyleLayer` are now of type `NSExpression` instead of `MGLStyleValue`. A new “Predicates and Expressions” guide provides an overview of the supported operators, which include arithmetic and conditional operators. ([#10726](https://github.com/mapbox/mapbox-gl-native/pull/10726))
* A style can now display a heatmap layer that visualizes a point data distribution. You can customize the appearance at runtime using the `MGLHeatmapStyleLayer` class. ([#11046](https://github.com/mapbox/mapbox-gl-native/pull/11046))
* A style can now display a smooth hillshading layer and customize its appearance at runtime using the `MGLHillshadeStyleLayer` class. Hillshading is based on a rasterized digital elevation model supplied by the `MGLRasterDEMSource` class. ([#10642](https://github.com/mapbox/mapbox-gl-native/pull/10642))
* You can now set the `MGLVectorStyleLayer.predicate` property to a predicate that contains arithmetic and calls to built-in `NSExpression` functions. You may need to cast a feature attribute key to `NSString` or `NSNumber` before comparing it to a string or number. ([#11587](https://github.com/mapbox/mapbox-gl-native/pull/11587))
* Replaced the `MGLStyle.localizesLabels` property with an `-[MGLStyle localizeLabelsIntoLocale:]` method that allows you to specify the language to localize into. Also added an `-[NSExpression(MGLAdditions) mgl_expressionLocalizedIntoLocale:]` method for localizing an individual value used with `MGLSymbolStyleLayer.text`. ([#11651](https://github.com/mapbox/mapbox-gl-native/pull/11651))
* The `MGLSymbolStyleLayer.textFontNames` property can now depend on a feature’s attributes. ([#10850](https://github.com/mapbox/mapbox-gl-native/pull/10850))
* Changes to the `MGLStyleLayer.minimumZoomLevel` and `MGLStyleLayer.maximumZoomLevel` properties take effect immediately. ([#11399](https://github.com/mapbox/mapbox-gl-native/pull/11399))

### Content sources

* Renamed `MGLRasterSource` to `MGLRasterTileSource` and `MGLVectorSource` to `MGLVectorTileSource`. ([#11568](https://github.com/mapbox/mapbox-gl-native/pull/11568))
* Added an `MGLComputedShapeSource` class that allows applications to supply vector data to a style layer on a per-tile basis. ([#9983](https://github.com/mapbox/mapbox-gl-native/pull/9983))
* Properties such as `MGLSymbolStyleLayer.iconAllowsOverlap` and `MGLSymbolStyleLayer.iconIgnoresPlacement` now account for symbols in other sources. ([#10436](https://github.com/mapbox/mapbox-gl-native/pull/10436))

### Map rendering

* Improved the reliability of collision detection between symbols near the edges of tiles, as well as between symbols when the map is tilted. It is no longer necessary to enable `MGLSymbolStyleLayer.symbolAvoidsEdges` to prevent symbols in adjacent tiles from overlapping with each other. ([#10436](https://github.com/mapbox/mapbox-gl-native/pull/10436))
* Symbols can fade in and out as the map pans, rotates, or tilts. ([#10436](https://github.com/mapbox/mapbox-gl-native/pull/10436))
* Fixed an issue preventing a dynamically-added `MGLRasterStyleLayer` from drawing until the map pans. ([#10270](https://github.com/mapbox/mapbox-gl-native/pull/10270))
* Fixed an issue preventing `MGLImageSource`s from drawing on the map when the map is zoomed in and tilted. ([#10677](https://github.com/mapbox/mapbox-gl-native/pull/10677))
* Improved the sharpness of raster tiles on Retina displays. ([#10984](https://github.com/mapbox/mapbox-gl-native/pull/10984))
* Fixed a crash parsing a malformed style. ([#11001](https://github.com/mapbox/mapbox-gl-native/pull/11001))
* Reduced memory usage by clearing in-memory tile cache before entering background. ([#11197](https://github.com/mapbox/mapbox-gl-native/pull/11197))
* Fixed an issue where symbols with empty labels would always be hidden. ([#11206](https://github.com/mapbox/mapbox-gl-native/pull/11206))
* Fixed an issue where a tilted map could flicker while displaying rotating symbols. ([#11488](https://github.com/mapbox/mapbox-gl-native/pull/11488))
* Increased the maximum width of labels by a factor of two. ([#11508](https://github.com/mapbox/mapbox-gl-native/pull/11508))

### Annotations

* Changed the default value of `MGLAnnotationView.scalesWithViewingDistance` to `NO`, to improve performance. If your use case involves many annotation views, consider keeping this property disabled. ([#11636](https://github.com/mapbox/mapbox-gl-native/pull/11636))
* Fixed an issue preventing `MGLAnnotationImage.image` from being updated. ([#10372](https://github.com/mapbox/mapbox-gl-native/pull/10372))
* Improved performance of `MGLAnnotationView`-backed annotations that have `scalesWithViewingDistance` enabled. ([#10951](https://github.com/mapbox/mapbox-gl-native/pull/10951))
* Fixed an issue where tapping a group of annotations may not have selected the nearest annotation. ([#11438](https://github.com/mapbox/mapbox-gl-native/pull/11438))
* The `MGLMapView.selectedAnnotations` property (backed by `-[MGLMapView setSelectedAnnotations:]`) now selects annotations that are off-screen. ([#9790](https://github.com/mapbox/mapbox-gl-native/issues/9790))
* The `animated` parameter to `-[MGLMapView selectAnnotation:animated:]` now controls whether the annotation and its callout are brought on-screen. If `animated` is `NO` then the annotation is selected if offscreen, but the map is not panned. Currently only point annotations are supported. Setting the `MGLMapView.selectedAnnotations` property now animates. ([#3249](https://github.com/mapbox/mapbox-gl-native/issues/3249))
* Fixed a crash when rapidly adding and removing annotations. ([#11551](https://github.com/mapbox/mapbox-gl-native/issues/11551), [#11575](https://github.com/mapbox/mapbox-gl-native/issues/11575))
* Marked protocol method `-[MGLCalloutView presentCalloutFromRect:inView:constrainedToView:animated:]` as unavailable. Use `-[MGLCalloutView presentCalloutFromRect:inView:constrainedToRect:animated:]` instead. ([#11738](https://github.com/mapbox/mapbox-gl-native/pull/11738))

### Map snapshots

* Fixed a memory leak that occurred when creating a map snapshot. ([#10585](https://github.com/mapbox/mapbox-gl-native/pull/10585))

### Other changes

* The `-[MGLMapView convertRect:toCoordinateBoundsFromView:]` method and the `MGLMapView.visibleCoordinateBounds` property’s getter now indicate that the coordinate bounds straddles the antimeridian by extending one side beyond ±180 degrees longitude. ([#11265](https://github.com/mapbox/mapbox-gl-native/pull/11265))
* Feature querying results now account for the `MGLSymbolStyleLayer.circleStrokeWidth` property. ([#10897](https://github.com/mapbox/mapbox-gl-native/pull/10897))
* Fixed an issue preventing labels from being transliterated when VoiceOver was enabled on iOS 10._x_ and below. ([#10881](https://github.com/mapbox/mapbox-gl-native/pull/10881))
* Labels are now transliterated from more languages when VoiceOver is enabled. ([#10881](https://github.com/mapbox/mapbox-gl-native/pull/10881))
* Long-pressing the attribution button causes the SDK’s version number to be displayed in the action sheet that appears. ([#10650](https://github.com/mapbox/mapbox-gl-native/pull/10650))
* Reduced offline download sizes for styles with symbol layers that render only icons, and no text. ([#11055](https://github.com/mapbox/mapbox-gl-native/pull/11055))
* Added haptic feedback that occurs when the user rotates the map to due north, configurable via `MGLMapView.hapticFeedbackEnabled`. ([#10847](https://github.com/mapbox/mapbox-gl-native/pull/10847))
* Added `MGLMapView.showsScale` as the recommended way to show the scale bar. This property can be set directly in Interface Builder. ([#11335](https://github.com/mapbox/mapbox-gl-native/pull/11335))
* Fixed an issue where the scale bar would not appear until the map had moved. ([#11335](https://github.com/mapbox/mapbox-gl-native/pull/11335))

## 3.7.6 - March 12, 2018

* Fixed an issue where full-resolution tiles could fail to replace lower-resolution placeholders. ([#11227](https://github.com/mapbox/mapbox-gl-native/pull/11227))
* Fixed an issue where tilesets with bounds that cover the entire world would fail to render. ([#11425](https://github.com/mapbox/mapbox-gl-native/pull/11425))
* Fixed a memory leak in `MGLMapSnapshotter`. ([#11193](https://github.com/mapbox/mapbox-gl-native/pull/11193))
* Fixed an issue where the pinch gesture could drift beyond bounds imposed by `-[MGLMapViewDelegate mapView:shouldChangeFromCamera:toCamera:]`. ([#11423](https://github.com/mapbox/mapbox-gl-native/pull/11423))
* Improved the visibility of the heading indicator arrow. ([#11337](https://github.com/mapbox/mapbox-gl-native/pull/11337))

## 3.7.5 - February 16, 2018

* Fixed an issue where requesting location services permission would trigger an unrecoverable loop. ([#11229](https://github.com/mapbox/mapbox-gl-native/pull/11229))

## 3.7.4 - February 12, 2018

* Added the `MGLTileSourceOptionTileCoordinateBounds` option to create an `MGLTileSource` that only supplies tiles within a specific geographic bounding box. ([#11141](https://github.com/mapbox/mapbox-gl-native/pull/11141))
* Fixed an issue that caused `-[MGLMapSnapshotter pointForCoordinate:]` to return the wrong point. ([#11035](https://github.com/mapbox/mapbox-gl-native/pull/11035))

## 3.7.3 - January 10, 2018

* Fixed a crash while zooming while annotations are present on the map. ([#10791](https://github.com/mapbox/mapbox-gl-native/pull/10791))
* CJK characters can be displayed in a locally installed font or a custom font bundled with the application, reducing map download times. Specify the font name using the `MGLIdeographicFontFamilyName` key in the application’s Info.plist file. ([#10522](https://github.com/mapbox/mapbox-gl-native/pull/10522))
* Fixed a hang that could occur if the application makes many changes to user defaults immediately after launching. ([#10803](https://github.com/mapbox/mapbox-gl-native/pull/10803))

## 3.7.2 - December 21, 2017

### Packaging

* Reduced the file size of the dSYM by removing the i386 architecture. Support for the i386 architecture (used by 32-bit simulators) will also be removed from the framework itself in a future release. ([#10781](https://github.com/mapbox/mapbox-gl-native/pull/10781))

### Other changes

* Fixed an issue where removing a `MGLOpenGLStyleLayer` from a map might result in a crash. ([#10765](https://github.com/mapbox/mapbox-gl-native/pull/10765))
* Added documentation for usage of coordinate bounds that cross the anti-meridian. ([#9804](https://github.com/mapbox/mapbox-gl-native/issues/9804))
* Removed duplicated variables in `MGLMapSnapshotter`. ([#10702](https://github.com/mapbox/mapbox-gl-native/pull/10702))

## 3.7.1 - December 6, 2017

### Packaging

* Renamed this SDK from Mapbox iOS SDK to Mapbox Maps SDK for iOS. ([#10610](https://github.com/mapbox/mapbox-gl-native/pull/10610))

### Annotations

* Fixed incorrect hit targets for `MGLAnnotationImage`-backed annotations that caused `-[MGLMapViewDelegate mapView:didSelectAnnotation:]` to be called unnecessarily. ([#10538](https://github.com/mapbox/mapbox-gl-native/pull/10538))

### Other changes

* Fixed an issue that caused  `MGLMapView.minimumZoomLevel` to not be set. ([#10596](https://github.com/mapbox/mapbox-gl-native/pull/10596))

## 3.7.0 - Novemeber 13, 2017

### Networking and storage

* Added a new `MGLMapSnapshotter` class for capturing rendered map images from an `MGLMapView`’s camera. ([#9891](https://github.com/mapbox/mapbox-gl-native/pull/9891))
* Reduced the time it takes to create new `MGLMapView` instances in some cases. ([#9864](https://github.com/mapbox/mapbox-gl-native/pull/9864))
* Added support for forced cache revalidation that will eliminate flickering that was sometimes visible for certain types of tiles (e.g., traffic tiles). ([#9670](https://github.com/mapbox/mapbox-gl-native/pull/9670), [#9103](https://github.com/mapbox/mapbox-gl-native/issues/9103))
* Improved the performance of the SDK when parsing vector tile data used to render the map. ([#9312](https://github.com/mapbox/mapbox-gl-native/pull/9312))

### Styles

* Added a new type of source, represented by the `MGLImageSource` class at runtime, that displays a georeferenced image. ([#9110](https://github.com/mapbox/mapbox-gl-native/pull/9110))
* Setting a style using `MGLMapView`'s `styleURL` property now smoothly transitions from the previous style to the new style and maintains equivalent layers and sources along with their identifiers. ([#9256](https://github.com/mapbox/mapbox-gl-native/pull/9256))
* Added `MGLCircleStyleLayer.circlePitchAlignment` and `MGLSymbolStyleLayer.iconPitchAlignment` properties to control whether circles and symbols lie flat against a tilted map. ([#9426](https://github.com/mapbox/mapbox-gl-native/pull/9426), [#9479](https://github.com/mapbox/mapbox-gl-native/pull/9479))
* Added an `MGLSymbolStyleLayer.iconAnchor` property to control where an icon is anchored. ([#9849](https://github.com/mapbox/mapbox-gl-native/pull/9849))
* The `maximumTextWidth` and `textLetterSpacing` properties of `MGLSymbolStyleLayer` are now compatible with `MGLSourceStyleFunction`s and `MGLCompositeStyleFunction`s, allowing data-driven styling of these properties. ([#9870](https://github.com/mapbox/mapbox-gl-native/pull/9870))
* The `MGLSymbolStyleLayer.textAnchor`, `MGLSymbolStyleLayer.textJustification` and `MGLLineStyleLayer.lineJoin` properties are now compatible with `MGLSourceStyleFunction`s and `MGLCompositeStyleFunction`s, allowing data-driven styling of these properties. ([#9583](https://github.com/mapbox/mapbox-gl-native/pull/9583))
* Improved the legibility of labels that follow lines when the map is tilted. ([#9009](https://github.com/mapbox/mapbox-gl-native/pull/9009))
* Fixed an issue that could cause flickering when a translucent raster style layer was present. ([#9468](https://github.com/mapbox/mapbox-gl-native/pull/9468))
* Fixed an issue that could cause antialiasing between polygons on the same layer to fail if the fill layers used data-driven styling for the fill color. ([#9699](https://github.com/mapbox/mapbox-gl-native/pull/9699))
* The previously deprecated support for style classes has been removed. For interface compatibility, the API methods remain, but they are now non-functional.

### Annotations

* Fixed several bugs and performance issues related to the use of annotations backed by `MGLAnnotationImage`. The limits on the number and size of images and glyphs has been effectively eliminated and should now depend on hardware constraints. These fixes also apply to images used to represent icons in `MGLSymbolStyleLayer`. ([#9213](https://github.com/mapbox/mapbox-gl-native/pull/9213))
* Added an `overlays` property to `MGLMapView`. ([#8617](https://github.com/mapbox/mapbox-gl-native/pull/8617))
* Selecting an annotation no longer sets the user tracking mode to `MGLUserTrackingModeNone`. ([#10094](https://github.com/mapbox/mapbox-gl-native/pull/10094))
* Added `-[MGLMapView cameraThatFitsShape:direction:edgePadding:]` to get a camera with zoom level and center coordinate computed to fit a shape. ([#10107](https://github.com/mapbox/mapbox-gl-native/pull/10107))
* Added support selection of shape and polyline annotations.([#9984](https://github.com/mapbox/mapbox-gl-native/pull/9984))
* Fixed an issue where view annotations could be slightly misaligned. View annotation placement is now rounded to the nearest pixel. ([#10219](https://github.com/mapbox/mapbox-gl-native/pull/10219))
* Fixed an issue where a shape annotation callout was not displayed if the centroid was not visible. ([#10255](https://github.com/mapbox/mapbox-gl-native/pull/10255))

### User interaction

* Users of VoiceOver can now swipe left and right to navigate among visible places, points of interest, and roads. ([#9950](https://github.com/mapbox/mapbox-gl-native/pull/9950))
* Increased the default maximum zoom level from 20 to 22. ([#9835](https://github.com/mapbox/mapbox-gl-native/pull/9835))
* Fixed an issue where the same value was passed in as the `oldCamera` and `newCamera` parameters to the `-[MGLMapViewDelegate mapView:shouldChangeFromCamera:toCamera:]` method. ([#10433](https://github.com/mapbox/mapbox-gl-native/pull/10433))

### Other changes

* Added a Bulgarian localization. ([#10309](https://github.com/mapbox/mapbox-gl-native/pull/10309))
* Fixed an issue that could cause line label rendering glitches when the line geometry is projected to a point behind the plane of the camera. ([#9865](https://github.com/mapbox/mapbox-gl-native/pull/9865))
* Fixed an issue that could cause a crash when using `-[MGLMapView flyToCamera:completionHandler:]` and related methods with zoom levels at or near the maximum value. ([#9381](https://github.com/mapbox/mapbox-gl-native/pull/9381))
* Added `-[MGLMapView showAttribution:]` to allow custom attribution buttons to show the default attribution interface. ([#10085](https://github.com/mapbox/mapbox-gl-native/pull/10085))
* Fixed a conflict between multiple copies of SMCalloutView in a project. ([#10183](https://github.com/mapbox/mapbox-gl-native/pull/10183))
* Fixed a crash when enabling the scale bar in iOS 8. ([#10241](https://github.com/mapbox/mapbox-gl-native/pull/10241))

## 3.6.4 - September 25, 2017

* Fixed an issue where stale (but still valid) map data could be ignored in offline mode. ([#10012](https://github.com/mapbox/mapbox-gl-native/pull/10012))

## 3.6.3 - September 15, 2017

* Added the option to display an always-on heading indicator with the default user location annotation, controlled via the `MGLMapView.showsUserHeadingIndicator` property. ([#9886](https://github.com/mapbox/mapbox-gl-native/pull/9886))
* Fixed an issue where user heading tracking mode would update too frequently. ([#9845](https://github.com/mapbox/mapbox-gl-native/pull/9845))
* Added support for iOS 11 location usage descriptions. ([#9869](https://github.com/mapbox/mapbox-gl-native/pull/9869))
* Fixed an issue where `MGLUserLocation.location` did not follow its documented initialization behavior. This property will now properly return `nil` until the user’s location has been determined. ([#9639](https://github.com/mapbox/mapbox-gl-native/pull/9639))
* `MGLMapView`’s `minimumZoomLevel` and `maximumZoomLevel` properties are now available in Interface Builder’s Attributes inspector. ([#9729](https://github.com/mapbox/mapbox-gl-native/pull/9729))
* Deprecated `+[MGLStyle trafficDayStyleURL]` and `+[MGLStyle trafficNightStyleURL]` with no replacement method. To use the Traffic Day and Traffic Night styles going forward, we recommend that you use the underlying URL. ([#9918](https://github.com/mapbox/mapbox-gl-native/pull/9918))
* Fixed a crash that sometimes occurred when a map view's view controller was deallocated. ([#9995](https://github.com/mapbox/mapbox-gl-native/pull/9995))

## 3.6.2 - August 18, 2017

* Added an `MGLStyle.localizesLabels` property, off by default, that localizes any Mapbox Streets–sourced symbol layer into the user’s preferred language. ([#9582](https://github.com/mapbox/mapbox-gl-native/pull/9582))
* Added an additional camera method to MGLMapView that accepts an edge padding parameter. ([#9651](https://github.com/mapbox/mapbox-gl-native/pull/9651))
* Fixed an issue with the scaling of the user location annotation’s horizontal accuracy indicator. ([#9721](https://github.com/mapbox/mapbox-gl-native/pull/9721))
* Fixed an issue that caused `-[MGLShapeSource featuresMatchingPredicate:]` and `-[MGLVectorSource featuresInSourceLayersWithIdentifiers:predicate:]` to always return an empty array. ([#9784](https://github.com/mapbox/mapbox-gl-native/pull/9784))

## 3.6.1 - July 28, 2017

* Reduced the size of the dynamic framework by optimizing symbol visibility. ([#7604](https://github.com/mapbox/mapbox-gl-native/pull/7604))
* Fixed an issue where the attribution button would have its custom tint color reset when the map view received a tint color change notification, such as when an alert controller was presented. ([#9598](https://github.com/mapbox/mapbox-gl-native/pull/9598))
* Improved the behavior of zoom gestures when the map reaches the minimum zoom limit. ([#9626](https://github.com/mapbox/mapbox-gl-native/pull/9626))
* Fixed an issue where tilt gesture was triggered with two fingers aligned vertically and panning down. ([#9571](https://github.com/mapbox/mapbox-gl-native/pull/9571))
* Bitcode symbol maps (.bcsymbolmap files) are now included with the dynamic framework. ([#9613](https://github.com/mapbox/mapbox-gl-native/pull/9613))

## 3.6.0 - June 29, 2017

### Packaging

* Xcode 8.0 or higher is now recommended for using this SDK. ([#8775](https://github.com/mapbox/mapbox-gl-native/pull/8775))
* Fixed an issue in the static framework where localizations would never load. ([#9074](https://github.com/mapbox/mapbox-gl-native/pull/9074))
* Updated MGLMapView’s logo view to display [the new Mapbox logo](https://www.mapbox.com/blog/new-mapbox-logo/). ([#8771](https://github.com/mapbox/mapbox-gl-native/pull/8771), [#8773](https://github.com/mapbox/mapbox-gl-native/pull/8773))
* Added a Hungarian localization. ([#9347](https://github.com/mapbox/mapbox-gl-native/pull/9347))

### Styles

* Added support for 3D extrusion of buildings and other polygonal features via the `MGLFillExtrusionStyleLayer` class and the `fill-extrusion` layer type in style JSON. ([#8431](https://github.com/mapbox/mapbox-gl-native/pull/8431))
* MGLMapView and MGLTilePyramidOfflineRegion now default to version 10 of the Mapbox Streets style. Similarly, several style URL class methods of MGLStyle return URLs to version 10 styles. Unversioned variations of these methods are no longer deprecated. `MGLStyleDefaultVersion` should no longer be used with any style other than Streets. ([#6301](https://github.com/mapbox/mapbox-gl-native/pull/6301))
* Added class methods to MGLStyle that correspond to the new [Traffic Day and Traffic Night](https://www.mapbox.com/blog/live-traffic-maps/) styles. ([#6301](https://github.com/mapbox/mapbox-gl-native/pull/6301))
* MGLSymbolStyleLayer’s `iconImageName`, `iconScale`, `textFontSize`, `textOffset`, and `textRotation` properties can now be set to a source or composite function. ([#8544](https://github.com/mapbox/mapbox-gl-native/pull/8544), [#8590](https://github.com/mapbox/mapbox-gl-native/pull/8590), [#8592](https://github.com/mapbox/mapbox-gl-native/pull/8592), [#8593](https://github.com/mapbox/mapbox-gl-native/pull/8593))
* Fixed an issue where setting the `MGLVectorStyleLayer.predicate` property failed to take effect if the relevant source was not in use by a visible layer at the time. ([#8653](https://github.com/mapbox/mapbox-gl-native/pull/8653))
* Fixed an issue preventing programmatically added style layers from appearing in already cached tiles. ([#8954](https://github.com/mapbox/mapbox-gl-native/pull/8954))
* Fixed an issue causing a composite function’s highest zoom level stop to be misinterpreted. ([#8613](https://github.com/mapbox/mapbox-gl-native/pull/8613), [#8790](https://github.com/mapbox/mapbox-gl-native/pull/8790))
* Fixed an issue where re-adding a layer that had been previously removed from a style would reset its paint properties. Moved initializers for `MGLTileSource`, `MGLStyleLayer`, and `MGLForegroundStyleLayer` to their concrete subclasses; because these classes were already intended for initialization only via concrete subclasses, this should have no developer impact. ([#8626](https://github.com/mapbox/mapbox-gl-native/pull/8626))
* Fixed a crash that occurred when removing a source that was still being used by one or more style layers. Since this is a programming error, a warning is logged to the console instead. ([#9129](https://github.com/mapbox/mapbox-gl-native/pull/9129))
* Feature querying results now account for any changes to a feature’s size caused by a source or composite style function. ([#8665](https://github.com/mapbox/mapbox-gl-native/pull/8665))
* Fixed the behavior of composite functions that specify fractional zoom level stops. ([#9289](https://github.com/mapbox/mapbox-gl-native/pull/9289))
* Letter spacing is now disabled in Arabic text so that ligatures are drawn correctly. ([#9062](https://github.com/mapbox/mapbox-gl-native/pull/9062))
* Improved the performance of styles using source and composite style functions. ([#9185](https://github.com/mapbox/mapbox-gl-native/pull/9185), [#9257](https://github.com/mapbox/mapbox-gl-native/pull/9257))

### Annotations

* Added a new initializer to `MGLAnnotationView` so that it is possible to create a new instance with an associated annotation object. ([#9029](https://github.com/mapbox/mapbox-gl-native/pull/9029))
* Added a new `rotatesToMatchCamera` property to `MGLAnnotationView` that, when set to true, causes the annotation view to rotate along with the map's rotation angle giving the appearance that the annoation view is pinned to the map. ([#9147](https://github.com/mapbox/mapbox-gl-native/pull/9147))
* Fixed an issue causing a view-backed annotation to disappear immediately instead of animating when the annotation’s `coordinate` property is set to a value outside the current viewport. ([#8565](https://github.com/mapbox/mapbox-gl-native/pull/8565))
* Fixed an issue in which `MGLMapView` overrode the tint colors of its annotation views. ([#8789](https://github.com/mapbox/mapbox-gl-native/pull/8789))
* Fixed an issue causing annotation views to persist in the map’s annotation container view even after their associated annotations were removed. ([#9025](https://github.com/mapbox/mapbox-gl-native/pull/9025))
* The `MGLPolyline.coordinate` and `MGLPolygon.coordinate` properties now return the midpoint and centroid, respectively, instead of the first coordinate. ([#8713](https://github.com/mapbox/mapbox-gl-native/pull/8713))

### User interaction

* Added a scale bar to `MGLMapView` that indicates the scale of the map. ([#7631](https://github.com/mapbox/mapbox-gl-native/pull/7631))
* Fixed an issue causing the map to go blank during a flight animation that travels a very short distance. ([#9199](https://github.com/mapbox/mapbox-gl-native/pull/9199))
* Fixed an issue where gesture recognizers associated with map view interactivity were not disabled when their related interactions were disabled. ([#8304](https://github.com/mapbox/mapbox-gl-native/pull/8304))
* Fixed an issue preventing the Mapbox Telemetry confirmation dialog from appearing when opened from within a map view in a modal view controller. ([#9027](https://github.com/mapbox/mapbox-gl-native/pull/9027))
* Corrected the size of MGLMapView’s compass. ([#9060](https://github.com/mapbox/mapbox-gl-native/pull/9060))
* The Improve This Map button in the attribution action sheet now leads to a feedback tool that matches MGLMapView’s rotation and pitch. `-[MGLAttributionInfo feedbackURLAtCenterCoordinate:zoomLevel:]` no longer respects the feedback URL specified in TileJSON. ([#9078](https://github.com/mapbox/mapbox-gl-native/pull/9078))
* `-[MGLMapViewDelegate mapView:shouldChangeFromCamera:toCamera:]` can now block any panning caused by a pinch gesture. ([#9344](https://github.com/mapbox/mapbox-gl-native/pull/9344))
* If the user taps on the map while it is flying to the user’s location, the user dot no longer appears in the incorrect location. ([#7916](https://github.com/mapbox/mapbox-gl-native/pull/7916))
* Improved the responsiveness of the tilt gesture by reducing the initial recognition delay. ([#9386](https://github.com/mapbox/mapbox-gl-native/pull/9386))

### Other changes

* Fixed a crash that occurred when accessing the `MGLMultiPolygon.coordinate` property. ([#8713](https://github.com/mapbox/mapbox-gl-native/pull/8713))
* Fixed a crash or console spew when MGLMapView is initialized with a frame smaller than 64 points wide by 64 points tall. ([#8562](https://github.com/mapbox/mapbox-gl-native/pull/8562))
* Fixed an issue that caused the compass and scale bar to underlap navigation and tab bars. ([#7716](https://github.com/mapbox/mapbox-gl-native/pull/7716))
* The error passed into `-[MGLMapViewDelegate mapViewDidFailLoadingMap:withError:]` now includes a more specific description and failure reason. ([#8418](https://github.com/mapbox/mapbox-gl-native/pull/8418))
* Improved CPU and battery performance while animating a tilted map’s camera in an area with many labels. ([#9031](https://github.com/mapbox/mapbox-gl-native/pull/9031))
* Fixed an issue rendering polylines that contain duplicate vertices. ([#8808](https://github.com/mapbox/mapbox-gl-native/pull/8808))
* Added struct boxing to `MGLCoordinateSpan`, `MGLCoordinateBounds`, `MGLOfflinePackProgress`, and `MGLTransition`. ([#9343](https://github.com/mapbox/mapbox-gl-native/pull/9343))

## 3.5.4 - May 9, 2017

* Fixed an issue that caused view backed annotations to become detached from the map view during pan gestures combined with animations of annotation view size or when the annotation view had no size but contained subviews with a non-zero size. ([#8926](https://github.com/mapbox/mapbox-gl-native/pull/8926))

## 3.5.3 - May 2, 2017

* Fixed an issue that prevented the attribution `UIAlertController` from showing in modal hierarchies. ([#8837](https://github.com/mapbox/mapbox-gl-native/pull/8837))

## 3.5.2 - April 7, 2017

* Fixed an issue that caused a crash when the user location annotation was presenting a callout view and the map was moved. ([#8686](https://github.com/mapbox/mapbox-gl-native/pull/8686))
* This release was built with Xcode 8.3.1, which fixed [a significant bitcode issue](http://www.openradar.me/31302382) introduced in Xcode 8.3 that caused Mapbox iOS SDK 3.5.1 to be 2× larger than 3.5.0.

## 3.5.1 - April 5, 2017

* Fixed an issue that caused the return type of a map view delegate method to bridge incorrectly to applications written in Swift. ([#8541](https://github.com/mapbox/mapbox-gl-native/pull/8541))
* Fixed a crash that could occur when calling `-[MGLShapeSource featuresMatchingPredicate:]` or `-[MGLVectorSource featuresInSourceLayersWithIdentifiers:predicate:]`. ([#8553](https://github.com/mapbox/mapbox-gl-native/pull/8553))
* Fixed a crash that could occur after adding view-backed annotations to the map. ([#8513](https://github.com/mapbox/mapbox-gl-native/pull/8513))
* Renamed the “Data-Driven Styling” guide to “Using Style Functions at Runtime” and clarified the meaning of data-driven styling in the guide’s discussion of runtime style functions. ([#8627](https://github.com/mapbox/mapbox-gl-native/pull/8627))

## 3.5.0 - March 21, 2017

### Packaging

* The minimum deployment target for this SDK is now iOS 8. ([#8129](https://github.com/mapbox/mapbox-gl-native/pull/8129))
* Added support for the Carthage dependency manager. See [our website](https://www.mapbox.com/ios-sdk/) for setup instructions. ([#8257](https://github.com/mapbox/mapbox-gl-native/pull/8257))
* While running your application in the iOS Simulator, you will receive a notice in the console if a newer version of this SDK is available. ([#8282](https://github.com/mapbox/mapbox-gl-native/pull/8282))

### Internationalization

* Added support for right-to-left text and Arabic ligatures in labels. ([#6984](https://github.com/mapbox/mapbox-gl-native/pull/6984), [#7123](https://github.com/mapbox/mapbox-gl-native/pull/7123))
* Improved the line wrapping behavior of point-placed labels, especially labels written in Chinese and Japanese. ([#6828](https://github.com/mapbox/mapbox-gl-native/pull/6828), [#7446](https://github.com/mapbox/mapbox-gl-native/pull/7446))
* CJK characters now remain upright in vertically oriented labels that have line placement, such as road labels. ([#7114](https://github.com/mapbox/mapbox-gl-native/issues/7114))
* Added Catalan, Chinese (Simplified and Traditional), Dutch, Finnish, French, German, Japanese, Lithuanian, Polish, Portuguese (Brazilian), Russian, Spanish, Swedish, Ukrainian, and Vietnamese localizations. ([#7316](https://github.com/mapbox/mapbox-gl-native/pull/7316), [#7899](https://github.com/mapbox/mapbox-gl-native/pull/7899), [#7999](https://github.com/mapbox/mapbox-gl-native/pull/7999), [#8113](https://github.com/mapbox/mapbox-gl-native/pull/8113), [#8256](https://github.com/mapbox/mapbox-gl-native/pull/8256))

### Styles

* Added support for data-driven styling in the form of source and composite style functions. `MGLStyleFunction` is now an abstract class, with `MGLCameraStyleFunction` providing the behavior of `MGLStyleFunction` in previous releases. New `MGLStyleFunction` subclasses allow you to vary a style attribute by the values of attributes of features in the source. ([#7596](https://github.com/mapbox/mapbox-gl-native/pull/7596))
* Added `circleStrokeColor`, `circleStrokeWidth`, and `circleStrokeOpacity` properties to MGLCircleStyleLayer and support for corresponding properties in style JSON files. ([#7356](https://github.com/mapbox/mapbox-gl-native/pull/7356))
* Point-placed labels in symbol style layers are now placed at more optimal locations within polygons. ([#7465](https://github.com/mapbox/mapbox-gl-native/pull/7465))
* Fixed flickering that occurred when manipulating a style layer. ([#7616](https://github.com/mapbox/mapbox-gl-native/pull/7616))
* Symbol style layers can now render point collections (known as multipoints in GeoJSON). ([#7445](https://github.com/mapbox/mapbox-gl-native/pull/7445))
* Added a `transition` property to MGLStyle to customize the timing of changes to style layers. ([#7711](https://github.com/mapbox/mapbox-gl-native/pull/7711))
* Added properties to MGLStyleLayer subclasses to customize the timing of transitions between values of individual attributes. ([#8225](https://github.com/mapbox/mapbox-gl-native/pull/8225))
* Fixed an issue causing lines and text labels toward the top of the map view to appear blurry when the map is tilted. ([#7444](https://github.com/mapbox/mapbox-gl-native/pull/7444))
* Fixed incorrect interpolation of style functions in Boolean-typed style attributes. ([#7526](https://github.com/mapbox/mapbox-gl-native/pull/7526))
* Removed support for the `ref` property in layers in style JSON files. ([#7586](https://github.com/mapbox/mapbox-gl-native/pull/7586))
* Fixed an issue that collapsed consecutive newlines within text labels. ([#7446](https://github.com/mapbox/mapbox-gl-native/pull/7446))
* Fixed artifacts when drawing particularly acute line joins. ([#7786](https://github.com/mapbox/mapbox-gl-native/pull/7786))
* Fixed an issue in which a vector style layer predicate involving the `$id` key path would exclude all features from the layer. ([#7989](https://github.com/mapbox/mapbox-gl-native/pull/7989), [#7971](https://github.com/mapbox/mapbox-gl-native/pull/7971))
* Fixed an issue causing vector style layer predicates to be evaluated as if each feature had a `$type` attribute of 1, 2, or 3. The `$type` key path can now be compared to `Point`, `LineString`, or `Polygon`, as described in the documentation. ([#7971](https://github.com/mapbox/mapbox-gl-native/pull/7971))
* When setting an `MGLShapeSource`’s shape to an `MGLFeature` instance, any `UIColor` attribute value is now converted to the equivalent CSS string representation for use with `MGLInterpolationModeIdentity` in style functions. ([#8025](https://github.com/mapbox/mapbox-gl-native/pull/8025))
* An exception is no longer thrown if layers or sources are removed from a style before they are added. ([#7962](https://github.com/mapbox/mapbox-gl-native/pull/7962))
* Renamed MGLStyleConstantValue to MGLConstantStyleValue. For compatibility with previous releases, MGLStyleConstantValue is now an alias of MGLConstantStyleValue. ([#8090](https://github.com/mapbox/mapbox-gl-native/pull/8090))
* Fixed a crash that could occur when switching styles after adding an MGLSource to the style. ([#8298](https://github.com/mapbox/mapbox-gl-native/pull/8298))

### Annotations and user interaction

* Added a method to MGLMapViewDelegate, `-mapView:shouldChangeFromCamera:toCamera:`, that you can implement to restrict which parts the user can navigate to using gestures. ([#5584](https://github.com/mapbox/mapbox-gl-native/pull/5584))
* Annotations are no longer deselected when the map is panned or zoomed, even if the annotation moves out of the visible bounds. ([#8022](https://github.com/mapbox/mapbox-gl-native/pull/8022))
* Changing the coordinates of a point annotation no longer deselects the annotation. ([#8269](https://github.com/mapbox/mapbox-gl-native/pull/8269))
* Fixed an issue that could cause a crash when point annotations were added and removed while simultaneously querying source features. ([#8374](https://github.com/mapbox/mapbox-gl-native/pull/8374))
* Fixed an issue preventing MGLMapView from adding a polyline annotation with the same coordinates as a polygon annotation. ([#8355](https://github.com/mapbox/mapbox-gl-native/pull/8355))
* Fixed an issue where translucent, non-view-backed point annotations along tile boundaries would be drawn darker than expected. ([#6832](https://github.com/mapbox/mapbox-gl-native/pull/6832))
* Double-tap and two-finger tap gestures now zoom to the nearest integer zoom level. ([#8027](https://github.com/mapbox/mapbox-gl-native/pull/8027))
* The `MGLAnnotationView.annotation` property is now read-write. ([#8139](https://github.com/mapbox/mapbox-gl-native/pull/8139))
* Enabled the one-finger zoom gesture on iPad. To execute this gesture, tap twice; on second tap, hold your finger on the map and pan up to zoom in, or down to zoom out. ([#8379](https://github.com/mapbox/mapbox-gl-native/pull/8379))

### Networking and offline maps

* Offline pack notifications are now posted by `MGLOfflinePack` instances instead of the shared `MGLOfflineStorage` object. For backwards compatibility, the `userInfo` dictionary still indicates the pack’s state and progress. ([#7952](https://github.com/mapbox/mapbox-gl-native/pull/7952))
* Fixed a memory leak in MGLMapView. ([#7956](https://github.com/mapbox/mapbox-gl-native/pull/7956))
* Fixed an issue that could prevent a cached style from appearing while the device is offline. ([#7770](https://github.com/mapbox/mapbox-gl-native/pull/7770))
* Fixed an issue that could prevent a style from loading when reestablishing a network connection. ([#7902](https://github.com/mapbox/mapbox-gl-native/pull/7902))
* `MGLOfflineStorage` instances now support a delegate conforming to `MGLOfflineStorageDelegate`, which allows altering URLs before they are requested from the Internet. ([#8084](https://github.com/mapbox/mapbox-gl-native/pull/8084))

### Other changes

* Fixed an issue that, among other things, caused various islands to disappear at certain zoom levels. ([#7621](https://github.com/mapbox/mapbox-gl-native/pull/7621))
* Added a method to MGLMapView that allows you to specify a predicate when querying for visible features. ([#8256](https://github.com/mapbox/mapbox-gl-native/pull/8246))
* Fixed flickering that occurred when panning past the antimeridian. ([#7574](https://github.com/mapbox/mapbox-gl-native/pull/7574))
* Fixed an issue that sometimes caused crashes when the SDK interacted with the file system in the background. ([#8125](https://github.com/mapbox/mapbox-gl-native/pull/8125))
* Added a `MGLDistanceFormatter` class for formatting geographic distances. ([#7888](https://github.com/mapbox/mapbox-gl-native/pull/7888))
* Fixed an issue that was causing the system location indicator to stay on in background after telemetry was disabled. ([#7833](https://github.com/mapbox/mapbox-gl-native/pull/7833))
* Added support for predicates in rendered feature querying [8256](https://github.com/mapbox/mapbox-gl-native/pull/8246)
* Added a nightly build of the dynamic framework. ([#8337](https://github.com/mapbox/mapbox-gl-native/pull/8337))

## 3.4.2 - February 21, 2017

This is the final scheduled version of the Mapbox iOS SDK that supports iOS 7. ([#8129](https://github.com/mapbox/mapbox-gl-native/pull/8129))

* A programmatic change to an MGLMapView’s camera no longer resets the user tracking mode. ([#7856](https://github.com/mapbox/mapbox-gl-native/pull/7856))
* Improved the performance of trivial camera animations. ([#7125](https://github.com/mapbox/mapbox-gl-native/pull/7125))
* Added a guide detailing the built-in gesture recognizers and various ways to configure them. ([#7937](https://github.com/mapbox/mapbox-gl-native/pull/7937))

## 3.4.1 - January 25, 2017

* Fixed a build error in the static framework flavor of this SDK caused by a missing header. ([#7844](https://github.com/mapbox/mapbox-gl-native/pull/7844))
* Fixed an issue causing MGLMapView’s `camera`’s `heading` to be set to a negative value, indicating an undefined heading, when the map view faces northwest. The heading is now wrapped to between zero and 360 degrees, for consistency with MGLMapView’s `direction` property. ([#7724](https://github.com/mapbox/mapbox-gl-native/pull/7724))
* Fixed an issue where MGLMapView could initially flash black before loading. ([#7859](https://github.com/mapbox/mapbox-gl-native/pull/7859))
* Deprecated the style class methods in MGLStyle. ([#7785](https://github.com/mapbox/mapbox-gl-native/pull/7785))

## 3.4.0 - January 20, 2017

### Packaging

* Xcode 7.3 or above is required for using this SDK. ([#6059](https://github.com/mapbox/mapbox-gl-native/issues/6059))
* Clarified that the `-ObjC` linker flag is required for linking against the static framework distribution of this SDK. ([#6213](https://github.com/mapbox/mapbox-gl-native/pull/6213))
* The API reference has a sharper look. ([#7422](https://github.com/mapbox/mapbox-gl-native/pull/7422))
* Added documentation for the Info.plist keys used by this SDK. ([#6833](https://github.com/mapbox/mapbox-gl-native/pull/6833))

### Styles and data

* A new runtime styling API allows you to adjust the style and content of the base map dynamically. All the options available in [Mapbox Studio](https://www.mapbox.com/studio/) are now exposed via MGLStyle and subclasses of MGLStyleLayer and MGLSource. ([#5727](https://github.com/mapbox/mapbox-gl-native/pull/5727))
* MGLMapView’s `styleURL` property can now be set to an absolute file URL. ([#6026](https://github.com/mapbox/mapbox-gl-native/pull/6026))
* When creating an MGLShapeSource, you can now specify options for clustering point features within the shape source. Similarly, GeoJSON sources specified by the stylesheet at design time can specify the `cluster`, `clusterMaxZoom`, and `clusterRadius` attributes. ([#5724](https://github.com/mapbox/mapbox-gl-native/pull/5724))
* Added [quadkey](https://msdn.microsoft.com/en-us/library/bb259689.aspx) support and limited WMS support in raster tile URL templates. ([#5628](https://github.com/mapbox/mapbox-gl-native/pull/5628))
* When creating an MGLTileSource, you can now specify that the tile URLs use [TMS](https://en.wikipedia.org/wiki/Tile_Map_Service) coordinates by setting `MGLTileSourceOptionTileCoordinateSystem` to `MGLTileCoordinateSystemTMS`. TileJSON files can specify `"scheme": "tms"`. ([#2270](https://github.com/mapbox/mapbox-gl-native/pull/2270))
* Fixed an issue causing abstract MGLMultiPointFeature objects to be returned in feature query results. Now concrete MGLPointCollectionFeature objects are returned. MGLMultiPointFeature is now an alias of MGLPointCollectionFeature. ([#6742](https://github.com/mapbox/mapbox-gl-native/pull/6742))
* Fixed rendering artifacts and missing glyphs that occurred after viewing a large number of CJK characters on the map. ([#5908](https://github.com/mapbox/mapbox-gl-native/pull/5908))
* `-[MGLMapView resetPosition]` now resets to the current style’s default center coordinates, zoom level, direction, and pitch, if specified. ([#6127](https://github.com/mapbox/mapbox-gl-native/pull/6127))
* Fixed an issue where feature querying sometimes failed to return the expected features when the map was tilted. ([#6773](https://github.com/mapbox/mapbox-gl-native/pull/6773))
* MGLFeature’s `attributes` and `identifier` properties are now writable. ([#6728](https://github.com/mapbox/mapbox-gl-native/pull/6728))
* The action sheet that appears when tapping the information button in the bottom-right corner now lists the correct attribution for the current style. ([#5999](https://github.com/mapbox/mapbox-gl-native/pull/5999))
* Added support for MGLSymbolStyleLayer’s `textPitchAlignment` property and the corresponding style JSON property for improved street label legibility on a tilted map. ([#5288](https://github.com/mapbox/mapbox-gl-native/pull/5288))
* Added support for MGLSymbolStyleLayer’s `iconTextFit` and `iconTextFitPadding` properties and the corresponding style JSON properties, allowing the background of a shield to automatically resize to fit the shield’s text. ([#5334](https://github.com/mapbox/mapbox-gl-native/pull/5334))
* Added support for MGLSymbolStyleLayer’s `circlePitchScale` property and the corresponding style JSON property, allowing circle features in a tilted base map to scale or remain the same size as the viewing distance changes. ([#5576](https://github.com/mapbox/mapbox-gl-native/pull/5576))
* The `identifier` property of an MGLFeature may now be either a number or string. ([#5514](https://github.com/mapbox/mapbox-gl-native/pull/5514))
* If MGLMapView is unable to obtain or parse a style, it now calls its delegate’s `-mapViewDidFailLoadingMap:withError:` method. ([#6145](https://github.com/mapbox/mapbox-gl-native/pull/6145))
* Added the `-[MGLMapViewDelegate mapView:didFinishLoadingStyle:]` delegate method, which offers the earliest opportunity to modify the layout or appearance of the current style before the map view is displayed to the user. ([#6636](https://github.com/mapbox/mapbox-gl-native/pull/6636))
* Fixed crashes that could occur when loading a malformed stylesheet. ([#5736](https://github.com/mapbox/mapbox-gl-native/pull/5736))
* Fixed an issue causing stepwise zoom functions to be misinterpreted. ([#6328](https://github.com/mapbox/mapbox-gl-native/pull/6328))
* A source’s tiles are no longer rendered when the map is outside the source’s supported zoom levels. ([#6345](https://github.com/mapbox/mapbox-gl-native/pull/6345))
* Improved style parsing performance. ([#6170](https://github.com/mapbox/mapbox-gl-native/pull/6170))
* Improved feature querying performance. ([#6514](https://github.com/mapbox/mapbox-gl-native/pull/6514))
* Fixed an issue where shapes that cannot currently be visually represented as annotations were still shown on the map as point annotations. ([#6764](https://github.com/mapbox/mapbox-gl-native/issues/6764))

### User location

* The user dot now animates between user locations when user tracking is disabled. ([#6215](https://github.com/mapbox/mapbox-gl-native/pull/6215))
* To customize the appearance of the user location annotation, subclass the newly added MGLUserLocationAnnotationView class and implement `-[MGLMapViewDelegate mapView:viewForAnnotation:]`. ([#5882](https://github.com/mapbox/mapbox-gl-native/pull/5882))
* `-[MGLMapView viewForAnnotation:]` now returns the user location annotation view when given the user location annotation. ([#6957](https://github.com/mapbox/mapbox-gl-native/pull/6957))
* Fixed an issue causing the user dot’s accuracy ring to wobble while zooming in and out. ([#6019](https://github.com/mapbox/mapbox-gl-native/pull/6019))
* Heading accuracy indicator sizing has been changed to appear more precise. ([#6120](https://github.com/mapbox/mapbox-gl-native/pull/6120))
* Fixed an issue that caused the map to not update to reflect the centerOffset when the user location was tracked. ([#6216](https://github.com/mapbox/mapbox-gl-native/pull/6216))

### Annotations

* Added new methods to MGLMultiPoint for changing the vertices along a polyline annotation or the exterior of a polygon annotation. ([#6565](https://github.com/mapbox/mapbox-gl-native/pull/6565))
* Added new APIs to MGLMapView to query for visible annotations. Combined with `-[MGLMapView viewForAnnotation:]`, these APIs can be used to access all visible annotation views. ([#6061](https://github.com/mapbox/mapbox-gl-native/pull/6061))
* Shape, feature, and annotation classes now conform to NSSecureCoding. ([#6559](https://github.com/mapbox/mapbox-gl-native/pull/6559))
* Fixed an issue causing offscreen annotation views to be updated even when they were in the reuse queue. ([#5987](https://github.com/mapbox/mapbox-gl-native/pull/5987))
* Fixed an issue preventing MGLAnnotationView from animating when its coordinate changes. ([#6215](https://github.com/mapbox/mapbox-gl-native/pull/6215))
* Fixed an issue causing the wrong annotation view to be selected when tapping an annotation view with a center offset applied. ([#5931](https://github.com/mapbox/mapbox-gl-native/pull/5931))
* Fixed an issue that assigned annotation views to polyline and polygon annotations. ([#5770](https://github.com/mapbox/mapbox-gl-native/pull/5770))
* Fixed an issue causing the callout view to be dismissed when panning around. ([#6676](https://github.com/mapbox/mapbox-gl-native/pull/6676))
* Per documentation, the first and last coordinates in an MGLPolygon must be identical in order for the polygon to draw correctly. The same is true for an MGLPolygon’s interior polygon. ([#5514](https://github.com/mapbox/mapbox-gl-native/pull/5514))
* To make an MGLPolyline or MGLPolygon span the antimeridian, specify coordinates with longitudes greater than 180° or less than −180°. ([#6088](https://github.com/mapbox/mapbox-gl-native/pull/6088))
* Various method arguments that are represented as C arrays of `CLLocationCoordinate2D` instances have been marked `const` to streamline bridging to Swift. ([#7215](https://github.com/mapbox/mapbox-gl-native/pull/7215))
* Fixed an issue that caused an annotation view to disappear if it isn’t created using the annotation view reuse queue. ([#6485](https://github.com/mapbox/mapbox-gl-native/pull/6485))
* Fixed an issue that could reset user-added transformations on annotation views. ([#6166](https://github.com/mapbox/mapbox-gl-native/pull/6166))
* Improved the performance of relocating a non-view-backed point annotation by changing its `coordinate` property. ([#5385](https://github.com/mapbox/mapbox-gl-native/pull/5385))
* Fixed an issue that caused an assertion failure if a `MGLShapeCollection` (a GeoJSON GeometryCollection) was created with an empty array of shapes. ([#7632](https://github.com/mapbox/mapbox-gl-native/pull/7632))
* Improved the precision of annotations at zoom levels greater than 18. ([#5517](https://github.com/mapbox/mapbox-gl-native/pull/5517))

### Networking and offline maps

* Fixed an issue preventing an MGLMapView from loading tiles while an offline pack is downloading. ([#6446](https://github.com/mapbox/mapbox-gl-native/pull/6446))
* Fixed a crash that could occur when the device is disconnected while downloading an offline pack. ([#6293](https://github.com/mapbox/mapbox-gl-native/pull/6293))
* Fixed a crash that occurred when encountering a rate-limit error in response to a network request. ([#6223](https://github.com/mapbox/mapbox-gl-native/pull/6223))
* Fixed an issue causing an MGLOfflinePack’s progress to continue to update after calling `-suspend`. ([#6186](https://github.com/mapbox/mapbox-gl-native/pull/6186))
* Fixed an issue preventing cached annotation images from displaying while the device is offline. ([#6358](https://github.com/mapbox/mapbox-gl-native/pull/6358))
* Added support for an `MGLMapboxAPIBaseURL` key in an app's `Info.plist` in order to customize the base URL used for retrieving map data, styles, and other resources. ([#6709](https://github.com/mapbox/mapbox-gl-native/pull/6709))
* Query parameters are no longer stripped from mapbox: URLs used as resource URLs. ([#6182](https://github.com/mapbox/mapbox-gl-native/pull/6182), [#6432](https://github.com/mapbox/mapbox-gl-native/pull/6432))
* Database errors are now logged to the console. ([#6291](https://github.com/mapbox/mapbox-gl-native/pull/6291))

### Other changes

* Raster tiles such as those from Mapbox Satellite are now cached, eliminating flashing while panning back and forth. ([#7091](https://github.com/mapbox/mapbox-gl-native/pull/7091))
* Improved the performance of symbol style layers. ([#7025](https://github.com/mapbox/mapbox-gl-native/pull/7025))
* As the user zooms in, tiles from lower zoom levels are scaled up until tiles for higher zoom levels are loaded. ([#5143](https://github.com/mapbox/mapbox-gl-native/pull/5143))
* Notification names and user info keys are now string enumeration values for ease of use in Swift. ([#6794](https://github.com/mapbox/mapbox-gl-native/pull/6794))
* MGLMapDebugOverdrawVisualizationMask no longer has any effect in Release builds of the SDK. This debug mask has been disabled for performance reasons. ([#5555](https://github.com/mapbox/mapbox-gl-native/pull/5555))
* Fixed a typo in the documentation for the MGLCompassDirectionFormatter class. ([#5879](https://github.com/mapbox/mapbox-gl-native/pull/5879))
* The UITapGestureRecognizer on MGLMapView that is used for selecting annotations now fails if a tap does not select an annotation. ([#7246](https://github.com/mapbox/mapbox-gl-native/pull/7246))
* Fixed issues related to the visibility of sources in viewports less than 512 pixels wide or tall. ([#7438](https://github.com/mapbox/mapbox-gl-native/pull/7438))

## 3.3.7 - November 17, 2016

* This version is the same as 3.3.6 but it is built with Xcode 8 that produces a smaller binary. Developers using this version in Swift applications built with Xcode 7.3.1 should use the  unstripped, `*-symbols` framework.

## 3.3.6 - November 9, 2016

* Fixed a crash that occurred during low-memory situations when multiple instances of MGLMapView were in the view hierarchy. The speculative fix in v3.3.5 has been reverted. ([#6972](https://github.com/mapbox/mapbox-gl-native/pull/6972))

## 3.3.5 - November 2, 2016

* Speculatively fixed an OpenGL rendering crash. ([#6844](https://github.com/mapbox/mapbox-gl-native/pull/6844))
* Fixed an issue with symbols not being properly stripped from the dynamic framework. The dSYM file included with the standard dynamic framework in previous releases (e.g., `mapbox-ios-sdk-3.3.4-dynamic.zip` or the `Mapbox-iOS-SDK` pod) could not be used to symbolicate crashes. ([#6531](https://github.com/mapbox/mapbox-gl-native/pull/6531))
* Simulator architecture slices are included in the included dSYM file, allowing you to symbolicate crashes that occur in the Simulator. ([#5740](https://github.com/mapbox/mapbox-gl-native/pull/5740))
* Fixed a crash that sometimes occurred when initializing an MGLMapView. ([#5932](https://github.com/mapbox/mapbox-gl-native/pull/5932))

## 3.3.4 - August 8, 2016

* Fixed an issue that caused the user dot to be selected when tapping an annotation that lies within the user dot’s accuracy circle. First attempt was [#5816](https://github.com/mapbox/mapbox-gl-native/pull/5816) in v3.3.2, which excluded the pulsing halo but not the accuracy circle. ([#5894](https://github.com/mapbox/mapbox-gl-native/pull/5894))

## 3.3.3 - July 29, 2016

* Fixed an issue where the style zoom levels were not respected when deciding when to render a layer. ([#5811](https://github.com/mapbox/mapbox-gl-native/issues/5811))

## 3.3.2 - July 28, 2016

* Speculatively fixed a crash that occurred when initializing an MGLMapView on iOS 7.x. ([#5791](https://github.com/mapbox/mapbox-gl-native/pull/5791))
* View-backed annotations no longer prevent the user from starting to pan the map. ([#5813](https://github.com/mapbox/mapbox-gl-native/pull/5813))
* Fixed an issue that caused the user dot to be selected when tapping an annotation that lies within the user dot’s accuracy circle. ([#5816](https://github.com/mapbox/mapbox-gl-native/pull/5816))

## 3.3.1 - July 19, 2016

* Fixed a crash that occurred when a sprite URL lacks a file extension. See [this comment](https://github.com/mapbox/mapbox-gl-native/issues/5722#issuecomment-233701251) to determine who may be affected by this bug. ([#5723](https://github.com/mapbox/mapbox-gl-native/pull/5723))
* Fixed an issue causing overlapping polylines and polygons to be drawn in undefined z-order. Shapes are always drawn in the order they are added to the map, from the oldest on the bottom to the newest on the top. ([#5710](https://github.com/mapbox/mapbox-gl-native/pull/5710))
* Fixed an issue preventing MGLMapView from changing its viewport when a single annotation was passed into `-[MGLMapView showAnnotations:animated:]`. ([#5693](https://github.com/mapbox/mapbox-gl-native/pull/5693))
* Fixed an issue causing polyline and polygon annotations to disappear when the zoom level is one less than the maximum zoom level. ([#5418](https://github.com/mapbox/mapbox-gl-native/pull/5418))
* Fixed a crash that occurred when a style or other resource URL has a query string. ([#5554](https://github.com/mapbox/mapbox-gl-native/pull/5554))
* If you subclass MGLAnnotationView, your implementation of `-setSelected:animated:` is now called with the correct value in the `animated` parameter, making it possible to animate a deselection. ([#5677](https://github.com/mapbox/mapbox-gl-native/pull/5677))
* The compass, Mapbox logo, and attribution button now accommodate the containing map view’s content insets. If your interface elements partially overlap the map view but do not affect the top and bottom layout guides, set the `automaticallyAdjustsScrollViewInsets` property to `NO` and set the `contentInset` property to a suitable value. ([#5671](https://github.com/mapbox/mapbox-gl-native/pull/5671))
* Added a property to MGLOfflineStorage, `countOfBytesCompleted`, that indicates the disk space occupied by all cached and offline resources. ([#5585](https://github.com/mapbox/mapbox-gl-native/pull/5585))

## 3.3.0 - July 14, 2016

### Styles and data

- Added methods to MGLMapView for obtaining the underlying map data rendered by the current style, along with additional classes to represent complex geometry in that data. ([#5110](https://github.com/mapbox/mapbox-gl-native/pull/5110))
- Improved performance viewing regions with large landcover polygons when viewing a style that uses the Mapbox Streets source. ([#2444](https://github.com/mapbox/mapbox-gl-native/pull/2444))
- Fixed a memory leak when using raster resources. ([#5141](https://github.com/mapbox/mapbox-gl-native/pull/5141))
- Rendering now occurs on the main thread, fixing a hang when calling `-[MGLMapView styleURL]` before the map view has fully loaded or while the application is in the background. ([#2909](https://github.com/mapbox/mapbox-gl-native/pull/2909))
- Added a `-reloadStyle:` action to MGLMapView to force a reload of the current style. ([#4728](https://github.com/mapbox/mapbox-gl-native/pull/4728))
- A more specific user agent string is now sent with style and tile requests. ([#4012](https://github.com/mapbox/mapbox-gl-native/pull/4012))
- Added a new option to `MGLMapDebugMaskOptions`, `MGLMapDebugOverdrawVisualizationMask`, that highlights overlapping drawing operations instead of the usual rendered output. ([#5403](https://github.com/mapbox/mapbox-gl-native/pull/5403))

### Interactivity

- The compass, user dot, and visible annotations are now accessible to VoiceOver users. ([#1496](https://github.com/mapbox/mapbox-gl-native/pull/1496))
- Added a method to MGLMapView, `-anchorPointForGesture:`, that you can override to anchor gestures at a point other than the user location. ([#5302](https://github.com/mapbox/mapbox-gl-native/pull/5302))
- Added a property to MGLMapView, `decelerationRate`, that allows you to speed up or slow down the drift animation at the end of a user gesture. You can also use this property to disable the drift animation entirely. ([#5504](https://github.com/mapbox/mapbox-gl-native/pull/5504))
- Improved responsiveness when zooming in then immediately panning around. ([#4595](https://github.com/mapbox/mapbox-gl-native/pull/4595))
- Added a new method, `-[MGLMapView cameraThatFitsCoordinateBounds:]`, to get a camera that you can pass into `-setCamera:` that fits the given coordinate bounds. ([#4790](https://github.com/mapbox/mapbox-gl-native/pull/4790))

### Annotations

- MGLPointAnnotation and custom MGLAnnotation implementations (but not MGLMultiPoint) can be backed by an MGLAnnotationView instead of an MGLAnnotationImage. MGLAnnotationView is a subclass of UIView, so you can use Core Animation and other familiar technologies with it. To associate an MGLAnnotation with an MGLAnnotationView, implement `-mapView:viewForAnnotation:` in your MGLMapViewDelegate class. ([#4801](https://github.com/mapbox/mapbox-gl-native/pull/4801))
- An MGLAnnotation can be relocated by changing its `coordinate` property in a KVO-compliant way. An MGLMultiPoint cannot be relocated. ([#3835](https://github.com/mapbox/mapbox-gl-native/pull/3835))
- Setting the `image` property of an MGLAnnotationImage to `nil` resets it to the default red pin image and reclaims resources that can be used to customize additional annotations. ([#3835](https://github.com/mapbox/mapbox-gl-native/pull/3835))
- An MGLPolygon can now have interior polygons, representing holes knocked out of the overall shape. ([#5110](https://github.com/mapbox/mapbox-gl-native/pull/5110))

### User location

- The user dot now moves smoothly between user location updates while user location tracking is disabled. ([#1582](https://github.com/mapbox/mapbox-gl-native/pull/1582))
- Fixed an issue preventing KVO change notifications from being generated on MGLMapView’s `userTrackingMode` key path when `-setUserTrackingMode:animated:` is called. ([#4724](https://github.com/mapbox/mapbox-gl-native/pull/4724))
- Fixed a crash setting MGLMapView’s `userLocationVerticalAlignment` property before a user location update has occurred. ([#5278](https://github.com/mapbox/mapbox-gl-native/pull/5278))
- Mapbox Telemetry is automatically disabled while the host application is running in the iOS Simulator. ([#4726](https://github.com/mapbox/mapbox-gl-native/pull/4726))

### Offline maps

- `MGLOfflinePackProgress` now indicates how many tiles have been downloaded and how much space they take up. ([#4874](https://github.com/mapbox/mapbox-gl-native/pull/4874))
- Fixed an issue where the tile cache could be included in iCloud backups on the first launch. ([#5124](https://github.com/mapbox/mapbox-gl-native/pull/5124), [#5601](https://github.com/mapbox/mapbox-gl-native/pull/5601))
- Suppressed “Unable to make space for entry” console spew. ([#4708](https://github.com/mapbox/mapbox-gl-native/pull/4708))
- Deprecated `-[MGLMapView emptyMemoryCache]`. ([#4725](https://github.com/mapbox/mapbox-gl-native/pull/4725))

### Packaging

- Improved the design of the generated API documentation. ([#5306](https://github.com/mapbox/mapbox-gl-native/pull/5306))
- Applications linking against the SDK static framework no longer need to add `-ObjC` to the Other Linker Flags (`OTHER_LDFLAGS`) build setting. If you previously added this flag solely for this SDK, removing the flag may potentially reduce the overall size of your application. ([#4641](https://github.com/mapbox/mapbox-gl-native/pull/4641))
- Removed the `armv7s` slice from the SDK to reduce its size. iPhone 5 and iPhone 5c automatically use the `armv7` slice instead. ([#4641](https://github.com/mapbox/mapbox-gl-native/pull/4641))
- The SDK is now localizable. No localizations are currently provided, other than English, but if you need a particular localization, you can install the SDK manually and drop a .lproj folder into the framework. ([#4783](https://github.com/mapbox/mapbox-gl-native/pull/4783))
- Removed unused SVG files from the SDK’s resource bundle. ([#4641](https://github.com/mapbox/mapbox-gl-native/pull/4641))

### Other changes

- Added category methods on NSValue for converting to and from the structure types defined in MGLGeometry.h. ([#4802](https://github.com/mapbox/mapbox-gl-native/pull/4802))
- Added NSFormatter subclasses for converting geographic coordinates and directions into display strings. ([#4802](https://github.com/mapbox/mapbox-gl-native/pull/4802))
- Added `MGLCoordinateInCoordinateBounds()`, a function that tests whether or not a coordinate is in a given bounds. ([#5053](https://github.com/mapbox/mapbox-gl-native/pull/5053))

## 3.2.3 - June 7, 2016

- Fixed an issue preventing `-[MGLMapViewDelegate mapViewDidFinishLoadingMap:]` from being called when returning to the view controller containing the map view from another view controller. ([#5164](https://github.com/mapbox/mapbox-gl-native/pull/5164))
- Declarations in the API documentation are shown in both Objective-C and Swift. ([realm/jazzy#530](https://github.com/realm/jazzy/pull/530))

## 3.2.2 - May 10, 2016

- Existing MGLStyle class methods that return default style URLs have been deprecated in favor of new methods that require an explicit style version parameter. The deprecated, unversioned methods continue to return version 8 of the respective styles and will not be updated as new versions of the styles are released. ([#4759](https://github.com/mapbox/mapbox-gl-native/pull/4759))
- Deprecated `+[MGLStyle emeraldStyleURL]` with no replacement method. To use the Emerald style going forward, we recommend that you use the underlying URL. ([#4759](https://github.com/mapbox/mapbox-gl-native/pull/4759))
- Added `+[MGLStyle outdoorsStyleURLWithVersion:]` for the new Outdoors style. ([#4759](https://github.com/mapbox/mapbox-gl-native/pull/4759))
- The Hybrid style is now called Satellite Streets. ([#4759](https://github.com/mapbox/mapbox-gl-native/pull/4759))

## 3.2.1 - April 20, 2016

- Fixed a hang that could occur if the host application attempts to set user defaults on a background queue. ([#4745](https://github.com/mapbox/mapbox-gl-native/pull/4745))
- User location heading updates now resume properly when an app becomes active again. ([#4674](https://github.com/mapbox/mapbox-gl-native/pull/4674))
- Fixed an issue causing hyperlinks in the documentation to be displayed as raw Markdown syntax when viewed in Xcode’s Quick Help popover or sidebar. ([#4760](https://github.com/mapbox/mapbox-gl-native/pull/4760))

## 3.2.0 - April 5, 2016

- If you’ve previously installed the SDK as a static framework, the installation workflow has changed to address issues when submitting your application to the App Store or installing it on a device. Upon upgrading to this version of the SDK, you’ll need to add Mapbox.bundle to the Copy Bundle Resources build phase and remove Mapbox.framework from the Embed Frameworks build phase. ([#4455](https://github.com/mapbox/mapbox-gl-native/pull/4455))
- Offline packs can now be downloaded to allow users to view specific regions of the map offline. A new MGLOfflineStorage class provides APIs for managing MGLOfflinePacks. ([#4221](https://github.com/mapbox/mapbox-gl-native/pull/4221))
- Tiles and other resources are cached in the same file that holds offline resources. The combined cache file is located in a subdirectory of the user’s Application Support directory, which means iOS will not delete the file when disk space runs low. ([#4377](https://github.com/mapbox/mapbox-gl-native/pull/4377))
- Fixed an issue where the map view’s center would always be calculated as if the view occupied the entire screen. ([#4504](https://github.com/mapbox/mapbox-gl-native/issues/4504))
- The user dot no longer disappears after panning the map across the antimeridian at low zoom levels. ([#4275](https://github.com/mapbox/mapbox-gl-native/pull/4275))
- The map no longer recoils when panning quickly at low zoom levels. ([#4214](https://github.com/mapbox/mapbox-gl-native/pull/4214))
- Fixed an issue causing the map to pan the wrong way when the user pinches unevenly. ([#4427](https://github.com/mapbox/mapbox-gl-native/pull/4427))
- The maximum zoom level is capped at 21 due to rendering issues at higher zoom levels. ([#4417](https://github.com/mapbox/mapbox-gl-native/pull/4417))
- An icon laid out along a line no longer appears if it would extend past the end of the line. Some one-way arrows no longer point the wrong way. ([#3839](https://github.com/mapbox/mapbox-gl-native/pull/3839))
- Fixed warping of dashed lines near sharp corners. ([#3914](https://github.com/mapbox/mapbox-gl-native/pull/3914))
- Telemetry location gathering now occurs only when the device is in motion. ([#4115](https://github.com/mapbox/mapbox-gl-native/pull/4115))
- An account’s monthly active users metric only counts a user once a map view is displayed to that user. ([#3713](https://github.com/mapbox/mapbox-gl-native/pull/3713))
- A .dSYM bundle is included with the dynamic framework to facilitate symbolication of crash logs.
- Updated documentation to reflect the requirement that you must embed the dynamic framework in the “Embedded Binaries” section in Xcode. ([#4011](https://github.com/mapbox/mapbox-gl-native/issues/4011))
- Polygons and polylines now default to using the map view’s tint color. ([#4028](https://github.com/mapbox/mapbox-gl-native/pull/4028))
- The user dot no longer lags when panning the map. ([#3683](https://github.com/mapbox/mapbox-gl-native/pull/3683))
- The Improve This Map tool now uses the same zoom level that is currently being shown in the map view. ([#4068](https://github.com/mapbox/mapbox-gl-native/pull/4068))
- Fixed a formatting issue in the documentation for `MGLCoordinateBoundsIsEmpty()`. ([#3958](https://github.com/mapbox/mapbox-gl-native/pull/3958))

## 3.1.2 - February 22, 2016

- You can once again install the static framework without manually linking several framework and library dependencies. ([#4029](https://github.com/mapbox/mapbox-gl-native/pull/4029))
- The location manager used by MGLMapView to show the user’s location is now paused when the application is sent to the background. ([#4034](https://github.com/mapbox/mapbox-gl-native/pull/4034))

## 3.1.1 - February 15, 2016

- Corrected the dynamic framework’s minimum deployment target to iOS 8.0. ([#3872](https://github.com/mapbox/mapbox-gl-native/pull/3872))
- Fixed Fabric compatibility. ([#3847](https://github.com/mapbox/mapbox-gl-native/pull/3847))
- Fixed a crash that can occur when reselecting an annotation. ([#3881](https://github.com/mapbox/mapbox-gl-native/pull/3881))
- Fixed an issue preventing the Latitude inspectable from working when it is set before setting the Zoom Level inspectable in Interface Builder. ([#3886](https://github.com/mapbox/mapbox-gl-native/pull/3886))
- Fixed an issue that incorrectly expanded the tappable area of an annotation and prevented the annotation’s alignment rect insets from having any effect on the tappable area. ([#3898](https://github.com/mapbox/mapbox-gl-native/pull/3898))
- Fixed an issue preventing `-[MGLMapViewDelegate mapView:tapOnCalloutForAnnotation:]` from being called when a non-custom callout view is tapped. ([#3875](https://github.com/mapbox/mapbox-gl-native/pull/3875))

## 3.1.0 - February 5, 2016

- The SDK is now distributed as a dynamic framework instead of a static library, resulting in a simpler installation workflow and significantly reduced download size. The framework contains both simulator and device content. If you install the dynamic framework manually, you’ll need to strip out the simulator content before submitting your application to the App Store due to [an Xcode bug](http://www.openradar.me/radar?id=6409498411401216); see the installation instructions included with the framework for details. ([#3183](https://github.com/mapbox/mapbox-gl-native/pull/3183))
- Fixed an issue causing the entire MGLMapView to leak. ([#3448](https://github.com/mapbox/mapbox-gl-native/pull/3448))
- `MGLMapView` methods that alter the viewport now accept optional completion handlers. ([#3090](https://github.com/mapbox/mapbox-gl-native/pull/3090))
- You can now modify an annotation’s image after adding the annotation to the map. ([#3146](https://github.com/mapbox/mapbox-gl-native/pull/3146))
- Tapping now selects annotations more reliably. Tapping near the top of a large annotation image now selects that annotation. An annotation image’s alignment insets influence how far away the user can tap and still select the annotation. For example, if your annotation image has a large shadow, you can keep that shadow from being tappable by excluding it from the image’s alignment rect. ([#3261](https://github.com/mapbox/mapbox-gl-native/pull/3261))
- Annotations remain visible after switching to a different style. ([#3049](https://github.com/mapbox/mapbox-gl-native/pull/3049))
- The minimum and maximum zoom levels can now be configured using the `minimumZoomLevel` and `maximumZoomLevel` properties, respectively. The map is no longer limited to zoom level 18: by default, the maximum zoom level is now 20, allowing for a more detailed map in urban areas. ([#3712](https://github.com/mapbox/mapbox-gl-native/pull/3712))
- A new method on MGLMapView, `-flyToCamera:withDuration:completionHandler:`, lets you transition between viewpoints along an arc as if by aircraft. ([#3171](https://github.com/mapbox/mapbox-gl-native/pull/3171), [#3301](https://github.com/mapbox/mapbox-gl-native/pull/3301))
- MGLMapCamera’s `altitude` values now match those of MKMapCamera. ([#3362](https://github.com/mapbox/mapbox-gl-native/pull/3362))
- MGLMapView properties like `centerCoordinate` and `camera` now offset the center to account for any translucent top or bottom bar. As a result, when user tracking is enabled and the map view is an immediate child of a view controller, the user dot is centered in the unobscured portion of the map view. To override this offset, modify the `contentInset` property; you may also need to set the containing view controller’s `automaticallyAdjustsScrollViewInsets` property to `NO`. ([#3583](https://github.com/mapbox/mapbox-gl-native/pull/3583))
- In user tracking mode, the user dot stays in a fixed position within MGLMapView while the map pans smoothly. A new property, `userLocationVerticalAlignment`, determines the user dot’s fixed position. ([#3589](https://github.com/mapbox/mapbox-gl-native/pull/3589))
- When the user tracking mode is set to `MGLUserTrackingModeFollowWithCourse`, an optional `targetCoordinate` is kept within sight at all times as the user changes location. This property, in conjunction with the `userLocationVerticalAlignment` property, may be useful for displaying the user’s progress toward a waypoint. ([#3680](https://github.com/mapbox/mapbox-gl-native/pull/3680))
- Heading or course tracking mode can now be enabled as soon as an MGLMapView is initialized. ([#3680](https://github.com/mapbox/mapbox-gl-native/pull/3680))
- Zooming and rotation gestures no longer disable user tracking mode. ([#3589](https://github.com/mapbox/mapbox-gl-native/pull/3589))
- User tracking mode starts out at a lower zoom level by default. ([#3589](https://github.com/mapbox/mapbox-gl-native/pull/3589))
- Fixed an issue with small map views not properly fitting annotations within bounds. ([#3407](https://github.com/mapbox/mapbox-gl-native/pull/3407))
- When the user rotates the map to within 7° of true north, the map view now snaps to true north. ([#3403](https://github.com/mapbox/mapbox-gl-native/pull/3403))
- The map view’s background can now be transparent or translucent, as long as the style’s background layer is transparent or translucent and `MGLMapView.opaque` is set to `NO`. ([#3096](https://github.com/mapbox/mapbox-gl-native/pull/3096))
- Documentation is now generated by [jazzy](https://github.com/realm/jazzy) instead of appledoc. ♪♫ ([#3203](https://github.com/mapbox/mapbox-gl-native/pull/3203))
- New API to provide a custom callout view to the map for annotations. ([#3456](https://github.com/mapbox/mapbox-gl-native/pull/3456))
- Made telemetry on/off setting available in-app. ([#3445](https://github.com/mapbox/mapbox-gl-native/pull/3445))
- Fixed an issue with users not being counted by Mapbox if they had disabled telemetry. ([#3495](https://github.com/mapbox/mapbox-gl-native/pull/3495))
- Fixed crash caused by MGLAnnotationImage with non-integer width or height ([#2198](https://github.com/mapbox/mapbox-gl-native/issues/2198))
- Fixed “include of non-modular header” errors in Swift projects managed by CocoaPods. ([#3679](https://github.com/mapbox/mapbox-gl-native/pull/3679))
- Avoids triggering the blue background location status bar when user has granted "when in use" permission. ([#3671](https://github.com/mapbox/mapbox-gl-native/issues/3671))
- Deprecated the `debugActive` property and `-toggleDebug` method on MGLMapView in favor of a new `debugMask` property that exposes individual style debugging options. ([#3742](https://github.com/mapbox/mapbox-gl-native/pull/3742))

## 3.0.1 - December 7, 2015

- Fixed CoreTelephony.framework crash. ([#3170](https://github.com/mapbox/mapbox-gl-native/pull/3170))
- Fixed an issue preventing the compass from responding to taps after the compass is moved programmatically. ([#3117](https://github.com/mapbox/mapbox-gl-native/pull/3117))
- CocoaPods is now distributed via a (static) framework. ([#3181](https://github.com/mapbox/mapbox-gl-native/issues/3181))

## 3.0.0 - November 23, 2015

- If you install this SDK via CocoaPods, CocoaPods version 0.38.0 or above is required. ([#2132](https://github.com/mapbox/mapbox-gl-native/pull/2132))
- The `styleID` property has been removed from MGLMapView. Instead, set the `styleURL` property to an NSURL in the form `mapbox://styles/STYLE_ID`. If you previously set the style ID in Interface Builder’s Attributes inspector, delete the `styleID` entry from the User Defined Runtime Attributes section of the Identity inspector, then set the new “Style URL” inspectable to a value in the form `mapbox://styles/STYLE_ID`. ([#2632](https://github.com/mapbox/mapbox-gl-native/pull/2632))
- Default styles such as Streets are no longer bundled with the SDK; instead, they are loaded at runtime from the style API on mapbox.com. As always, you can use these default styles with any valid access token, and Streets continues to be `MGLMapView`’s initial style. The `bundledStyleURLs` property on `MGLMapView` has been deprecated in favor of several class methods on `MGLStyle` that provide direct access to the default styles. ([#2746](https://github.com/mapbox/mapbox-gl-native/pull/2746))
- The SDK now builds with Bitcode enabled. A version of libMapbox.a with Bitcode disabled is also available. ([#2332](https://github.com/mapbox/mapbox-gl-native/issues/2332), [#3003](https://github.com/mapbox/mapbox-gl-native/pull/3003))
- The style URL can be set to a local resource: `asset://local-color.json` and `local-color.json` both resolve to a file named `local-color.json` in the application’s root folder. ([#3087](https://github.com/mapbox/mapbox-gl-native/pull/3087))
- The double-tap-drag gesture for zooming in and out is now consistent with the Google Maps SDK. ([#2153](https://github.com/mapbox/mapbox-gl-native/pull/2153))
- A new `MGLAnnotationImage.enabled` property allows you to disable touch events on individual annotations. ([#2501](https://github.com/mapbox/mapbox-gl-native/pull/2501))
- Fixed a rendering issue that caused one-way arrows along tile boundaries to point due east instead of in the direction of travel. ([#2530](https://github.com/mapbox/mapbox-gl-native/pull/2530))
- Fixed an issue that prevented zoom level–dependent style properties from updating after zooming programmatically with animation. ([#2951](https://github.com/mapbox/mapbox-gl-native/pull/2951))
- Performance and appearance improvements during annotation adds & removes. ([#1688](https://github.com/mapbox/mapbox-gl-native/issues/1688))
- Overall improved performance during renders by not rendering faster than necessary. ([#1975](https://github.com/mapbox/mapbox-gl-native/issues/1975))
- Fixed a rendering issue with styles that use the `background-pattern` property. ([#2531](https://github.com/mapbox/mapbox-gl-native/pull/2531))
- Fixed a crash when reusing a single `MGLMapView` across multiple `UIViewController`s. ([#2969](https://github.com/mapbox/mapbox-gl-native/pull/2969))
- Fixed a crash on iPod touch and other devices or simulators without a cell carrier. ([#2687](https://github.com/mapbox/mapbox-gl-native/issues/2687))
- Eliminated flickering when opening and closing an overlay, such as an alert or action sheet. ([#2309](https://github.com/mapbox/mapbox-gl-native/pull/2309))
- Labels can now line wrap on hyphens and other punctuation. ([#2598](https://github.com/mapbox/mapbox-gl-native/pull/2598))
- A new delegate callback was added for observing taps to annotation callout views. ([#2596](https://github.com/mapbox/mapbox-gl-native/pull/2596))
- `-mapViewRegionIsChanging:` is now sent to the map view’s delegate during gestures. ([#2700](https://github.com/mapbox/mapbox-gl-native/pull/2700))
- Improved gesture recognition while the map is tilted. ([#2770](https://github.com/mapbox/mapbox-gl-native/pull/2770))
- `-mapViewWillStartLoadingMap:` and `-mapViewDidFinishLoadingMap:` delegate methods now work. ([#2706](https://github.com/mapbox/mapbox-gl-native/pull/2706))
- Removed CoreTelephony.framework dependency. ([#2581](https://github.com/mapbox/mapbox-gl-native/pull/2581))
- Improved user location annotation responsiveness. ([#2643](https://github.com/mapbox/mapbox-gl-native/pull/2643))

## 2.1.2 - September 15, 2015

- Built with Xcode 6.4 to not yet trigger Bitcode compatibility until Xcode 7 stabilizes. ([#2332](https://github.com/mapbox/mapbox-gl-native/issues/2332))

## 2.1.1 - September 15, 2015

- Fixes for Xcode 7 and Bitcode. ([#2238](https://github.com/mapbox/mapbox-gl-native/pull/2238))

## 2.1.0 - September 14, 2015

- A two-finger vertical swipe now tilts the map into perspective mode. ([#2116](https://github.com/mapbox/mapbox-gl-native/pull/2116))
- A new `MGLMapCamera` API allows you to transition multiple viewpoint properties, including rotation and pitch, simultaneously with an optional custom duration and timing function. ([#2193](https://github.com/mapbox/mapbox-gl-native/pull/2193))
- A new user tracking mode, `MGLUserTrackingModeFollowWithCourse`, has been added for indicating the current direction of travel. ([#2068](https://github.com/mapbox/mapbox-gl-native/pull/2068))
- Version 8 (`v8`) of the [Mapbox GL style spec](https://www.mapbox.com/mapbox-gl-style-spec/) is now required. If you are using a custom `v7` style, it needs to be upgraded using [this migrator script](https://github.com/mapbox/mapbox-gl-style-spec/blob/mb-pages/migrations/v7.js). ([#2052](https://github.com/mapbox/mapbox-gl-native/pull/2052))
- Applications built with Mapbox GL no longer crash when Location Services launches them in background mode. ([#1821](https://github.com/mapbox/mapbox-gl-native/pull/1821), [#1869](https://github.com/mapbox/mapbox-gl-native/pull/1869))
- Fixed a crash when adding annotations to an `MGLMapView` inside `-viewDidLoad`. ([#1874](https://github.com/mapbox/mapbox-gl-native/pull/1874))
- The user location annotation view now indicates the location reading’s accuracy and the device’s heading. ([#2010](https://github.com/mapbox/mapbox-gl-native/pull/2010))
- Eliminated linker warnings and errors when building against the iOS 9.0 SDK in Xcode 7. ([#1962](https://github.com/mapbox/mapbox-gl-native/pull/1962))
- Worked around a bug in the iOS 9.0 SDK that caused a crash on launch. ([#1958](https://github.com/mapbox/mapbox-gl-native/pull/1958))
- User location tracking no longer sends `MGLMapView` into an invalid region on iOS 9. ([#1925](https://github.com/mapbox/mapbox-gl-native/pull/1925))
- Eliminated console spew in the iOS demo application that was related to Mapbox Metrics HTTP requests. ([#1937](https://github.com/mapbox/mapbox-gl-native/issues/1937))
- Implemented `-[MGLMapView showAnnotations:animated:]`. ([#2050](https://github.com/mapbox/mapbox-gl-native/pull/2050))
- Fixed a crash adding a shape annotation with zero points. ([#2098](https://github.com/mapbox/mapbox-gl-native/pull/2098))
- Debug mode now displays information useful for debugging the label collision algorithm. ([#1808](https://github.com/mapbox/mapbox-gl-native/pull/1808))
- Minor style updates. ([#1910](https://github.com/mapbox/mapbox-gl-native/pull/1910))
- The CocoaPods pod now contains a `README.md` file. ([#1886](https://github.com/mapbox/mapbox-gl-native/pull/1886))

## 2.0.0 - August 21, 2015

Repackaging 2.0.0-pre.1 as it contained no issues.

## 2.0.0-pre.1 - August 21, 2015

Repackaging 0.5.1 as the Mapbox iOS SDK 2.0.0 series.

## 0.5.1 - July 13, 2015

### iOS

- Added support for CocoaPods 0.38.0. ([#1876](https://github.com/mapbox/mapbox-gl-native/pull/1876))

## 0.5.0 - July 9, 2015

### Core

- Support for runtime marker imagery. ([#941](https://github.com/mapbox/mapbox-gl-native/pull/941))
- Added `Map::fitBounds()` for region-based viewport setting. ([#1092](https://github.com/mapbox/mapbox-gl-native/issues/1092))
- Added a raster satellite bundled style and improved raster rendering. ([#963](https://github.com/mapbox/mapbox-gl-native/issues/963))
- Improved round line joins for semi-transparent lines. ([#1839](https://github.com/mapbox/mapbox-gl-native/pull/1839))
- Improved map render lifecycle notifications. ([#1026](https://github.com/mapbox/mapbox-gl-native/issues/1026))
- Fixed a bug that caused annotations not to show at zoom level zero. ([#1279](https://github.com/mapbox/mapbox-gl-native/issues/1279))
- Fixed a bug with the ordering of shape layers. ([#1866](https://github.com/mapbox/mapbox-gl-native/pull/1866))
- Other bug fixes and performance improvements.

### iOS

- **Breaking:** Headers now make use of lightweight generics, eliminating many unnecessary casts when working with annotations in Swift 2.0 in Xcode 7. ([#1711](https://github.com/mapbox/mapbox-gl-native/pull/1711))
- **Breaking:** `-mapView:symbolNameForAnnotation:` has been removed from the `MGLMapViewDelegate` protocol. Implement `-mapView:imageForAnnotation:` instead, which accepts images at runtime. ([#941](https://github.com/mapbox/mapbox-gl-native/pull/941))
- **Breaking:** `MGLMapView.direction` is now expressed in terms of degrees clockwise from true north, as indicated in the documentation, rather than counterclockwise. ([#1789](https://github.com/mapbox/mapbox-gl-native/pull/1789))
- A Satellite style showing Mapbox Satellite imagery is now bundled with Mapbox GL. ([#1845](https://github.com/mapbox/mapbox-gl-native/pull/1845))
- Improved `UIView` tracking to the map. ([#1813](https://github.com/mapbox/mapbox-gl-native/pull/1813))
- Delegate method `-[MGLMapViewDelegate mapView:didFailToLocateUserWithError:]` now works. ([#1608](https://github.com/mapbox/mapbox-gl-native/pull/1608))
- It is now possible to fit the map’s viewport to a coordinate bounding box via `-[MGLMapView setVisibleCoordinateBounds:animated:]` or to a specific set of coordinates via `-[MGLMapView setVisibleCoordinates:count:edgePadding:animated:]`. ([#1783](https://github.com/mapbox/mapbox-gl-native/pull/1783), [#1795](https://github.com/mapbox/mapbox-gl-native/pull/1795))
- The logo and ℹ️ no longer disappear or get distorted after embedding MGLMapView in a different view, and you can now access these subviews directly via properties on MGLMapView. ([#1779](https://github.com/mapbox/mapbox-gl-native/pull/1779), [#1815](https://github.com/mapbox/mapbox-gl-native/pull/1815))
- Raster tiles now look sharper midway between two zoom levels. ([#1843](https://github.com/mapbox/mapbox-gl-native/pull/1843))
- Resetting the map rotation to north no longer also resets the user location tracking mode. ([#1809](https://github.com/mapbox/mapbox-gl-native/pull/1809))
- `-[MGLMapView convertPoint:toCoordinateFromView:]` now returns accurate coordinates on iPhone 6. ([#1827](https://github.com/mapbox/mapbox-gl-native/pull/1827))
- Fixed an issue in which `-[MGLMapView direction]` would sometimes return 360 instead of 0. ([#1829](https://github.com/mapbox/mapbox-gl-native/pull/1829))
- Build against iOS 8.4. ([#1868](https://github.com/mapbox/mapbox-gl-native/pull/1868))

## 0.4.0 - June 19, 2015

### Core

- Support for polyline and polygon shape annotations. ([#1655](https://github.com/mapbox/mapbox-gl-native/issues/1655))
- Improved placement and density of labels. ([#1666](https://github.com/mapbox/mapbox-gl-native/issues/1666), [blog](https://www.mapbox.com/blog/better-label-placement-mapbox-mobile/))
- Improved z-ordering appearance of point markers. ([#988](https://github.com/mapbox/mapbox-gl-native/issues/988))
- Fixed an issue in which certain features, such as roundabouts, were not rendered completely. ([#1725](https://github.com/mapbox/mapbox-gl-native/issues/1725))
- Many bug fixes and performance and stability improvements.
- Improved tests.

### iOS

- **Breaking:** `MGLMapView` no longer manages Mapbox access tokens directly; an access token cannot be passed in when initializing the map view. Instead, set `MGLMapboxAccessToken` to your access token in your app’s `Info.plist` file, or call `+[MGLAccountManager setAccessToken:]` before initializing the map view. If you were setting the access token inside an Interface Builder inspectable, also remove it from the User Defined Runtime Attributes section of the Identity inspector. ([#1553](https://github.com/mapbox/mapbox-gl-native/issues/1553))
- **Breaking:** `MGLAccountManager`'s `-setMapboxMetricsEnabledSettingShownInApp:` has been removed. If you implement a Mapbox Metrics switch inside your app, instead of inside a Settings bundle, set `MGLMapboxMetricsEnabledSettingShownInApp` to `YES` in the `Info.plist` file. ([#1553](https://github.com/mapbox/mapbox-gl-native/issues/1553))
- **Breaking:** `MGLMapView`'s `-mapID` has been renamed to `-styleID`. ([#1561](https://github.com/mapbox/mapbox-gl-native/issues/1561))
- Headers have been audited for nullability, improving type safety in both Objective-C and Swift 1.2 when compiling with Xcode 6.3 or above. ([#1578](https://github.com/mapbox/mapbox-gl-native/issues/1578))
- Fixed an issue in which the map would sometimes spin 180° while rotating the map with two fingers. ([#1453](https://github.com/mapbox/mapbox-gl-native/issues/1453))
- Added a shortcut to the Mapbox Metrics switch in `MGLMapView`'s action sheet that is attached to the ℹ️ button. ([#1611](https://github.com/mapbox/mapbox-gl-native/issues/1611))
- `MGLMapView` now supports Interface Builder designables. When you add an `MGLMapView` to a storyboard, it displays instructions for getting set up directly on the storyboard canvas. ([#1573](https://github.com/mapbox/mapbox-gl-native/issues/1573))
- The default title for the user location annotation is now “You Are Here”. You can customize the title by setting `mapView.userAnnotation.title`. ([#1559](https://github.com/mapbox/mapbox-gl-native/issues/1559))
- Internal use of the Reachability library has been cleaned up so that your app can include its own copy of Reachability. ([#1718](https://github.com/mapbox/mapbox-gl-native/issues/1718))
- Now distribute a binary stripped of debugging symbols by default with an optional, secondary symbols build. ([#1650](https://github.com/mapbox/mapbox-gl-native/issues/1650))

## 0.3.1 - May 15, 2015

- Temporarily removed `IBDesignable` support on iOS.

## 0.3.0 - May 14, 2015

- Initial iOS beta release.

Known issues:

- None.<|MERGE_RESOLUTION|>--- conflicted
+++ resolved
@@ -2,7 +2,6 @@
 
 Mapbox welcomes participation and contributions from everyone. Please read [CONTRIBUTING.md](../../CONTRIBUTING.md) to get started.
 
-<<<<<<< HEAD
 ## master
 
 ### Packaging
@@ -12,7 +11,7 @@
 ### Style layers
 
 * Deprecated `+[NSExpression featurePropertiesVariableExpression]` use `+[NSExpression featureAttributesVariableExpression]` instead. ([#11748](https://github.com/mapbox/mapbox-gl-native/pull/11748))
-=======
+
 ## 3.7.8 - May 7, 2018
 
 * Improved compatibility with Mapbox China APIs. ([#11845](https://github.com/mapbox/mapbox-gl-native/pull/11845))
@@ -20,7 +19,6 @@
 ## 3.7.7 - May 3, 2018
 
 * Fixed a crash when removing an `MGLOfflinePack`. ([#11821](https://github.com/mapbox/mapbox-gl-native/issues/11821))
->>>>>>> 30e8798d
 
 ## 4.0.0 - April 19, 2018
 

--- conflicted
+++ resolved
@@ -5,7 +5,7 @@
   const enumProperties = locals.enumProperties;
 -%>
 // This file is generated. 
-// Edit platform/darwin/scripts/generate-style-code.js, then run `make style-code-darwin`.
+// Edit platform/darwin/scripts/generate-style-code.js, then run `make darwin-style-code`.
 
 #import "MGLSource.h"
 #import "MGLMapView_Private.h"
@@ -14,13 +14,10 @@
 #import "MGLStyleValue_Private.h"
 #import "MGL<%- camelize(type) %>StyleLayer.h"
 
-<<<<<<< HEAD
+#include <mbgl/map/map.hpp>
 #include <mbgl/style/layers/<%- type.replace('-', '_') %>_layer.hpp>
-<% if (containsEnumerationProperties)  { -%>
-=======
-#include <mbgl/style/layers/<%- type %>_layer.hpp>
 <% if (enumProperties) { -%>
->>>>>>> 13b97dd0
+
 namespace mbgl {
 
 <% if (layoutProperties.length) { -%>

#include <mbgl/storage/http_request_baton.hpp>
#include <mbgl/util/uv-messenger.h>
#include <mbgl/util/std.hpp>
#include <mbgl/util/ptr.hpp>

#include <uv.h>
#include <curl/curl.h>

#include <queue>
#include <cassert>
#include <cstring>
#include <ctime>
#include <xlocale.h>

// This file contains code from http://curl.haxx.se/libcurl/c/multi-uv.html:

/***************************************************************************
 *                                  _   _ ____  _
 *  Project                     ___| | | |  _ \| |
 *                             / __| | | | |_) | |
 *                            | (__| |_| |  _ <| |___
 *                             \___|\___/|_| \_\_____|
 *
 * Copyright (C) 1998 - 2013, Daniel Stenberg, <daniel@haxx.se>, et al.
 *
 * This software is licensed as described in the file COPYING, which
 * you should have received as part of this distribution. The terms
 * are also available at http://curl.haxx.se/docs/copyright.html.
 *
 * You may opt to use, copy, modify, merge, publish, distribute and/or sell
 * copies of the Software, and permit persons to whom the Software is
 * furnished to do so, under the terms of the COPYING file.
 *
 * This software is distributed on an "AS IS" basis, WITHOUT WARRANTY OF ANY
 * KIND, either express or implied.
 *
 ***************************************************************************/

/* Example application code using the multi socket interface to download
   multiple files at once, but instead of using curl_multi_perform and
   curl_multi_wait, which uses select(), we use libuv.
   It supports epoll, kqueue, etc. on unixes and fast IO completion ports on
   Windows, which means, it should be very fast on all platforms..

   Written by Clemens Gruber, based on an outdated example from uvbook and
   some tests from libuv.

   Requires libuv and (of course) libcurl.

   See http://nikhilm.github.com/uvbook/ for more information on libuv.
*/

// Handles the request thread + messaging to the thread.
static uv_once_t once;
static uv_loop_t *loop = nullptr;
static uv_messenger_t start_messenger;
static uv_messenger_t stop_messenger;
static uv_thread_t thread;
static unsigned long thread_id;

// Used as the CURL timer function to periodically check for socket updates.
static uv_timer_t timeout;

// CURL multi handle that we use to request multiple URLs at the same time, without having to block
// and spawn threads.
static CURLM *multi = nullptr;

// CURL share handles are used for sharing session state (e.g.)
static uv_mutex_t share_mutex;
static CURLSH *share = nullptr;

// A queue that we use for storing resuable CURL easy handles to avoid creating and destroying them
// all the time.
static std::queue<CURL *> handles;

namespace mbgl {

struct CURLContext {
    util::ptr<HTTPRequestBaton> baton;
    uv_poll_t *poll_handle = nullptr;
    curl_socket_t sockfd = 0;
    curl_slist *headers = nullptr;

    CURLContext(const util::ptr<HTTPRequestBaton> &baton_) : baton(baton_) {
    }

    ~CURLContext() {
        // We are destructing the poll handle in a CURL callback already.
        assert(!poll_handle);

        // Once the CURLContext gets destroyed, CURL doesn't need any headers anymore.
        if (headers) {
            curl_slist_free_all(headers);
            headers = nullptr;
        }
    }
};

// Locks the CURL share handle
void curl_share_lock(CURL *, curl_lock_data, curl_lock_access, void *) {
    uv_mutex_lock(&share_mutex);
}

// Unlocks the CURL share handle
void curl_share_unlock(CURL *, curl_lock_data, void *) {
    uv_mutex_unlock(&share_mutex);
}

// This function must run in the CURL thread.
// It is either called when the request is completed, or when we try to cancel the request.
void finish_request(const util::ptr<HTTPRequestBaton> &baton) {
    assert(uv_thread_self() == thread_id);
    if (baton->ptr) {
        CURL *handle = (CURL *)baton->ptr;
        CURLMcode error = curl_multi_remove_handle(multi, handle);
        if (error != CURLM_OK) {
            baton->response = std::make_unique<Response>();
            baton->response->code = -1;
            baton->response->message = curl_multi_strerror(error);
        }

        // Destroy the shared pointer. We still have one pointing to it
        CURLContext *context = nullptr;
        curl_easy_getinfo(handle, CURLINFO_PRIVATE, (char *)&context);
        curl_easy_setopt(handle, CURLOPT_PRIVATE, nullptr);
        delete context;

        // TODO: delete the headers object again.

        curl_easy_reset(handle);
        handles.push(handle);
        baton->ptr = nullptr;
    }
}

void curl_perform(uv_poll_t *req, int, int events) {
    int running_handles;
    int flags = 0;
    CURLContext *context = (CURLContext *)req->data;
    CURLMsg *message;
    int pending;

    uv_timer_stop(&timeout);

    if (events & UV_READABLE) {
        flags |= CURL_CSELECT_IN;
    }
    if (events & UV_WRITABLE) {
        flags |= CURL_CSELECT_OUT;
    }

    curl_multi_socket_action(multi, context->sockfd, flags, &running_handles);

    while ((message = curl_multi_info_read(multi, &pending))) {
        switch (message->msg) {
        case CURLMSG_DONE: {
            CURLContext *context = nullptr;
            curl_easy_getinfo(message->easy_handle, CURLINFO_PRIVATE, (char *)&context);

            // Make a copy so that the Baton stays around even after we are calling finish_request
            util::ptr<HTTPRequestBaton> baton = context->baton;

            // Add human-readable error code
            if (message->data.result != CURLE_OK) {
                baton->response->message = curl_easy_strerror(message->data.result);
                baton->response->code = -1;

                switch (message->data.result) {
                    case CURLE_COULDNT_RESOLVE_PROXY:
                    case CURLE_COULDNT_RESOLVE_HOST:
                    case CURLE_COULDNT_CONNECT:
                        baton->type = HTTPResponseType::ConnectionError;
                        break;

                    case CURLE_OPERATION_TIMEDOUT:
                        baton->type = HTTPResponseType::TemporaryError;
                        break;

                    default:
                        baton->type = HTTPResponseType::PermanentError;
                }
            } else {
                long code = 0;
                curl_easy_getinfo(message->easy_handle, CURLINFO_RESPONSE_CODE, &code);

                if (code != 304) {
                    baton->response->code = code;
                }

                if (code == 304) {
                    baton->type = HTTPResponseType::NotModified;
                } else if (code == 200) {
                    baton->type = HTTPResponseType::Successful;
                } else if (code >= 500 && code < 600) {
                    baton->type = HTTPResponseType::TemporaryError;
                } else if (code >= 400 && code < 500) {
                    baton->type = HTTPResponseType::PermanentError;
                } else {
                    assert(!"code must be either 200 or 304");
                }
            }

            // We're currently in the CURL request thread.
            finish_request(baton);

            if (baton->async) {
                uv_async_send(baton->async);
                baton->async = nullptr;
            }

            break;
        }

        default:
            // This should never happen, because there are no other message types.
            throw std::runtime_error("CURLMSG returned unknown message type");
        }
    }
}

int handle_socket(CURL *handle, curl_socket_t sockfd, int action, void *, void *socketp) {
    CURLContext *context = nullptr;
    curl_easy_getinfo(handle, CURLINFO_PRIVATE, (char *)&context);

    if (!socketp && action != CURL_POLL_REMOVE) {
        // We haven't initialized the socket yet, so we need to do this now.
        assert(context->sockfd == 0);
        context->sockfd = sockfd;
        assert(!context->poll_handle);
        context->poll_handle = new uv_poll_t;
        uv_poll_init_socket(loop, context->poll_handle, sockfd);
        context->poll_handle->data = context;
        curl_multi_assign(multi, sockfd, context);
    }

    if (context) {
        if (action == CURL_POLL_IN || action == CURL_POLL_INOUT) {
            uv_poll_start(context->poll_handle, UV_READABLE, curl_perform);
        }
        if (action == CURL_POLL_OUT || action == CURL_POLL_INOUT) {
            uv_poll_start(context->poll_handle, UV_WRITABLE, curl_perform);
        }
        if (action == CURL_POLL_REMOVE && socketp) {
            uv_poll_stop(context->poll_handle);
            uv_close((uv_handle_t *)context->poll_handle, [](uv_handle_t *handle) {
                delete (uv_poll_t *)handle;
            });
            context->poll_handle = nullptr;
            curl_multi_assign(multi, sockfd, NULL);
        }
    }

    return 0;
}

<<<<<<< HEAD
#if UV_VERSION_MAJOR == 0 && UV_VERSION_MINOR <= 10
void on_timeout(uv_timer_t *, int = 0) {
#else
void on_timeout(uv_timer_t *) {
#endif
=======
void on_timeout(uv_timer_t *, int status) {
>>>>>>> 8954b397
    int running_handles;
    CURLMcode error = curl_multi_socket_action(multi, CURL_SOCKET_TIMEOUT, 0, &running_handles);
    if (error != CURLM_OK) {
        throw std::runtime_error(std::string("CURL multi error: ") + curl_multi_strerror(error));
    }
}

void start_timeout(CURLM *, long timeout_ms, void *) {
    if (timeout_ms <= 0) {
        on_timeout(&timeout, 0);
    } else {
        uv_timer_start(&timeout, on_timeout, timeout_ms, 0);
    }
}

void thread_init(void *) {
#ifdef __APPLE__
    pthread_setname_np("CURL");
#endif
    thread_id = uv_thread_self();

    uv_timer_init(loop, &timeout);

    CURLSHcode share_error;
    share = curl_share_init();

    share_error = curl_share_setopt(share, CURLSHOPT_LOCKFUNC, curl_share_lock);
    if (share_error != CURLSHE_OK) {
        throw std::runtime_error(std::string("CURL share error: ") + curl_share_strerror(share_error));
    }

    share_error = curl_share_setopt(share, CURLSHOPT_UNLOCKFUNC, curl_share_unlock);
    if (share_error != CURLSHE_OK) {
        throw std::runtime_error(std::string("CURL share error: ") + curl_share_strerror(share_error));
    }


    CURLMcode multi_error;
    multi = curl_multi_init();

    multi_error = curl_multi_setopt(multi, CURLMOPT_SOCKETFUNCTION, handle_socket);
    if (multi_error != CURLM_OK) {
        throw std::runtime_error(std::string("CURL multi error: ") + curl_multi_strerror(multi_error));
    }
    multi_error = curl_multi_setopt(multi, CURLMOPT_TIMERFUNCTION, start_timeout);
    if (multi_error != CURLM_OK) {
        throw std::runtime_error(std::string("CURL multi error: ") + curl_multi_strerror(multi_error));

    }

    // Main event loop. This will not return until the request loop is terminated.
    uv_run(loop, UV_RUN_DEFAULT);

    curl_multi_cleanup(multi);
    multi = nullptr;

    curl_share_cleanup(share);
    share = nullptr;

    thread_id = -1;
}

// This function is called when we have new data for a request. We just append it to the string
// containing the previous data.
size_t curl_write_cb(void *const contents, const size_t size, const size_t nmemb, void *const userp) {
    ((std::string *)userp)->append((char *)contents, size * nmemb);
    return size * nmemb;
}

// Compares the beginning of the (non-zero-terminated!) data buffer with the (zero-terminated!)
// header string. If the data buffer contains the header string at the beginning, it returns
// the length of the header string == begin of the value, otherwise it returns npos.
// The comparison of the header is ASCII-case-insensitive.
size_t header_matches(const char *const header, const char *const buffer, const size_t length) {
    const size_t header_length = strlen(header);
    if (length < header_length) return std::string::npos;
    size_t i = 0;
    while (i < length && i < header_length && std::tolower(buffer[i]) == header[i]) {
        i++;
    }
    return i == header_length ? i : std::string::npos;
}

size_t curl_header_cb(char * const buffer, const size_t size, const size_t nmemb, void *const userp) {
    const size_t length = size * nmemb;

    Response *response = static_cast<Response *>(userp);

    size_t begin = std::string::npos;
    if ((begin = header_matches("last-modified: ", buffer, length)) != std::string::npos) {
        // Always overwrite the modification date; We might already have a value here from the
        // Date header, but this one is more accurate.
        const std::string value { buffer + begin, length - begin - 2 }; // remove \r\n
        response->modified = curl_getdate(value.c_str(), nullptr);
    } else if ((begin = header_matches("etag: ", buffer, length)) != std::string::npos) {
        response->etag = { buffer + begin, length - begin - 2 }; // remove \r\n
    } else if ((begin = header_matches("cache-control: ", buffer, length)) != std::string::npos) {
        const std::string value { buffer + begin, length - begin - 2 }; // remove \r\n
        response->expires = Response::parseCacheControl(value.c_str());
    }

    return length;
}

// This function must run in the CURL thread.
void start_request(void *const ptr) {
    assert(uv_thread_self() == thread_id);
    std::unique_ptr<util::ptr<HTTPRequestBaton>> baton_guard { (util::ptr<HTTPRequestBaton> *)ptr };
    util::ptr<HTTPRequestBaton> &baton = *baton_guard.get();
    assert(baton);

    // Create a C locale
    static locale_t locale = newlocale(LC_ALL_MASK, nullptr, nullptr);

    CURL *handle = nullptr;
    if (!handles.empty()) {
        handle = handles.front();
        handles.pop();
    } else {
        handle = curl_easy_init();
    }

    baton->ptr = handle;

    // Wrap this in a unique_ptr for now so that it destructs until we assign it the the CURL handle.
    std::unique_ptr<CURLContext> context = std::make_unique<CURLContext>(baton);

    if (baton->response) {
        if (!baton->response->etag.empty()) {
            const std::string header = std::string("If-None-Match: ") + baton->response->etag;
            context->headers = curl_slist_append(context->headers, header.c_str());
        } else if (baton->response->modified) {
            const time_t modified = baton->response->modified;
            struct tm *timeinfo = std::gmtime(&modified);
            char buffer[64];
            strftime_l(buffer, 64, "If-Modified-Since: %a, %d %b %Y %H:%M:%S GMT", timeinfo, locale);
            context->headers = curl_slist_append(context->headers, buffer);
        }
    }

    if (context->headers) {
        curl_easy_setopt(handle, CURLOPT_HTTPHEADER, context->headers);
    }

    if (!baton->response) {
        baton->response = std::make_unique<Response>();
    }

    // Carry on the shared pointer in the private information of the CURL handle.
    curl_easy_setopt(handle, CURLOPT_PRIVATE, context.release());
    curl_easy_setopt(handle, CURLOPT_CAINFO, "ca-bundle.crt");
    curl_easy_setopt(handle, CURLOPT_URL, baton->path.c_str());
    curl_easy_setopt(handle, CURLOPT_WRITEFUNCTION, curl_write_cb);
    curl_easy_setopt(handle, CURLOPT_WRITEDATA, &baton->response->data);
    curl_easy_setopt(handle, CURLOPT_HEADERFUNCTION, curl_header_cb);
    curl_easy_setopt(handle, CURLOPT_HEADERDATA, baton->response.get());
    curl_easy_setopt(handle, CURLOPT_ACCEPT_ENCODING, "gzip, deflate");
    curl_easy_setopt(handle, CURLOPT_SHARE, share);

    // Start requesting the information.
    curl_multi_add_handle(multi, handle);
}

// This function must run in the CURL thread.
void stop_request(void *const ptr) {
    assert(uv_thread_self() == thread_id);
    std::unique_ptr<util::ptr<HTTPRequestBaton>> baton_guard { (util::ptr<HTTPRequestBaton> *)ptr };
    util::ptr<HTTPRequestBaton> &baton = *baton_guard.get();
    assert(baton);

    if (baton->async) {
        baton->type = HTTPResponseType::Canceled;

        // We can still stop the request because it is still in progress.
        finish_request(baton);

        uv_async_send(baton->async);
        baton->async = nullptr;
    } else {
        // If the async handle is gone, it means that the actual request has been completed before
        // we got a chance to cancel it. In this case, this is a no-op. It is likely that
        // the pointer below is the last lifeline of the HTTPRequestBaton. This means we're going
        // to delete the HTTPRequestBaton in the current (CURL) thread.
    }
}

void create_thread() {
    uv_mutex_init(&share_mutex);
<<<<<<< HEAD
#if UV_VERSION_MAJOR == 0 && UV_VERSION_MINOR <= 10
    loop = uv_loop_new();
#else
    loop = new uv_loop_t;
    uv_loop_init(loop);
#endif
    uv_messenger_init(loop, &start_messenger, start_request);
    uv_messenger_init(loop, &stop_messenger, stop_request);
=======
    uv_messenger_init(&loop, &start_messenger, start_request);
    uv_messenger_init(&loop, &stop_messenger, stop_request);
>>>>>>> 8954b397
    uv_thread_create(&thread, thread_init, nullptr);
}

// This function must be run from the main thread (== where the HTTPRequestBaton was created)
void HTTPRequestBaton::start(const util::ptr<HTTPRequestBaton> &ptr) {
    assert(uv_thread_self() == ptr->thread_id);
    uv_once(&once, create_thread);
    uv_messenger_send(&start_messenger, new util::ptr<HTTPRequestBaton>(ptr));
}

// This function must be run from the main thread (== where the HTTPRequestBaton was created)
void HTTPRequestBaton::stop(const util::ptr<HTTPRequestBaton> &ptr) {
    assert(uv_thread_self() == ptr->thread_id);
    uv_once(&once, create_thread);
    uv_messenger_send(&stop_messenger, new util::ptr<HTTPRequestBaton>(ptr));
}

}<|MERGE_RESOLUTION|>--- conflicted
+++ resolved
@@ -253,15 +253,11 @@
     return 0;
 }
 
-<<<<<<< HEAD
 #if UV_VERSION_MAJOR == 0 && UV_VERSION_MINOR <= 10
 void on_timeout(uv_timer_t *, int = 0) {
 #else
 void on_timeout(uv_timer_t *) {
 #endif
-=======
-void on_timeout(uv_timer_t *, int status) {
->>>>>>> 8954b397
     int running_handles;
     CURLMcode error = curl_multi_socket_action(multi, CURL_SOCKET_TIMEOUT, 0, &running_handles);
     if (error != CURLM_OK) {
@@ -450,7 +446,6 @@
 
 void create_thread() {
     uv_mutex_init(&share_mutex);
-<<<<<<< HEAD
 #if UV_VERSION_MAJOR == 0 && UV_VERSION_MINOR <= 10
     loop = uv_loop_new();
 #else
@@ -459,10 +454,6 @@
 #endif
     uv_messenger_init(loop, &start_messenger, start_request);
     uv_messenger_init(loop, &stop_messenger, stop_request);
-=======
-    uv_messenger_init(&loop, &start_messenger, start_request);
-    uv_messenger_init(&loop, &stop_messenger, stop_request);
->>>>>>> 8954b397
     uv_thread_create(&thread, thread_init, nullptr);
 }
 
